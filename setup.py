--- conflicted
+++ resolved
@@ -2,11 +2,7 @@
 
 
 NAME = "project-pareto"
-<<<<<<< HEAD
-VERSION = "0.5.0rc0"
-=======
-VERSION = "0.6.dev0"
->>>>>>> 457bcde9
+VERSION = "0.5.0"
 
 
 setup(
