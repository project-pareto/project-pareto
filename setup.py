--- conflicted
+++ resolved
@@ -2,11 +2,7 @@
 
 
 NAME = "project-pareto"
-<<<<<<< HEAD
-VERSION = "0.6.0rc0"
-=======
-VERSION = "0.7.dev0"
->>>>>>> 89fe02cb
+VERSION = "0.6.0rc1"
 
 
 setup(
