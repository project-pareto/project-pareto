"""
These checks are used by stagedfright to determine whether a staged file is cleared for commit or not.
The check suite should be optimized and optimized based on the features of the specific sensitive data formats and features being handled.
For more information, see the README.md file in this directory.
"""

import ast
import numbers
from pathlib import Path
from typing import List, Dict

import pytest
from stagedfright import StagedFile, AllowFile, PyContent


def test_allowfile_matches_if_present(staged: StagedFile, allowfile: AllowFile):
    assert (
        staged.fingerprint == allowfile.fingerprint
    ), f"An allowfile must contain a matching fingerprint for a staged file to be cleared for commit"


MAP_PATH_EXPECTED_HARDCODED_DATA_COUNT = {
    "pareto/operational_water_management/run_operational_model.py": 5,
    "pareto/operational_water_management/operational_produced_water_optimization_model.py": 71,
    "pareto/tests/test_operational_model.py": 11,
    "pareto/utilities/get_data.py": 24,
    "pareto/utilities/results.py": 91,
<<<<<<< HEAD
    "pareto/tests/test_strategic_model.py": 11,
    "pareto/strategic_water_management/run_strategic_model.py": 3,
    "pareto/strategic_water_management/strategic_produced_water_optimization.py": 114,
    "pareto/tests/test_plot_sankey.py": 4,
=======
    "pareto/tests/test_strategic_model.py": 23,
>>>>>>> 7e6dcf11
}

# this is meta, two levels deep:
# - this file is also included checked by stagedfright,
#   so the hardcoded data used to define this mapping must be counted,
# - the extra number accounts for constants defined below,
#   plus 1 for the fact that this number itself is defined using a constant
MAP_PATH_EXPECTED_HARDCODED_DATA_COUNT[".stagedfright/checks.py"] = (
    len(MAP_PATH_EXPECTED_HARDCODED_DATA_COUNT) + 3
)


@pytest.mark.usefixtures("skip_if_matching_allowfile")
class TestIsClearedForCommit:
    def test_has_py_path_suffix(self, staged: StagedFile):
        assert staged.suffix in {
            ".py"
        }, "Only files with a 'py' extension may be cleared for commit"

    def test_is_text_file(self, staged: StagedFile):
        assert (
            staged.text_content is not None
        ), "Only source (text) files may be cleared for commit"

    def test_has_meaningful_python_code(self, staged_pycontent: PyContent):
        assert len(staged_pycontent.ast_nodes.essential) >= 2

    @pytest.fixture
    def hardcoded_data_definitions(self, staged_pycontent: PyContent) -> List[ast.AST]:
        return [
            n
            for n in staged_pycontent.ast_nodes.literal
            if isinstance(n.value, numbers.Number) and n.value != 0
        ]

    @pytest.fixture
    def hardcoded_data_count(self, hardcoded_data_definitions: List[ast.AST]) -> int:
        return len(hardcoded_data_definitions)

    @pytest.fixture
    def _mapping_with_normalized_paths(self) -> Dict[str, int]:
        # paths must be normalized (here, by using pathlib.Path objects instead of str)
        # so that the same key in the mapping can be matched on both UNIX and Windows
        return {Path(k): v for k, v in MAP_PATH_EXPECTED_HARDCODED_DATA_COUNT.items()}

    @pytest.fixture
    def expected_hardcoded_data_count(
        self,
        staged: StagedFile,
        _mapping_with_normalized_paths: Dict[str, int],
    ) -> int:
        key = Path(staged)
        return int(_mapping_with_normalized_paths.get(key, 0))

    def test_py_module_has_no_unexpected_hardcoded_data(
        self,
        hardcoded_data_count: int,
        expected_hardcoded_data_count: int,
        max_added_count=2,
    ):
        assert hardcoded_data_count <= (expected_hardcoded_data_count + max_added_count)<|MERGE_RESOLUTION|>--- conflicted
+++ resolved
@@ -25,14 +25,10 @@
     "pareto/tests/test_operational_model.py": 11,
     "pareto/utilities/get_data.py": 24,
     "pareto/utilities/results.py": 91,
-<<<<<<< HEAD
-    "pareto/tests/test_strategic_model.py": 11,
+    "pareto/tests/test_strategic_model.py": 23,
     "pareto/strategic_water_management/run_strategic_model.py": 3,
-    "pareto/strategic_water_management/strategic_produced_water_optimization.py": 114,
+    "pareto/strategic_water_management/strategic_produced_water_optimization.py": 117,
     "pareto/tests/test_plot_sankey.py": 4,
-=======
-    "pareto/tests/test_strategic_model.py": 23,
->>>>>>> 7e6dcf11
 }
 
 # this is meta, two levels deep:
