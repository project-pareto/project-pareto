"""
These checks are used by stagedfright to determine whether a staged file is cleared for commit or not.
The check suite should be optimized and optimized based on the features of the specific sensitive data formats and features being handled.
For more information, see the README.md file in this directory.
"""

import ast
import numbers
from pathlib import Path
from typing import List, Dict

import pytest
from stagedfright import StagedFile, AllowFile, PyContent


def test_allowfile_matches_if_present(staged: StagedFile, allowfile: AllowFile):
    assert (
        staged.fingerprint == allowfile.fingerprint
    ), f"An allowfile must contain a matching fingerprint for a staged file to be cleared for commit"


MAP_PATH_EXPECTED_HARDCODED_DATA_COUNT = {
    "pareto/operational_water_management/run_operational_model.py": 5,
    "pareto/operational_water_management/operational_produced_water_optimization_model.py": 78,
    "pareto/strategic_water_management/run_strategic_model.py": 7,
    "pareto/strategic_water_management/run_strategic_model_water_quality.py": 7,
<<<<<<< HEAD
    "pareto/strategic_water_management/strategic_produced_water_optimization.py": 273,
=======
    "pareto/strategic_water_management/strategic_produced_water_optimization.py": 352,
>>>>>>> de8d6a07
    "pareto/tests/test_operational_model.py": 11,
    "pareto/utilities/get_data.py": 24,
    "pareto/utilities/results.py": 149,
    "pareto/tests/test_strategic_model.py": 34,
    "pareto/tests/test_solvers.py": 31,
}

# this is meta, two levels deep:
# - this file is also included checked by stagedfright,
#   so the hardcoded data used to define this mapping must be counted,
# - the extra number accounts for constants defined below,
#   plus 1 for the fact that this number itself is defined using a constant
MAP_PATH_EXPECTED_HARDCODED_DATA_COUNT[".stagedfright/checks.py"] = (
    len(MAP_PATH_EXPECTED_HARDCODED_DATA_COUNT) + 3
)


@pytest.mark.usefixtures("skip_if_matching_allowfile")
class TestIsClearedForCommit:
    def test_has_py_path_suffix(self, staged: StagedFile):
        assert staged.suffix in {
            ".py"
        }, "Only files with a 'py' extension may be cleared for commit"

    def test_is_text_file(self, staged: StagedFile):
        assert (
            staged.text_content is not None
        ), "Only source (text) files may be cleared for commit"

    def test_has_meaningful_python_code(self, staged_pycontent: PyContent):
        assert len(staged_pycontent.ast_nodes.essential) >= 2

    @pytest.fixture
    def hardcoded_data_definitions(self, staged_pycontent: PyContent) -> List[ast.AST]:
        return [
            n
            for n in staged_pycontent.ast_nodes.literal
            if isinstance(n.value, numbers.Number) and n.value != 0
        ]

    @pytest.fixture
    def hardcoded_data_count(self, hardcoded_data_definitions: List[ast.AST]) -> int:
        return len(hardcoded_data_definitions)

    @pytest.fixture
    def _mapping_with_normalized_paths(self) -> Dict[str, int]:
        # paths must be normalized (here, by using pathlib.Path objects instead of str)
        # so that the same key in the mapping can be matched on both UNIX and Windows
        return {Path(k): v for k, v in MAP_PATH_EXPECTED_HARDCODED_DATA_COUNT.items()}

    @pytest.fixture
    def expected_hardcoded_data_count(
        self,
        staged: StagedFile,
        _mapping_with_normalized_paths: Dict[str, int],
    ) -> int:
        key = Path(staged)
        return int(_mapping_with_normalized_paths.get(key, 0))

    def test_py_module_has_no_unexpected_hardcoded_data(
        self,
        hardcoded_data_count: int,
        expected_hardcoded_data_count: int,
        max_added_count=2,
    ):
        assert hardcoded_data_count <= (expected_hardcoded_data_count + max_added_count)<|MERGE_RESOLUTION|>--- conflicted
+++ resolved
@@ -24,15 +24,11 @@
     "pareto/operational_water_management/operational_produced_water_optimization_model.py": 78,
     "pareto/strategic_water_management/run_strategic_model.py": 7,
     "pareto/strategic_water_management/run_strategic_model_water_quality.py": 7,
-<<<<<<< HEAD
-    "pareto/strategic_water_management/strategic_produced_water_optimization.py": 273,
-=======
     "pareto/strategic_water_management/strategic_produced_water_optimization.py": 352,
->>>>>>> de8d6a07
     "pareto/tests/test_operational_model.py": 11,
     "pareto/utilities/get_data.py": 24,
-    "pareto/utilities/results.py": 149,
-    "pareto/tests/test_strategic_model.py": 34,
+    "pareto/utilities/results.py": 153,
+    "pareto/tests/test_strategic_model.py": 37,
     "pareto/tests/test_solvers.py": 31,
 }
 
