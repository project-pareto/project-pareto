--- conflicted
+++ resolved
@@ -24,15 +24,9 @@
 author = "The PARETO Project"
 
 # The full version, including alpha/beta/rc tags
-<<<<<<< HEAD
-release = "0.6.0rc0"
+release = "0.6.0rc1"
 # The short X.Y version
-version = "0.6.0rc0"
-=======
-release = "0.7.dev0"
-# The short X.Y version
-version = "0.7.dev0"
->>>>>>> 89fe02cb
+version = "0.6.0rc1"
 # -- General configuration ---------------------------------------------------
 
 
