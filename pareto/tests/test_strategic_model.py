#####################################################################################################
# PARETO was produced under the DOE Produced Water Application for Beneficial Reuse Environmental
# Impact and Treatment Optimization (PARETO), and is copyright (c) 2021 by the software owners: The
# Regents of the University of California, through Lawrence Berkeley National Laboratory, et al. All
# rights reserved.
#
# NOTICE. This Software was developed under funding from the U.S. Department of Energy and the
# U.S. Government consequently retains certain rights. As such, the U.S. Government has been granted
# for itself and others acting on its behalf a paid-up, nonexclusive, irrevocable, worldwide license
# in the Software to reproduce, distribute copies to the public, prepare derivative works, and perform
# publicly and display publicly, and to permit other to do so.
#####################################################################################################
"""
Test strategic model
"""
# Import Pyomo libraries
import pyomo.environ as pyo
from pyomo.util.check_units import assert_units_consistent
from pyomo.core.base import value
from pyomo.environ import Constraint, units

# Import IDAES solvers
from pareto.utilities.solvers import get_solver
from pareto.strategic_water_management.strategic_produced_water_optimization import (
    WaterQuality,
    create_model,
    solve_model,
    get_strategic_model_unit_container,
    Objectives,
    scale_model,
    PipelineCost,
    PipelineCapacity,
)
from pareto.utilities.get_data import get_data, get_display_units
from pareto.utilities.units_support import (
    flatten_list,
    PintUnitExtractionVisitor,
)
from importlib import resources
import pytest
from idaes.core.util.model_statistics import degrees_of_freedom
from pareto.utilities.results import (
    generate_report,
    PrintValues,
    OutputUnits,
    is_feasible,
    nostdout,
)

__author__ = "Pareto Team (Andres Calderon, M. Zamarripa)"

# -----------------------------------------------------------------------------
# Get default solver for testing
solver = get_solver("cbc")
# -----------------------------------------------------------------------------


@pytest.fixture(scope="module")
def build_strategic_model():
    # This emulates what the pyomo command-line tools does
    # Tabs in the input Excel spreadsheet
    set_list = [
        "ProductionPads",
        "ProductionTanks",
        "CompletionsPads",
        "SWDSites",
        "FreshwaterSources",
        "StorageSites",
        "TreatmentSites",
        "ReuseOptions",
        "NetworkNodes",
        "PipelineDiameters",
        "StorageCapacities",
        "InjectionCapacities",
        "TreatmentCapacities",
        "TreatmentTechnologies",
    ]
    parameter_list = [
        "Units",
        "PNA",
        "CNA",
        "CCA",
        "NNA",
        "NCA",
        "NKA",
        "NRA",
        "NSA",
        "FCA",
        "RCA",
        "RNA",
        "RSA",
        "SCA",
        "SNA",
        "PCT",
        "PKT",
        "FCT",
        "CST",
        "CCT",
        "CKT",
        "CompletionsPadOutsideSystem",
        "DesalinationTechnologies",
        "DesalinationSites",
        "TruckingTime",
        "CompletionsDemand",
        "PadRates",
        "FlowbackRates",
        "NodeCapacities",
        "InitialPipelineCapacity",
        "InitialDisposalCapacity",
        "InitialTreatmentCapacity",
        "FreshwaterSourcingAvailability",
        "PadOffloadingCapacity",
        "CompletionsPadStorage",
        "DisposalOperationalCost",
        "TreatmentOperationalCost",
        "ReuseOperationalCost",
        "PipelineOperationalCost",
        "FreshSourcingCost",
        "TruckingHourlyCost",
        "PipelineDiameterValues",
        "DisposalCapacityIncrements",
        "InitialStorageCapacity",
        "StorageCapacityIncrements",
        "TreatmentCapacityIncrements",
        "TreatmentEfficiency",
        "DisposalExpansionCost",
        "StorageExpansionCost",
        "TreatmentExpansionCost",
        "PipelineCapexDistanceBased",
        "PipelineCapexCapacityBased",
        "PipelineCapacityIncrements",
        "PipelineExpansionDistance",
        "Hydraulics",
        "Economics",
        "PadWaterQuality",
        "StorageInitialWaterQuality",
        "PadStorageInitialWaterQuality",
        "DisposalOperatingCapacity",
    ]

    # note the double backslashes '\\' in that path reference
    with resources.path(
        "pareto.case_studies",
        "strategic_treatment_demo.xlsx",
    ) as fpath:
        [df_sets, df_parameters] = get_data(fpath, set_list, parameter_list)

        # create mathematical model
        def _call_model_with_config(config_dict):
            strategic_model = create_model(df_sets, df_parameters, config_dict)
            return strategic_model

    return _call_model_with_config


@pytest.mark.unit
def test_basic_build_capex_distance_based_capacity_input(build_strategic_model):
    """Make a model and make sure it doesn't throw exception"""
    m = build_strategic_model(
        config_dict={
            "objective": Objectives.cost,
            "pipeline_cost": PipelineCost.distance_based,
            "pipeline_capacity": PipelineCapacity.input,
            "node_capacity": True,
            "water_quality": WaterQuality.false,
        }
    )
    assert degrees_of_freedom(m) == 29595
    # Check unit config arguments
    assert len(m.config) == 6
    assert m.config.objective
    assert isinstance(m.s_T, pyo.Set)
    assert isinstance(m.v_F_Piped, pyo.Var)
    assert isinstance(m.p_pi_Trucking, pyo.Param)
    assert isinstance(m.PipelineCapacityExpansion, pyo.Constraint)
    assert isinstance(m.PipelineExpansionCapEx, pyo.Constraint)


@pytest.mark.unit
def test_basic_build_capex_distance_based_capacity_calculated(build_strategic_model):
    """Make a model and make sure it doesn't throw exception"""
    m = build_strategic_model(
        config_dict={
            "objective": Objectives.cost,
            "pipeline_cost": PipelineCost.distance_based,
            "pipeline_capacity": PipelineCapacity.calculated,
            "node_capacity": True,
            "water_quality": WaterQuality.false,
        }
    )
    assert degrees_of_freedom(m) == 29595
    # Check unit config arguments
    assert len(m.config) == 6
    assert m.config.objective
    assert isinstance(m.s_T, pyo.Set)
    assert isinstance(m.v_F_Piped, pyo.Var)
    assert isinstance(m.p_pi_Trucking, pyo.Param)
    assert isinstance(m.PipelineCapacityExpansion, pyo.Constraint)
    assert isinstance(m.PipelineExpansionCapEx, pyo.Constraint)


@pytest.mark.unit
def test_basic_build_capex_capacity_based_capacity_input(build_strategic_model):
    """Make a model and make sure it doesn't throw exception"""
    m = build_strategic_model(
        config_dict={
            "objective": Objectives.cost,
            "pipeline_cost": PipelineCost.capacity_based,
            "pipeline_capacity": PipelineCapacity.input,
            "node_capacity": True,
            "water_quality": WaterQuality.false,
        }
    )
    assert degrees_of_freedom(m) == 29595
    # Check unit config arguments
    assert len(m.config) == 6
    assert m.config.objective
    assert isinstance(m.s_T, pyo.Set)
    assert isinstance(m.v_F_Piped, pyo.Var)
    assert isinstance(m.p_pi_Trucking, pyo.Param)
    assert isinstance(m.PipelineCapacityExpansion, pyo.Constraint)
    assert isinstance(m.PipelineExpansionCapEx, pyo.Constraint)


@pytest.mark.unit
def test_basic_build_capex_capacity_based_capacity_calculated(build_strategic_model):
    """Make a model and make sure it doesn't throw exception"""
    m = build_strategic_model(
        config_dict={
            "objective": Objectives.cost,
            "pipeline_cost": PipelineCost.capacity_based,
            "pipeline_capacity": PipelineCapacity.calculated,
            "node_capacity": True,
            "water_quality": WaterQuality.false,
        }
    )
    assert degrees_of_freedom(m) == 29595
    # Check unit config arguments
    assert len(m.config) == 6
    assert m.config.objective
    assert isinstance(m.s_T, pyo.Set)
    assert isinstance(m.v_F_Piped, pyo.Var)
    assert isinstance(m.p_pi_Trucking, pyo.Param)
    assert isinstance(m.PipelineCapacityExpansion, pyo.Constraint)
    assert isinstance(m.PipelineExpansionCapEx, pyo.Constraint)


def test_strategic_model_build_units_scaled_units_consistency(build_strategic_model):
    """
    Note: There are pyomo functions like assert_units_consistent that test consistency of expressions.
    This test utilizes assert_units_consistent in addition to a special case test assertion.
    The need for this special case comes from constraints that are mathematically the same, but are not
    interpreted as such by Pyomo. An example is the storage balance constraint in time period T:
    storage at time T [bbl] = flow in [bbl/week] - flow out [bbl/week] + storage at time T-1 [bbl]
    The time unit of the flow in and flow out rate variables will always be the same as the
    length of time T that is the decision period, so the units are consistent despite [bbl] and
    [bbl/day] being inconsistent.
    """
    m = build_strategic_model(
        config_dict={
            "objective": Objectives.cost,
            "pipeline_cost": PipelineCost.capacity_based,
            "pipeline_capacity": PipelineCapacity.calculated,
        }
    )

    # Create an instance of PintUnitExtractionVisitor that can assist with getting units from constraints
    visitor = PintUnitExtractionVisitor(get_strategic_model_unit_container())
    # Iterate through all Constraints
    for c in m.component_objects(Constraint):
        # If indexed, iterate through Constraint indexes
        for index in c:
            if index is None:
                condata = c

            elif index is not None:
                condata = c[index]

            # Obtain lower, upper, and body of constraint
            args = list()
            if condata.lower is not None and value(condata.lower) != 0.0:
                args.append(condata.lower)

            args.append(condata.body)

            if condata.upper is not None and value(condata.upper) != 0.0:
                args.append(condata.upper)
            # Use the visitor to extract the units of lower, upper,
            # and body of our constraint
            pint_units = [visitor.walk_expression(arg) for arg in args]
            # The units are in a nested list, flatten the list
            flat_list = flatten_list(pint_units)
            flat_list = [x for x in flat_list if x]

            # Compare all units to the first unit. Assess if the unique units are valid.
            first_unit = flat_list[0]
            # The decision period will be used to assess if the unit is valid
            decision_period_pint_unit = m.decision_period._get_pint_unit()
            for py_unit in flat_list[1:]:
                if visitor._equivalent_pint_units(first_unit, py_unit):
                    break
                # If the unit is equivalent when multiplying by the decision period,
                # the unit is consistent
                elif visitor._equivalent_pint_units(
                    first_unit * decision_period_pint_unit, py_unit
                ):
                    break
                elif visitor._equivalent_pint_units(
                    first_unit, py_unit * decision_period_pint_unit
                ):
                    break
                # otherwise, check if consistent with Pyomo's check
                else:
                    assert_units_consistent(condata)


# if solver cbc exists @solver
@pytest.mark.component
def test_run_strategic_model(build_strategic_model):
    m = build_strategic_model(
        config_dict={
            "objective": Objectives.cost,
            "pipeline_cost": PipelineCost.capacity_based,
            "pipeline_capacity": PipelineCapacity.calculated,
        }
    )
    solver = get_solver("cbc")
    solver.options["seconds"] = 60
    results = solver.solve(m, tee=False)
    assert degrees_of_freedom(m) == 29595

    # Test report building
    [model, results_dict] = generate_report(
        m,
        results,
        is_print=[PrintValues.essential],
        output_units=OutputUnits.user_units,
        fname="test_strategic_print_results.xlsx",
    )


@pytest.fixture(scope="module")
def build_reduced_strategic_model():
    # This emulates what the pyomo command-line tools does
    # Tabs in the input Excel spreadsheet
    set_list = [
        "ProductionPads",
        "ProductionTanks",
        "CompletionsPads",
        "SWDSites",
        "FreshwaterSources",
        "StorageSites",
        "TreatmentSites",
        "ReuseOptions",
        "NetworkNodes",
        "PipelineDiameters",
        "StorageCapacities",
        "InjectionCapacities",
        "TreatmentCapacities",
        "TreatmentTechnologies",
    ]
    parameter_list = [
        "Units",
        "PNA",
        "CNA",
        "CCA",
        "NNA",
        "NCA",
        "NKA",
        "NRA",
        "NSA",
        "FCA",
        "RCA",
        "RNA",
        "RSA",
        "SCA",
        "SNA",
        "PCT",
        "PKT",
        "FCT",
        "CST",
        "CCT",
        "CKT",
        "CompletionsPadOutsideSystem",
        "DesalinationTechnologies",
        "DesalinationSites",
        "TruckingTime",
        "CompletionsDemand",
        "PadRates",
        "FlowbackRates",
        "NodeCapacities",
        "InitialPipelineCapacity",
        "InitialDisposalCapacity",
        "InitialTreatmentCapacity",
        "FreshwaterSourcingAvailability",
        "PadOffloadingCapacity",
        "CompletionsPadStorage",
        "DisposalOperationalCost",
        "TreatmentOperationalCost",
        "ReuseOperationalCost",
        "PipelineOperationalCost",
        "FreshSourcingCost",
        "TruckingHourlyCost",
        "PipelineDiameterValues",
        "DisposalCapacityIncrements",
        "InitialStorageCapacity",
        "StorageCapacityIncrements",
        "TreatmentCapacityIncrements",
        "TreatmentEfficiency",
        "DisposalExpansionCost",
        "StorageExpansionCost",
        "TreatmentExpansionCost",
        "PipelineCapexDistanceBased",
        "PipelineCapexCapacityBased",
        "PipelineCapacityIncrements",
        "PipelineExpansionDistance",
        "Hydraulics",
        "Economics",
        "PadWaterQuality",
        "StorageInitialWaterQuality",
        "PadStorageInitialWaterQuality",
        "DisposalOperatingCapacity",
    ]

    # note the double backslashes '\\' in that path reference
    with resources.path(
        "pareto.case_studies",
        "strategic_small_case_study.xlsx",
    ) as fpath:
        [df_sets, df_parameters] = get_data(fpath, set_list, parameter_list)

        # create mathematical model
        def _call_model_with_config(config_dict):
            reduced_strategic_model = create_model(df_sets, df_parameters, config_dict)
            return reduced_strategic_model

    return _call_model_with_config


@pytest.mark.unit
def test_basic_reduced_build_capex_capacity_based_capacity_calculated(
    build_reduced_strategic_model,
):
    """Make a model and make sure it doesn't throw exception"""
    m = build_reduced_strategic_model(
        config_dict={
            "objective": Objectives.cost,
            "pipeline_cost": PipelineCost.capacity_based,
            "pipeline_capacity": PipelineCapacity.calculated,
            "water_quality": WaterQuality.false,
        }
    )
    assert degrees_of_freedom(m) == 12977
    # Check unit config arguments
    assert len(m.config) == 6
    assert m.config.objective
    assert isinstance(m.s_T, pyo.Set)
    assert isinstance(m.v_F_Piped, pyo.Var)
    assert isinstance(m.p_pi_Trucking, pyo.Param)
    assert isinstance(m.PipelineCapacityExpansion, pyo.Constraint)
    assert isinstance(m.PipelineExpansionCapEx, pyo.Constraint)


@pytest.mark.unit
def test_basic_reduced_build_capex_capacity_based_capacity_input(
    build_reduced_strategic_model,
):
    """Make a model and make sure it doesn't throw exception"""
    m = build_reduced_strategic_model(
        config_dict={
            "objective": Objectives.cost,
            "pipeline_cost": PipelineCost.capacity_based,
            "pipeline_capacity": PipelineCapacity.input,
            "water_quality": WaterQuality.false,
        }
    )
    assert degrees_of_freedom(m) == 12977
    # Check unit config arguments
    assert len(m.config) == 6
    assert m.config.objective
    assert isinstance(m.s_T, pyo.Set)
    assert isinstance(m.v_F_Piped, pyo.Var)
    assert isinstance(m.p_pi_Trucking, pyo.Param)
    assert isinstance(m.PipelineCapacityExpansion, pyo.Constraint)
    assert isinstance(m.PipelineExpansionCapEx, pyo.Constraint)


@pytest.mark.unit
def test_basic_reduced_build_capex_distance_based_capacity_input(
    build_reduced_strategic_model,
):
    """Make a model and make sure it doesn't throw exception"""
    m = build_reduced_strategic_model(
        config_dict={
            "objective": Objectives.cost,
            "pipeline_cost": PipelineCost.distance_based,
            "pipeline_capacity": PipelineCapacity.input,
            "water_quality": WaterQuality.false,
        }
    )
    assert degrees_of_freedom(m) == 12977
    # Check unit config arguments
    assert len(m.config) == 6
    assert m.config.objective
    assert isinstance(m.s_T, pyo.Set)
    assert isinstance(m.v_F_Piped, pyo.Var)
    assert isinstance(m.p_pi_Trucking, pyo.Param)
    assert isinstance(m.PipelineCapacityExpansion, pyo.Constraint)
    assert isinstance(m.PipelineExpansionCapEx, pyo.Constraint)


@pytest.mark.unit
def test_basic_reduced_build_discrete_water_quality_input(
    build_reduced_strategic_model,
):
    """Make a model and make sure it doesn't throw exception"""
    m = build_reduced_strategic_model(
        config_dict={
            "objective": Objectives.cost,
            "pipeline_cost": PipelineCost.capacity_based,
            "pipeline_capacity": PipelineCapacity.input,
            "water_quality": WaterQuality.discrete,
        }
    )
    assert degrees_of_freedom(m) == 58737
    # Check unit config arguments
    assert len(m.config) == 6
    assert m.config.objective
    assert isinstance(m.s_T, pyo.Set)
    assert isinstance(m.v_F_Piped, pyo.Var)
    assert isinstance(m.p_pi_Trucking, pyo.Param)
    assert isinstance(m.OnlyOneDiscreteQualityPerLocation, pyo.Constraint)
    assert isinstance(m.DiscreteMaxPipeFlow, pyo.Constraint)
    assert isinstance(m.SumDiscreteFlowsIsFlowPiped, pyo.Constraint)
    assert isinstance(m.DiscreteMaxTruckedFlow, pyo.Constraint)
    assert isinstance(m.SumDiscreteFlowsIsFlowTrucked, pyo.Constraint)
    assert isinstance(m.DiscreteMaxDisposalDestination, pyo.Constraint)
    assert isinstance(
        m.SumDiscreteDisposalDestinationIsDisposalDestination, pyo.Constraint
    )
    assert isinstance(m.DiscreteMaxOutStorageFlow, pyo.Constraint)
    assert isinstance(m.SumDiscreteFlowsIsFlowOutStorage, pyo.Constraint)
    assert isinstance(m.DiscreteMaxStorage, pyo.Constraint)
    assert isinstance(m.SumDiscreteStorageIsStorage, pyo.Constraint)
    assert isinstance(m.DiscreteMaxTreatmentFlow, pyo.Constraint)
    assert isinstance(m.SumDiscreteFlowsIsFlowTreatment, pyo.Constraint)
    assert isinstance(m.DiscreteMaxOutNodeFlow, pyo.Constraint)
    assert isinstance(m.SumDiscreteFlowsIsFlowOutNode, pyo.Constraint)
    assert isinstance(m.DiscreteMaxBeneficialReuseFlow, pyo.Constraint)
    assert isinstance(m.SumDiscreteFlowsIsFlowBeneficialReuse, pyo.Constraint)
    assert isinstance(m.DiscreteMaxCompletionsPadIntermediateFlow, pyo.Constraint)
    assert isinstance(
        m.SumDiscreteFlowsIsFlowCompletionsPadIntermediate, pyo.Constraint
    )
    assert isinstance(m.DiscreteMaxCompletionsPadStorageFlow, pyo.Constraint)
    assert isinstance(m.SumDiscreteFlowsIsFlowCompletionsPadStorage, pyo.Constraint)
    assert isinstance(m.DiscreteMaxPadStorage, pyo.Constraint)
    assert isinstance(m.SumDiscretePadStorageIsPadStorage, pyo.Constraint)
    assert isinstance(m.DiscreteMaxFlowOutPadStorage, pyo.Constraint)
    assert isinstance(m.SumDiscreteFlowOutPadStorageIsFlowOutPadStorage, pyo.Constraint)
    assert isinstance(m.DiscreteMaxFlowInPadStorage, pyo.Constraint)
    assert isinstance(m.SumDiscreteFlowInPadStorageIsFlowInPadStorage, pyo.Constraint)
    assert isinstance(m.DiscreteMaxCompletionsDestination, pyo.Constraint)
    assert isinstance(
        m.SumDiscreteCompletionsDestinationIsCompletionsDestination, pyo.Constraint
    )
    assert isinstance(m.DisposalWaterQuality, pyo.Constraint)
    assert isinstance(m.StorageSiteWaterQuality, pyo.Constraint)
    assert isinstance(m.TreatmentWaterQuality, pyo.Constraint)
    assert isinstance(m.NetworkWaterQuality, pyo.Constraint)
    assert isinstance(m.BeneficialReuseWaterQuality, pyo.Constraint)
    assert isinstance(m.CompletionsPadIntermediateWaterQuality, pyo.Constraint)
    assert isinstance(m.CompletionsPadWaterQuality, pyo.Constraint)
    assert isinstance(m.CompletionsPadStorageWaterQuality, pyo.Constraint)


@pytest.mark.component
def test_strategic_model_scaling(build_reduced_strategic_model):
    m = build_reduced_strategic_model(
        config_dict={
            "objective": Objectives.cost,
            "pipeline_cost": PipelineCost.capacity_based,
            "pipeline_capacity": PipelineCapacity.input,
        }
    )
    scaled_m = scale_model(m, scaling_factor=100000)
    scaled_components = []
    scaled_vars = []
    unscaled_vars = []
    scaled_constraints = []
    unscaled_constraints = []
    [scaled_components.append(i.name) for i in scaled_m.scaling_factor.keys()]

    # Checking for scaled and unscaled variables
    for v in m.component_objects(ctype=pyo.Var):
        if "vb_y" not in v.name:
            if str("scaled_" + v.name) in scaled_components:
                scaled_vars.append(v.name)
            else:
                unscaled_vars.append(v.name)

    # Checking for scaled and unscaled constraints
    for c in m.component_objects(ctype=pyo.Constraint):
        if str("scaled_" + c.name) in scaled_components:
            scaled_constraints.append(c.name)
        else:
            unscaled_constraints.append(c.name)

    assert len(unscaled_vars) == 0
    assert len(unscaled_constraints) == 0


# if solver cbc exists @solver
@pytest.mark.component
def test_run_reduced_strategic_model(build_reduced_strategic_model):
    m = build_reduced_strategic_model(
        config_dict={
            "objective": Objectives.cost,
            "pipeline_cost": PipelineCost.distance_based,
            "pipeline_capacity": PipelineCapacity.input,
            "water_quality": WaterQuality.false,
        }
    )

    options = {
        "deactivate_slacks": True,
        "scale_model": False,
        "scaling_factor": 1000,
        "running_time": 60 * 5,
        "gap": 0,
    }
    results = solve_model(model=m, options=options)

    assert results.solver.termination_condition == pyo.TerminationCondition.optimal
    assert results.solver.status == pyo.SolverStatus.ok
    assert degrees_of_freedom(m) == 11685
    # solutions obtained from running the reduced generic case study
    assert pytest.approx(89049.086, abs=1e-1) == pyo.value(m.v_Z)
    with nostdout():
        assert is_feasible(m)


@pytest.mark.component
def test_water_quality_reduced_strategic_model(build_reduced_strategic_model):
    m = build_reduced_strategic_model(
        config_dict={
            "objective": Objectives.cost,
            "pipeline_cost": PipelineCost.distance_based,
            "pipeline_capacity": PipelineCapacity.input,
            "water_quality": WaterQuality.post_process,
        }
    )

    options = {
        "deactivate_slacks": True,
        "scale_model": False,
        "scaling_factor": 1000,
        "running_time": 60 * 5,
        "gap": 0,
    }
    results = solve_model(model=m, options=options)

    assert results.solver.termination_condition == pyo.TerminationCondition.optimal
    assert results.solver.status == pyo.SolverStatus.ok
    # solutions obtained from running the reduced generic case study water quality
    assert degrees_of_freedom(m.quality) == 780
    assert pytest.approx(4.7832, abs=1e-1) == pyo.value(m.quality.v_X)
    with nostdout():
        assert is_feasible(m)

    # Test report building
    [model, results_dict] = generate_report(
        m,
        results,
        is_print=[PrintValues.essential],
        output_units=OutputUnits.user_units,
        fname="test_strategic_print_results.xlsx",
    )


@pytest.mark.component
def test_solver_option_reduced_strategic_model(build_reduced_strategic_model):
    m = build_reduced_strategic_model(
        config_dict={
            "objective": Objectives.cost,
            "pipeline_cost": PipelineCost.distance_based,
            "pipeline_capacity": PipelineCapacity.input,
            "water_quality": WaterQuality.false,
        }
    )

    options = {
        "deactivate_slacks": True,
        "scale_model": False,
        "scaling_factor": 1000,
        "running_time": 60 * 5,
        "gap": 0,
        "solver": "cbc",
    }
    results = solve_model(model=m, options=options)

    assert results.solver.termination_condition == pyo.TerminationCondition.optimal
    assert results.solver.status == pyo.SolverStatus.ok
    assert degrees_of_freedom(m) == 11685
    assert m.config.objective
    assert isinstance(m.s_T, pyo.Set)
    assert isinstance(m.v_F_Piped, pyo.Var)
    assert isinstance(m.p_pi_Trucking, pyo.Param)
    assert isinstance(m.PipelineCapacityExpansion, pyo.Constraint)
    assert isinstance(m.PipelineExpansionCapEx, pyo.Constraint)
    with nostdout():
        assert is_feasible(m)

    # Test report building
    [model, results_dict] = generate_report(
        m,
        results,
        is_print=[PrintValues.essential],
        output_units=OutputUnits.user_units,
        fname="test_strategic_print_results.xlsx",
    )


@pytest.mark.component
def test_strategic_model_UI_display_units():
    set_list = [
        "ProductionPads",
        "ProductionTanks",
        "CompletionsPads",
        "SWDSites",
        "FreshwaterSources",
        "StorageSites",
        "TreatmentSites",
        "ReuseOptions",
        "NetworkNodes",
        "PipelineDiameters",
        "StorageCapacities",
        "InjectionCapacities",
        "TreatmentCapacities",
        "TreatmentTechnologies",
    ]
    parameter_list = [
        "Units",
        "PNA",
        "CNA",
        "CCA",
        "NNA",
        "NCA",
        "NKA",
        "NRA",
        "NSA",
        "FCA",
        "RCA",
        "RNA",
        "RSA",
        "SCA",
        "SNA",
        "PCT",
        "PKT",
        "FCT",
        "CST",
        "CCT",
        "CKT",
        "CompletionsPadOutsideSystem",
        "DesalinationTechnologies",
        "DesalinationSites",
        "TruckingTime",
        "CompletionsDemand",
        "PadRates",
        "FlowbackRates",
        "NodeCapacities",
        "InitialPipelineCapacity",
        "InitialDisposalCapacity",
        "InitialTreatmentCapacity",
        "FreshwaterSourcingAvailability",
        "PadOffloadingCapacity",
        "CompletionsPadStorage",
        "DisposalOperationalCost",
        "TreatmentOperationalCost",
        "ReuseOperationalCost",
        "PipelineOperationalCost",
        "FreshSourcingCost",
        "TruckingHourlyCost",
        "PipelineDiameterValues",
        "DisposalCapacityIncrements",
        "InitialStorageCapacity",
        "StorageCapacityIncrements",
        "TreatmentCapacityIncrements",
        "TreatmentEfficiency",
        "DisposalExpansionCost",
        "StorageExpansionCost",
        "TreatmentExpansionCost",
        "PipelineCapexDistanceBased",
        "PipelineCapexCapacityBased",
        "PipelineCapacityIncrements",
        "PipelineExpansionDistance",
        "Hydraulics",
        "Economics",
        "PadWaterQuality",
        "StorageInitialWaterQuality",
        "PadStorageInitialWaterQuality",
        "DisposalOperatingCapacity",
    ]

    # note the double backslashes '\\' in that path reference
    with resources.path(
        "pareto.case_studies",
        "strategic_small_case_study.xlsx",
    ) as fpath:
        [df_sets, df_parameters] = get_data(fpath, set_list, parameter_list)

    input_sheet_names = parameter_list + set_list
    UI_display_units = get_display_units(input_sheet_names, df_parameters["Units"])
    assert UI_display_units


@pytest.fixture(scope="module")
def build_toy_strategic_model():
    # This emulates what the pyomo command-line tools does
    # Tabs in the input Excel spreadsheet
    set_list = [
        "ProductionPads",
        "ProductionTanks",
        "CompletionsPads",
        "SWDSites",
        "FreshwaterSources",
        "StorageSites",
        "TreatmentSites",
        "ReuseOptions",
        "NetworkNodes",
        "PipelineDiameters",
        "StorageCapacities",
        "InjectionCapacities",
        "TreatmentCapacities",
        "TreatmentTechnologies",
    ]
    parameter_list = [
        "Units",
        "PNA",
        "CNA",
        "CCA",
        "NNA",
        "NCA",
        "NKA",
        "NRA",
        "NSA",
        "FCA",
        "RCA",
        "RNA",
        "RSA",
        "SCA",
        "SNA",
        "PCT",
        "PKT",
        "FCT",
        "CST",
        "CCT",
        "CKT",
        "CompletionsPadOutsideSystem",
        "DesalinationTechnologies",
        "DesalinationSites",
        "TruckingTime",
        "CompletionsDemand",
        "PadRates",
        "FlowbackRates",
        "NodeCapacities",
        "InitialPipelineCapacity",
        "InitialDisposalCapacity",
        "InitialTreatmentCapacity",
        "FreshwaterSourcingAvailability",
        "PadOffloadingCapacity",
        "CompletionsPadStorage",
        "DisposalOperationalCost",
        "TreatmentOperationalCost",
        "ReuseOperationalCost",
        "PipelineOperationalCost",
        "FreshSourcingCost",
        "TruckingHourlyCost",
        "PipelineDiameterValues",
        "DisposalCapacityIncrements",
        "InitialStorageCapacity",
        "StorageCapacityIncrements",
        "TreatmentCapacityIncrements",
        "TreatmentEfficiency",
        "DisposalExpansionCost",
        "StorageExpansionCost",
        "TreatmentExpansionCost",
        "PipelineCapexDistanceBased",
        "PipelineCapexCapacityBased",
        "PipelineCapacityIncrements",
        "PipelineExpansionDistance",
        "Hydraulics",
        "Economics",
        "PadWaterQuality",
        "StorageInitialWaterQuality",
        "PadStorageInitialWaterQuality",
        "DisposalOperatingCapacity",
    ]

    # note the double backslashes '\\' in that path reference
    with resources.path(
        "pareto.case_studies",
        "strategic_toy_case_study.xlsx",
    ) as fpath:
        [df_sets, df_parameters] = get_data(fpath, set_list, parameter_list)

        # create mathematical model
        def _call_model_with_config(config_dict):
            toy_strategic_model = create_model(df_sets, df_parameters, config_dict)
            return toy_strategic_model

    return _call_model_with_config


@pytest.mark.unit
def test_basic_toy_build(build_toy_strategic_model):
    """Make a model and make sure it doesn't throw exception"""
    m = build_toy_strategic_model(
        config_dict={
            "objective": Objectives.cost,
            "pipeline_cost": PipelineCost.distance_based,
            "pipeline_capacity": PipelineCapacity.input,
            "water_quality": WaterQuality.false,
        }
    )
    assert degrees_of_freedom(m) == 4855
    # Check unit config arguments
    assert len(m.config) == 6
    assert m.config.objective
    assert isinstance(m.s_T, pyo.Set)
    assert isinstance(m.v_F_Piped, pyo.Var)
    assert isinstance(m.p_pi_Trucking, pyo.Param)
    assert isinstance(m.PipelineCapacityExpansion, pyo.Constraint)
    assert isinstance(m.PipelineExpansionCapEx, pyo.Constraint)


# if solver cbc exists @solver
@pytest.mark.component
def test_run_toy_strategic_model(build_toy_strategic_model):
    m = build_toy_strategic_model(
        config_dict={
            "objective": Objectives.cost,
            "pipeline_cost": PipelineCost.distance_based,
            "pipeline_capacity": PipelineCapacity.input,
            "water_quality": WaterQuality.false,
        }
    )

    options = {
        "deactivate_slacks": True,
        "scale_model": False,
        "scaling_factor": 1000,
        "running_time": 60 * 5,
        "gap": 0,
    }

    results = solve_model(model=m, options=options)

    assert results.solver.termination_condition == pyo.TerminationCondition.optimal
    assert results.solver.status == pyo.SolverStatus.ok
    assert degrees_of_freedom(m) == 4506
    assert pytest.approx(11122.0815, abs=1e-1) == pyo.value(m.v_Z)
<<<<<<< HEAD
    with nostdout():
        assert is_feasible(m)
=======


@pytest.fixture(scope="module")
def build_permian_demo_strategic_model():
    # This emulates what the pyomo command-line tools does
    # Tabs in the input Excel spreadsheet
    set_list = [
        "ProductionPads",
        "ProductionTanks",
        "CompletionsPads",
        "SWDSites",
        "FreshwaterSources",
        "StorageSites",
        "TreatmentSites",
        "ReuseOptions",
        "NetworkNodes",
        "PipelineDiameters",
        "StorageCapacities",
        "InjectionCapacities",
        "TreatmentCapacities",
        "TreatmentTechnologies",
    ]
    parameter_list = [
        "Units",
        "PNA",
        "CNA",
        "CCA",
        "NNA",
        "NCA",
        "NKA",
        "NRA",
        "NSA",
        "FCA",
        "RCA",
        "RNA",
        "RSA",
        "SCA",
        "SNA",
        "PCT",
        "PKT",
        "FCT",
        "CST",
        "CCT",
        "CKT",
        "CompletionsPadOutsideSystem",
        "DesalinationTechnologies",
        "DesalinationSites",
        "TruckingTime",
        "CompletionsDemand",
        "PadRates",
        "FlowbackRates",
        "NodeCapacities",
        "InitialPipelineCapacity",
        "InitialDisposalCapacity",
        "InitialTreatmentCapacity",
        "FreshwaterSourcingAvailability",
        "PadOffloadingCapacity",
        "CompletionsPadStorage",
        "DisposalOperationalCost",
        "TreatmentOperationalCost",
        "ReuseOperationalCost",
        "PipelineOperationalCost",
        "FreshSourcingCost",
        "TruckingHourlyCost",
        "PipelineDiameterValues",
        "DisposalCapacityIncrements",
        "InitialStorageCapacity",
        "StorageCapacityIncrements",
        "TreatmentCapacityIncrements",
        "TreatmentEfficiency",
        "DisposalExpansionCost",
        "StorageExpansionCost",
        "TreatmentExpansionCost",
        "PipelineCapexDistanceBased",
        "PipelineCapexCapacityBased",
        "PipelineCapacityIncrements",
        "PipelineExpansionDistance",
        "Hydraulics",
        "Economics",
        "PadWaterQuality",
        "StorageInitialWaterQuality",
        "PadStorageInitialWaterQuality",
        "DisposalOperatingCapacity",
    ]

    # note the double backslashes '\\' in that path reference
    with resources.path(
        "pareto.case_studies",
        "strategic_permian_demo.xlsx",
    ) as fpath:
        [df_sets, df_parameters] = get_data(fpath, set_list, parameter_list)

        # create mathematical model
        def _call_model_with_config(config_dict):
            permian_demo_strategic_model = create_model(
                df_sets, df_parameters, config_dict
            )
            return permian_demo_strategic_model

    return _call_model_with_config


@pytest.mark.unit
def test_basic_permian_demo_build(build_permian_demo_strategic_model):
    """Make a model and make sure it doesn't throw exception"""
    m = build_permian_demo_strategic_model(
        config_dict={
            "objective": Objectives.cost,
            "pipeline_cost": PipelineCost.distance_based,
            "pipeline_capacity": PipelineCapacity.input,
            "water_quality": WaterQuality.false,
        }
    )
    assert degrees_of_freedom(m) == 20955
    # Check unit config arguments
    assert len(m.config) == 6
    assert m.config.objective
    assert isinstance(m.s_T, pyo.Set)
    assert isinstance(m.v_F_Piped, pyo.Var)
    assert isinstance(m.p_pi_Trucking, pyo.Param)
    assert isinstance(m.PipelineCapacityExpansion, pyo.Constraint)
    assert isinstance(m.PipelineExpansionCapEx, pyo.Constraint)


# if solver cbc exists @solver
@pytest.mark.component
def test_run_permian_demo_strategic_model(build_permian_demo_strategic_model):
    m = build_permian_demo_strategic_model(
        config_dict={
            "objective": Objectives.cost,
            "pipeline_cost": PipelineCost.capacity_based,
            "pipeline_capacity": PipelineCapacity.calculated,
        }
    )
    solver = get_solver("cbc")
    solver.options["seconds"] = 60
    results = solver.solve(m, tee=False)
    assert degrees_of_freedom(m) == 20955

    # Test report building
    [model, results_dict] = generate_report(
        m,
        is_print=[PrintValues.essential],
        output_units=OutputUnits.user_units,
        fname="test_strategic_print_results.xlsx",
    )
>>>>>>> 49069407
<|MERGE_RESOLUTION|>--- conflicted
+++ resolved
@@ -960,10 +960,8 @@
     assert results.solver.status == pyo.SolverStatus.ok
     assert degrees_of_freedom(m) == 4506
     assert pytest.approx(11122.0815, abs=1e-1) == pyo.value(m.v_Z)
-<<<<<<< HEAD
     with nostdout():
         assert is_feasible(m)
-=======
 
 
 @pytest.fixture(scope="module")
@@ -1109,5 +1107,4 @@
         is_print=[PrintValues.essential],
         output_units=OutputUnits.user_units,
         fname="test_strategic_print_results.xlsx",
-    )
->>>>>>> 49069407
+    )