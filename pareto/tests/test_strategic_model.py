--- conflicted
+++ resolved
@@ -153,16 +153,13 @@
         "StorageInitialWaterQuality",
         "PadStorageInitialWaterQuality",
         "DisposalOperatingCapacity",
-<<<<<<< HEAD
         "AirEmissionCoefficients",
         "TreatmentEmissionCoefficients",
-=======
         "TreatmentExpansionLeadTime",
         "DisposalExpansionLeadTime",
         "StorageExpansionLeadTime",
         "PipelineExpansionLeadTime_Dist",
         "PipelineExpansionLeadTime_Capac",
->>>>>>> 90aecb2b
     ]
 
     # note the double backslashes '\\' in that path reference
@@ -460,16 +457,13 @@
         "StorageInitialWaterQuality",
         "PadStorageInitialWaterQuality",
         "DisposalOperatingCapacity",
-<<<<<<< HEAD
         "AirEmissionCoefficients",
         "TreatmentEmissionCoefficients",
-=======
         "TreatmentExpansionLeadTime",
         "DisposalExpansionLeadTime",
         "StorageExpansionLeadTime",
         "PipelineExpansionLeadTime_Dist",
         "PipelineExpansionLeadTime_Capac",
->>>>>>> 90aecb2b
     ]
 
     # note the double backslashes '\\' in that path reference
@@ -965,16 +959,13 @@
         "StorageInitialWaterQuality",
         "PadStorageInitialWaterQuality",
         "DisposalOperatingCapacity",
-<<<<<<< HEAD
         "AirEmissionCoefficients",
         "TreatmentEmissionCoefficients",
-=======
         "TreatmentExpansionLeadTime",
         "DisposalExpansionLeadTime",
         "StorageExpansionLeadTime",
         "PipelineExpansionLeadTime_Dist",
         "PipelineExpansionLeadTime_Capac",
->>>>>>> 90aecb2b
     ]
 
     # note the double backslashes '\\' in that path reference
@@ -1187,16 +1178,13 @@
         "StorageInitialWaterQuality",
         "PadStorageInitialWaterQuality",
         "DisposalOperatingCapacity",
-<<<<<<< HEAD
         "AirEmissionCoefficients",
         "TreatmentEmissionCoefficients",
-=======
         "TreatmentExpansionLeadTime",
         "DisposalExpansionLeadTime",
         "StorageExpansionLeadTime",
         "PipelineExpansionLeadTime_Dist",
         "PipelineExpansionLeadTime_Capac",
->>>>>>> 90aecb2b
     ]
 
     # note the double backslashes '\\' in that path reference
@@ -1304,16 +1292,13 @@
         "StorageInitialWaterQuality",
         "PadStorageInitialWaterQuality",
         "DisposalOperatingCapacity",
-<<<<<<< HEAD
         "AirEmissionCoefficients",
         "TreatmentEmissionCoefficients",
-=======
         "TreatmentExpansionLeadTime",
         "DisposalExpansionLeadTime",
         "StorageExpansionLeadTime",
         "PipelineExpansionLeadTime_Dist",
         "PipelineExpansionLeadTime_Capac",
->>>>>>> 90aecb2b
     ]
 
     # note the double backslashes '\\' in that path reference
@@ -1477,16 +1462,13 @@
         "StorageInitialWaterQuality",
         "PadStorageInitialWaterQuality",
         "DisposalOperatingCapacity",
-<<<<<<< HEAD
         "AirEmissionCoefficients",
         "TreatmentEmissionCoefficients",
-=======
         "TreatmentExpansionLeadTime",
         "DisposalExpansionLeadTime",
         "StorageExpansionLeadTime",
         "PipelineExpansionLeadTime_Dist",
         "PipelineExpansionLeadTime_Capac",
->>>>>>> 90aecb2b
     ]
 
     # note the double backslashes '\\' in that path reference
