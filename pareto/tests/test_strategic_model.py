#####################################################################################################
# PARETO was produced under the DOE Produced Water Application for Beneficial Reuse Environmental
# Impact and Treatment Optimization (PARETO), and is copyright (c) 2021 by the software owners: The
# Regents of the University of California, through Lawrence Berkeley National Laboratory, et al. All
# rights reserved.
#
# NOTICE. This Software was developed under funding from the U.S. Department of Energy and the
# U.S. Government consequently retains certain rights. As such, the U.S. Government has been granted
# for itself and others acting on its behalf a paid-up, nonexclusive, irrevocable, worldwide license
# in the Software to reproduce, distribute copies to the public, prepare derivative works, and perform
# publicly and display publicly, and to permit other to do so.
#####################################################################################################
"""
Test strategic model
"""
# Import Pyomo libraries
import pyomo.environ as pyo
from pyomo.util.check_units import assert_units_consistent
from pyomo.core.base import value
from pyomo.environ import Constraint

# Import IDAES solvers
from pareto.utilities.solvers import get_solver
from pareto.strategic_water_management.strategic_produced_water_optimization import (
    WaterQuality,
    BuildUnits,
    create_model,
    solve_model,
    get_strategic_model_unit_container,
    Objectives,
    scale_model,
    PipelineCost,
    PipelineCapacity,
)
from pareto.utilities.get_data import get_data
from pareto.utilities.units_support import (
    flatten_list,
    PintUnitExtractionVisitor,
)
from importlib import resources
import pytest
from idaes.core.util.model_statistics import degrees_of_freedom

__author__ = "Pareto Team (Andres Calderon, M. Zamarripa)"

# -----------------------------------------------------------------------------
# Get default solver for testing
solver = get_solver("cbc")
# -----------------------------------------------------------------------------


@pytest.fixture(scope="module")
def build_strategic_model():
    # This emulates what the pyomo command-line tools does
    # Tabs in the input Excel spreadsheet
    set_list = [
        "ProductionPads",
        "ProductionTanks",
        "CompletionsPads",
        "SWDSites",
        "FreshwaterSources",
        "StorageSites",
        "TreatmentSites",
        "ReuseOptions",
        "NetworkNodes",
        "PipelineDiameters",
        "StorageCapacities",
        "InjectionCapacities",
        "TreatmentCapacities",
        "TreatmentTechnologies",
    ]
    parameter_list = [
        "Units",
        "PNA",
        "CNA",
        "CCA",
        "NNA",
        "NCA",
        "NKA",
        "NRA",
        "NSA",
        "FCA",
        "RCA",
        "RNA",
        "RSA",
        "SCA",
        "SNA",
        "PCT",
        "PKT",
        "FCT",
        "CST",
        "CCT",
        "CKT",
        "CompletionsPadOutsideSystem",
        "DesalinationTechnologies",
        "DesalinationSites",
        "TruckingTime",
        "CompletionsDemand",
        "PadRates",
        "FlowbackRates",
        "NodeCapacities",
        "InitialPipelineCapacity",
        "InitialDisposalCapacity",
        "InitialTreatmentCapacity",
        "FreshwaterSourcingAvailability",
        "PadOffloadingCapacity",
        "CompletionsPadStorage",
        "DisposalOperationalCost",
        "TreatmentOperationalCost",
        "ReuseOperationalCost",
        "PipelineOperationalCost",
        "FreshSourcingCost",
        "TruckingHourlyCost",
        "PipelineDiameterValues",
        "DisposalCapacityIncrements",
        "InitialStorageCapacity",
        "StorageCapacityIncrements",
        "TreatmentCapacityIncrements",
        "TreatmentEfficiency",
        "DisposalExpansionCost",
        "StorageExpansionCost",
        "TreatmentExpansionCost",
        "PipelineCapexDistanceBased",
        "PipelineCapexCapacityBased",
        "PipelineCapacityIncrements",
        "PipelineExpansionDistance",
        "Hydraulics",
        "Economics",
        "PadWaterQuality",
        "StorageInitialWaterQuality",
        "PadStorageInitialWaterQuality",
        "DisposalOperatingCapacity",
    ]

    # note the double backslashes '\\' in that path reference
    with resources.path(
        "pareto.case_studies",
        "input_data_generic_strategic_case_study_Treatment_Demo.xlsx",
    ) as fpath:
        [df_sets, df_parameters] = get_data(fpath, set_list, parameter_list)

        # create mathematical model
        def _call_model_with_config(config_dict):
            strategic_model = create_model(df_sets, df_parameters, config_dict)
            return strategic_model

    return _call_model_with_config


@pytest.mark.unit
def test_basic_build_capex_distance_based_capacity_input(build_strategic_model):
    """Make a model and make sure it doesn't throw exception"""
    m = build_strategic_model(
        config_dict={
            "objective": Objectives.cost,
            "pipeline_cost": PipelineCost.distance_based,
            "pipeline_capacity": PipelineCapacity.input,
            "node_capacity": True,
            "water_quality": WaterQuality.false,
            "build_units": BuildUnits.scaled_units,
        }
    )
    assert degrees_of_freedom(m) == 29595
    # Check unit config arguments
    assert len(m.config) == 6
    assert m.config.objective
    assert isinstance(m.s_T, pyo.Set)
    assert isinstance(m.v_F_Piped, pyo.Var)
    assert isinstance(m.p_pi_Trucking, pyo.Param)
    assert isinstance(m.PipelineCapacityExpansion, pyo.Constraint)
    assert isinstance(m.PipelineExpansionCapEx, pyo.Constraint)


@pytest.mark.unit
def test_basic_build_capex_distance_based_capacity_calculated(build_strategic_model):
    """Make a model and make sure it doesn't throw exception"""
    m = build_strategic_model(
        config_dict={
            "objective": Objectives.cost,
            "pipeline_cost": PipelineCost.distance_based,
            "pipeline_capacity": PipelineCapacity.calculated,
            "node_capacity": True,
            "water_quality": WaterQuality.false,
            "build_units": BuildUnits.scaled_units,
        }
    )
    assert degrees_of_freedom(m) == 29595
    # Check unit config arguments
    assert len(m.config) == 6
    assert m.config.objective
    assert isinstance(m.s_T, pyo.Set)
    assert isinstance(m.v_F_Piped, pyo.Var)
    assert isinstance(m.p_pi_Trucking, pyo.Param)
    assert isinstance(m.PipelineCapacityExpansion, pyo.Constraint)
    assert isinstance(m.PipelineExpansionCapEx, pyo.Constraint)


@pytest.mark.unit
def test_basic_build_capex_capacity_based_capacity_input(build_strategic_model):
    """Make a model and make sure it doesn't throw exception"""
    m = build_strategic_model(
        config_dict={
            "objective": Objectives.cost,
            "pipeline_cost": PipelineCost.capacity_based,
            "pipeline_capacity": PipelineCapacity.input,
            "node_capacity": True,
            "water_quality": WaterQuality.false,
            "build_units": BuildUnits.scaled_units,
        }
    )
    assert degrees_of_freedom(m) == 29595
    # Check unit config arguments
    assert len(m.config) == 6
    assert m.config.objective
    assert isinstance(m.s_T, pyo.Set)
    assert isinstance(m.v_F_Piped, pyo.Var)
    assert isinstance(m.p_pi_Trucking, pyo.Param)
    assert isinstance(m.PipelineCapacityExpansion, pyo.Constraint)
    assert isinstance(m.PipelineExpansionCapEx, pyo.Constraint)


@pytest.mark.unit
def test_basic_build_capex_capacity_based_capacity_calculated(build_strategic_model):
    """Make a model and make sure it doesn't throw exception"""
    m = build_strategic_model(
        config_dict={
            "objective": Objectives.cost,
            "pipeline_cost": PipelineCost.capacity_based,
            "pipeline_capacity": PipelineCapacity.calculated,
            "node_capacity": True,
            "water_quality": WaterQuality.false,
            "build_units": BuildUnits.scaled_units,
        }
    )
    assert degrees_of_freedom(m) == 29595
    # Check unit config arguments
    assert len(m.config) == 6
    assert m.config.objective
    assert isinstance(m.s_T, pyo.Set)
    assert isinstance(m.v_F_Piped, pyo.Var)
    assert isinstance(m.p_pi_Trucking, pyo.Param)
    assert isinstance(m.PipelineCapacityExpansion, pyo.Constraint)
    assert isinstance(m.PipelineExpansionCapEx, pyo.Constraint)


@pytest.mark.component
def test_strategic_model_build_units_user_units_consistency(build_strategic_model):
    """
    Note: There are pyomo functions like assert_units_consistent that test consistency of expressions.
    This test utilizes assert_units_consistent in addition to a special case test assertion.
    The need for this special case comes from constraints that are mathematically the same, but are not
    interpreted as such by Pyomo. An example is the storage balance constraint in time period T:
    storage at time T [bbl] = flow in [bbl/week] - flow out [bbl/week] + storage at time T-1 [bbl]
    The time unit of the flow in and flow out rate variables will always be the same as the
    length of time T that is the decision period, so the units are consistent despite [bbl] and
    [bbl/day] being inconsistent.
    """
    m = build_strategic_model(
        config_dict={
            "objective": Objectives.cost,
            "pipeline_cost": PipelineCost.capacity_based,
            "pipeline_capacity": PipelineCapacity.calculated,
            "build_units": BuildUnits.user_units,
        }
    )

    # Create an instance of PintUnitExtractionVisitor that can assist with getting units from constraints
    visitor = PintUnitExtractionVisitor(get_strategic_model_unit_container())
    # Iterate through all Constraints
    for c in m.component_objects(Constraint):
        # If indexed, iterate through Constraint indexes
        for index in c:
            if index is None:
                condata = c

            elif index is not None:
                condata = c[index]

            # Obtain lower, upper, and body of constraint
            args = list()
            if condata.lower is not None and value(condata.lower) != 0.0:
                args.append(condata.lower)

            args.append(condata.body)

            if condata.upper is not None and value(condata.upper) != 0.0:
                args.append(condata.upper)
            # Use the visitor to extract the units of lower, upper,
            # and body of our constraint
            pint_units = [visitor.walk_expression(arg) for arg in args]
            # The units are in a nested list, flatten the list
            flat_list = flatten_list(pint_units)
            flat_list = [x for x in flat_list if x]

            # Compare all units to the first unit. Assess if the unique units are valid.
            first_unit = flat_list[0]
            # The decision period will be used to assess if the unit is valid
            decision_period_pint_unit = m.decision_period._get_pint_unit()
            for py_unit in flat_list[1:]:
                if visitor._equivalent_pint_units(first_unit, py_unit):
                    break
                # If the unit is equivalent when multiplying by the decision period,
                # the unit is consistent
                elif visitor._equivalent_pint_units(
                    first_unit * decision_period_pint_unit, py_unit
                ):
                    break
                elif visitor._equivalent_pint_units(
                    first_unit, py_unit * decision_period_pint_unit
                ):
                    break
                # otherwise, check if consistent with Pyomo's check
                else:
                    assert_units_consistent(condata)


def test_strategic_model_build_units_scaled_units_consistency(build_strategic_model):
    """
    Note: There are pyomo functions like assert_units_consistent that test consistency of expressions.
    This test utilizes assert_units_consistent in addition to a special case test assertion.
    The need for this special case comes from constraints that are mathematically the same, but are not
    interpreted as such by Pyomo. An example is the storage balance constraint in time period T:
    storage at time T [bbl] = flow in [bbl/week] - flow out [bbl/week] + storage at time T-1 [bbl]
    The time unit of the flow in and flow out rate variables will always be the same as the
    length of time T that is the decision period, so the units are consistent despite [bbl] and
    [bbl/day] being inconsistent.
    """
    m = build_strategic_model(
        config_dict={
            "objective": Objectives.cost,
            "pipeline_cost": PipelineCost.capacity_based,
            "pipeline_capacity": PipelineCapacity.calculated,
            "build_units": BuildUnits.scaled_units,
        }
    )

    # Create an instance of PintUnitExtractionVisitor that can assist with getting units from constraints
    visitor = PintUnitExtractionVisitor(get_strategic_model_unit_container())
    # Iterate through all Constraints
    for c in m.component_objects(Constraint):
        # If indexed, iterate through Constraint indexes
        for index in c:
            if index is None:
                condata = c

            elif index is not None:
                condata = c[index]

            # Obtain lower, upper, and body of constraint
            args = list()
            if condata.lower is not None and value(condata.lower) != 0.0:
                args.append(condata.lower)

            args.append(condata.body)

            if condata.upper is not None and value(condata.upper) != 0.0:
                args.append(condata.upper)
            # Use the visitor to extract the units of lower, upper,
            # and body of our constraint
            pint_units = [visitor.walk_expression(arg) for arg in args]
            # The units are in a nested list, flatten the list
            flat_list = flatten_list(pint_units)
            flat_list = [x for x in flat_list if x]

            # Compare all units to the first unit. Assess if the unique units are valid.
            first_unit = flat_list[0]
            # The decision period will be used to assess if the unit is valid
            decision_period_pint_unit = m.decision_period._get_pint_unit()
            for py_unit in flat_list[1:]:
                if visitor._equivalent_pint_units(first_unit, py_unit):
                    break
                # If the unit is equivalent when multiplying by the decision period,
                # the unit is consistent
                elif visitor._equivalent_pint_units(
                    first_unit * decision_period_pint_unit, py_unit
                ):
                    break
                elif visitor._equivalent_pint_units(
                    first_unit, py_unit * decision_period_pint_unit
                ):
                    break
                # otherwise, check if consistent with Pyomo's check
                else:
                    assert_units_consistent(condata)


# if solver cbc exists @solver
@pytest.mark.component
def test_run_strategic_model(build_strategic_model):
    m = build_strategic_model(
        config_dict={
            "objective": Objectives.cost,
            "pipeline_cost": PipelineCost.capacity_based,
            "pipeline_capacity": PipelineCapacity.calculated,
            "build_units": BuildUnits.scaled_units,
        }
    )
    solver = get_solver("cbc")
    solver.options["seconds"] = 60
    results = solver.solve(m, tee=False)
    assert degrees_of_freedom(m) == 29595


@pytest.fixture(scope="module")
def build_reduced_strategic_model():
    # This emulates what the pyomo command-line tools does
    # Tabs in the input Excel spreadsheet
    set_list = [
        "ProductionPads",
        "ProductionTanks",
        "CompletionsPads",
        "SWDSites",
        "FreshwaterSources",
        "StorageSites",
        "TreatmentSites",
        "ReuseOptions",
        "NetworkNodes",
        "PipelineDiameters",
        "StorageCapacities",
        "InjectionCapacities",
        "TreatmentCapacities",
        "TreatmentTechnologies",
    ]
    parameter_list = [
        "Units",
        "PNA",
        "CNA",
        "CCA",
        "NNA",
        "NCA",
        "NKA",
        "NRA",
        "NSA",
        "FCA",
        "RCA",
        "RNA",
        "RSA",
        "SCA",
        "SNA",
        "PCT",
        "PKT",
        "FCT",
        "CST",
        "CCT",
        "CKT",
        "CompletionsPadOutsideSystem",
        "DesalinationTechnologies",
        "DesalinationSites",
        "TruckingTime",
        "CompletionsDemand",
        "PadRates",
        "FlowbackRates",
        "NodeCapacities",
        "InitialPipelineCapacity",
        "InitialDisposalCapacity",
        "InitialTreatmentCapacity",
        "FreshwaterSourcingAvailability",
        "PadOffloadingCapacity",
        "CompletionsPadStorage",
        "DisposalOperationalCost",
        "TreatmentOperationalCost",
        "ReuseOperationalCost",
        "PipelineOperationalCost",
        "FreshSourcingCost",
        "TruckingHourlyCost",
        "PipelineDiameterValues",
        "DisposalCapacityIncrements",
        "InitialStorageCapacity",
        "StorageCapacityIncrements",
        "TreatmentCapacityIncrements",
        "TreatmentEfficiency",
        "DisposalExpansionCost",
        "StorageExpansionCost",
        "TreatmentExpansionCost",
        "PipelineCapexDistanceBased",
        "PipelineCapexCapacityBased",
        "PipelineCapacityIncrements",
        "PipelineExpansionDistance",
        "Hydraulics",
        "Economics",
        "PadWaterQuality",
        "StorageInitialWaterQuality",
        "PadStorageInitialWaterQuality",
        "DisposalOperatingCapacity",
    ]

    # note the double backslashes '\\' in that path reference
    with resources.path(
        "pareto.case_studies",
        "small_strategic_case_study.xlsx",
    ) as fpath:
        [df_sets, df_parameters] = get_data(fpath, set_list, parameter_list)

        # create mathematical model
        def _call_model_with_config(config_dict):
            reduced_strategic_model = create_model(df_sets, df_parameters, config_dict)
            return reduced_strategic_model

    return _call_model_with_config


@pytest.mark.unit
def test_basic_reduced_build_capex_capacity_based_capacity_calculated(
    build_reduced_strategic_model,
):
    """Make a model and make sure it doesn't throw exception"""
    m = build_reduced_strategic_model(
        config_dict={
            "objective": Objectives.cost,
            "pipeline_cost": PipelineCost.capacity_based,
            "pipeline_capacity": PipelineCapacity.calculated,
            "water_quality": WaterQuality.false,
            "build_units": BuildUnits.scaled_units,
        }
    )
    assert degrees_of_freedom(m) == 15834
    # Check unit config arguments
    assert len(m.config) == 6
    assert m.config.objective
    assert isinstance(m.s_T, pyo.Set)
    assert isinstance(m.v_F_Piped, pyo.Var)
    assert isinstance(m.p_pi_Trucking, pyo.Param)
    assert isinstance(m.PipelineCapacityExpansion, pyo.Constraint)
    assert isinstance(m.PipelineExpansionCapEx, pyo.Constraint)


@pytest.mark.unit
def test_basic_reduced_build_capex_capacity_based_capacity_input(
    build_reduced_strategic_model,
):
    """Make a model and make sure it doesn't throw exception"""
    m = build_reduced_strategic_model(
        config_dict={
            "objective": Objectives.cost,
            "pipeline_cost": PipelineCost.capacity_based,
            "pipeline_capacity": PipelineCapacity.input,
            "water_quality": WaterQuality.false,
            "build_units": BuildUnits.scaled_units,
        }
    )
    assert degrees_of_freedom(m) == 15834
    # Check unit config arguments
    assert len(m.config) == 6
    assert m.config.objective
    assert isinstance(m.s_T, pyo.Set)
    assert isinstance(m.v_F_Piped, pyo.Var)
    assert isinstance(m.p_pi_Trucking, pyo.Param)
    assert isinstance(m.PipelineCapacityExpansion, pyo.Constraint)
    assert isinstance(m.PipelineExpansionCapEx, pyo.Constraint)


@pytest.mark.unit
def test_basic_reduced_build_capex_distance_based_capacity_input(
    build_reduced_strategic_model,
):
    """Make a model and make sure it doesn't throw exception"""
    m = build_reduced_strategic_model(
        config_dict={
            "objective": Objectives.cost,
            "pipeline_cost": PipelineCost.distance_based,
            "pipeline_capacity": PipelineCapacity.input,
            "water_quality": WaterQuality.false,
            "build_units": BuildUnits.scaled_units,
        }
    )
    assert degrees_of_freedom(m) == 15834
    # Check unit config arguments
    assert len(m.config) == 6
    assert m.config.objective
    assert isinstance(m.s_T, pyo.Set)
    assert isinstance(m.v_F_Piped, pyo.Var)
    assert isinstance(m.p_pi_Trucking, pyo.Param)
    assert isinstance(m.PipelineCapacityExpansion, pyo.Constraint)
    assert isinstance(m.PipelineExpansionCapEx, pyo.Constraint)


@pytest.mark.unit
def test_basic_reduced_build_discrete_water_quality_input(
    build_reduced_strategic_model,
):
    """Make a model and make sure it doesn't throw exception"""
    m = build_reduced_strategic_model(
        config_dict={
            "objective": Objectives.cost,
            "pipeline_cost": PipelineCost.capacity_based,
            "pipeline_capacity": PipelineCapacity.input,
            "water_quality": WaterQuality.discrete,
            "build_units": BuildUnits.scaled_units,
        }
    )
    assert degrees_of_freedom(m) == 64194
    # Check unit config arguments
    assert len(m.config) == 6
    assert m.config.objective
    assert isinstance(m.s_T, pyo.Set)
    assert isinstance(m.v_F_Piped, pyo.Var)
    assert isinstance(m.p_pi_Trucking, pyo.Param)
    assert isinstance(m.OnlyOneDiscreteQualityPerLocation, pyo.Constraint)
    assert isinstance(m.DiscreteMaxPipeFlow, pyo.Constraint)
    assert isinstance(m.SumDiscreteFlowsIsFlowPiped, pyo.Constraint)
    assert isinstance(m.DiscreteMaxTruckedFlow, pyo.Constraint)
    assert isinstance(m.SumDiscreteFlowsIsFlowTrucked, pyo.Constraint)
    assert isinstance(m.DiscreteMaxDisposalDestination, pyo.Constraint)
    assert isinstance(
        m.SumDiscreteDisposalDestinationIsDisposalDestination, pyo.Constraint
    )
    assert isinstance(m.DiscreteMaxOutStorageFlow, pyo.Constraint)
    assert isinstance(m.SumDiscreteFlowsIsFlowOutStorage, pyo.Constraint)
    assert isinstance(m.DiscreteMaxStorage, pyo.Constraint)
    assert isinstance(m.SumDiscreteStorageIsStorage, pyo.Constraint)
    assert isinstance(m.DiscreteMaxTreatmentFlow, pyo.Constraint)
    assert isinstance(m.SumDiscreteFlowsIsFlowTreatment, pyo.Constraint)
    assert isinstance(m.DiscreteMaxOutNodeFlow, pyo.Constraint)
    assert isinstance(m.SumDiscreteFlowsIsFlowOutNode, pyo.Constraint)
    assert isinstance(m.DiscreteMaxBeneficialReuseFlow, pyo.Constraint)
    assert isinstance(m.SumDiscreteFlowsIsFlowBeneficialReuse, pyo.Constraint)
    assert isinstance(m.DiscreteMaxCompletionsPadIntermediateFlow, pyo.Constraint)
    assert isinstance(
        m.SumDiscreteFlowsIsFlowCompletionsPadIntermediate, pyo.Constraint
    )
    assert isinstance(m.DiscreteMaxCompletionsPadStorageFlow, pyo.Constraint)
    assert isinstance(m.SumDiscreteFlowsIsFlowCompletionsPadStorage, pyo.Constraint)
    assert isinstance(m.DiscreteMaxPadStorage, pyo.Constraint)
    assert isinstance(m.SumDiscretePadStorageIsPadStorage, pyo.Constraint)
    assert isinstance(m.DiscreteMaxFlowOutPadStorage, pyo.Constraint)
    assert isinstance(m.SumDiscreteFlowOutPadStorageIsFlowOutPadStorage, pyo.Constraint)
    assert isinstance(m.DiscreteMaxFlowInPadStorage, pyo.Constraint)
    assert isinstance(m.SumDiscreteFlowInPadStorageIsFlowInPadStorage, pyo.Constraint)
    assert isinstance(m.DiscreteMaxCompletionsDestination, pyo.Constraint)
    assert isinstance(
        m.SumDiscreteCompletionsDestinationIsCompletionsDestination, pyo.Constraint
    )
    assert isinstance(m.DisposalWaterQuality, pyo.Constraint)
    assert isinstance(m.StorageSiteWaterQuality, pyo.Constraint)
    assert isinstance(m.TreatmentWaterQuality, pyo.Constraint)
    assert isinstance(m.NetworkWaterQuality, pyo.Constraint)
    assert isinstance(m.BeneficialReuseWaterQuality, pyo.Constraint)
    assert isinstance(m.CompletionsPadIntermediateWaterQuality, pyo.Constraint)
    assert isinstance(m.CompletionsPadWaterQuality, pyo.Constraint)
    assert isinstance(m.CompletionsPadStorageWaterQuality, pyo.Constraint)


@pytest.mark.component
def test_strategic_model_scaling(build_reduced_strategic_model):
    m = build_reduced_strategic_model(
        config_dict={
            "objective": Objectives.cost,
            "pipeline_cost": PipelineCost.capacity_based,
            "pipeline_capacity": PipelineCapacity.input,
            "build_units": BuildUnits.scaled_units,
        }
    )
    scaled_m = scale_model(m, scaling_factor=100000)
    scaled_components = []
    scaled_vars = []
    unscaled_vars = []
    scaled_constraints = []
    unscaled_constraints = []
    [scaled_components.append(i.name) for i in scaled_m.scaling_factor.keys()]

    # Checking for scaled and unscaled variables
    for v in m.component_objects(ctype=pyo.Var):
        if "vb_y" not in v.name:
            if str("scaled_" + v.name) in scaled_components:
                scaled_vars.append(v.name)
            else:
                unscaled_vars.append(v.name)

    # Checking for scaled and unscaled constraints
    for c in m.component_objects(ctype=pyo.Constraint):
        if str("scaled_" + c.name) in scaled_components:
            scaled_constraints.append(c.name)
        else:
            unscaled_constraints.append(c.name)

    assert len(unscaled_vars) == 0
    assert len(unscaled_constraints) == 0


# if solver cbc exists @solver
@pytest.mark.component
def test_run_reduced_strategic_model(build_reduced_strategic_model):
    m = build_reduced_strategic_model(
        config_dict={
            "objective": Objectives.cost,
            "pipeline_cost": PipelineCost.distance_based,
            "pipeline_capacity": PipelineCapacity.input,
            "water_quality": WaterQuality.false,
            "build_units": BuildUnits.scaled_units,
        }
    )

    options = {
        "deactivate_slacks": True,
        "scale_model": True,
        "scaling_factor": 1000,
        "running_time": 60 * 5,
        "gap": 0,
    }
    results = solve_model(model=m, options=options)

    assert results.solver.termination_condition == pyo.TerminationCondition.optimal
    assert results.solver.status == pyo.SolverStatus.ok
    assert degrees_of_freedom(m) == 14534
    # solutions obtained from running the reduced generic case study
    assert pytest.approx(32945.11, abs=1e-1) == pyo.value(m.v_Z)


@pytest.mark.component
def test_water_quality_reduced_strategic_model(build_reduced_strategic_model):
    m = build_reduced_strategic_model(
        config_dict={
            "objective": Objectives.cost,
            "pipeline_cost": PipelineCost.distance_based,
            "pipeline_capacity": PipelineCapacity.input,
<<<<<<< HEAD
            "build_units": BuildUnits.scaled_units,
=======
            "water_quality": WaterQuality.post_process,
>>>>>>> 457bcde9
        }
    )

    options = {
        "deactivate_slacks": True,
        "scale_model": True,
        "scaling_factor": 1000,
        "running_time": 60 * 5,
        "gap": 0,
    }
    results = solve_model(model=m, options=options)

    assert results.solver.termination_condition == pyo.TerminationCondition.optimal
    assert results.solver.status == pyo.SolverStatus.ok
    # solutions obtained from running the reduced generic case study water quality
    assert degrees_of_freedom(m.quality) == 728
    assert pytest.approx(7.72, abs=1e-1) == pyo.value(m.quality.v_X)


@pytest.mark.component
def test_solver_option_reduced_strategic_model(build_reduced_strategic_model):
    m = build_reduced_strategic_model(
        config_dict={
            "objective": Objectives.cost,
            "pipeline_cost": PipelineCost.distance_based,
            "pipeline_capacity": PipelineCapacity.input,
            "water_quality": WaterQuality.false,
        }
    )

    options = {
        "deactivate_slacks": True,
        "scale_model": True,
        "scaling_factor": 1000,
        "running_time": 60 * 5,
        "gap": 0,
        "solver": "cbc",
    }
    results = solve_model(model=m, options=options)

    assert results.solver.termination_condition == pyo.TerminationCondition.optimal
    assert results.solver.status == pyo.SolverStatus.ok
    assert degrees_of_freedom(m) == 14534
    assert m.config.objective
    assert isinstance(m.s_T, pyo.Set)
    assert isinstance(m.v_F_Piped, pyo.Var)
    assert isinstance(m.p_pi_Trucking, pyo.Param)
    assert isinstance(m.PipelineCapacityExpansion, pyo.Constraint)
    assert isinstance(m.PipelineExpansionCapEx, pyo.Constraint)<|MERGE_RESOLUTION|>--- conflicted
+++ resolved
@@ -713,11 +713,8 @@
             "objective": Objectives.cost,
             "pipeline_cost": PipelineCost.distance_based,
             "pipeline_capacity": PipelineCapacity.input,
-<<<<<<< HEAD
-            "build_units": BuildUnits.scaled_units,
-=======
+            "build_units": BuildUnits.scaled_units,
             "water_quality": WaterQuality.post_process,
->>>>>>> 457bcde9
         }
     )
 
