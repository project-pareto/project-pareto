--- conflicted
+++ resolved
@@ -25,10 +25,7 @@
 from pareto.strategic_water_management.strategic_produced_water_optimization import (
     create_model,
     solve_model,
-<<<<<<< HEAD
-=======
     get_strategic_model_unit_container,
->>>>>>> 78ae735a
     Objectives,
     scale_model,
     PipelineCost,
@@ -232,8 +229,6 @@
 
 @pytest.mark.component
 def test_strategic_model_unit_consistency(build_strategic_model):
-<<<<<<< HEAD
-=======
     """
     Note: There are pyomo functions like assert_units_consistent that test consistency of expressions.
     This test utilizes assert_units_consistent in addition to a special case test assertion.
@@ -244,7 +239,6 @@
     length of time T that is the decision period, so the units are consistent despite [bbl] and
     [bbl/day] being inconsistent.
     """
->>>>>>> 78ae735a
     m = build_strategic_model(
         config_dict={
             "objective": Objectives.cost,
@@ -252,9 +246,6 @@
             "pipeline_capacity": PipelineCapacity.calculated,
         }
     )
-<<<<<<< HEAD
-    assert_units_consistent(m)
-=======
 
     # Create an instance of PintUnitExtractionVisitor that can assist with getting units from constraints
     visitor = PintUnitExtractionVisitor(get_strategic_model_unit_container())
@@ -304,7 +295,6 @@
                 # otherwise, check if consistent with Pyomo's check
                 else:
                     assert_units_consistent(condata)
->>>>>>> 78ae735a
 
 
 # if solver cbc exists @solver
