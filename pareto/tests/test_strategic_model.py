--- conflicted
+++ resolved
@@ -21,12 +21,9 @@
 from pareto.strategic_water_management.strategic_produced_water_optimization import (
     create_model,
     Objectives,
-<<<<<<< HEAD
     scale_model,
-=======
     PipelineCost,
     PipelineCapacity,
->>>>>>> 1f2d9c2d
 )
 from pareto.utilities.get_data import get_data
 from importlib import resources
@@ -408,7 +405,13 @@
 
 @pytest.mark.component
 def test_strategic_model_scaling(build_reduced_strategic_model):
-    m = build_reduced_strategic_model
+    m = build_reduced_strategic_model(
+        config_dict={
+            "objective": Objectives.cost,
+            "pipeline_cost": PipelineCost.capacity_based,
+            "pipeline_capacity": PipelineCapacity.input,
+        }
+    )
     scaled_m = scale_model(m, scaling_factor=100000)
     scaled_components = []
     scaled_vars = []
@@ -439,18 +442,14 @@
 # if solver cbc exists @solver
 @pytest.mark.component
 def test_run_reduced_strategic_model(build_reduced_strategic_model):
-<<<<<<< HEAD
-    m = build_reduced_strategic_model
+    m = build_reduced_strategic_model(
+        config_dict={
+            "objective": Objectives.cost,
+            "pipeline_cost": PipelineCost.capacity_based,
+            "pipeline_capacity": PipelineCapacity.input,
+        }
+    )
     scaled_m = scale_model(m, scaling_factor=100000)
-=======
-    m = build_reduced_strategic_model(
-        config_dict={
-            "objective": Objectives.cost,
-            "pipeline_cost": PipelineCost.capacity_based,
-            "pipeline_capacity": PipelineCapacity.input,
-        }
-    )
->>>>>>> 1f2d9c2d
     solver = get_solver("cbc")
     solver.options["seconds"] = 60 * 7
     results = solver.solve(scaled_m, tee=False)
