#####################################################################################################
# PARETO was produced under the DOE Produced Water Application for Beneficial Reuse Environmental
# Impact and Treatment Optimization (PARETO), and is copyright (c) 2021-2023 by the software owners:
# The Regents of the University of California, through Lawrence Berkeley National Laboratory, et al.
# All rights reserved.
#
# NOTICE. This Software was developed under funding from the U.S. Department of Energy and the U.S.
# Government consequently retains certain rights. As such, the U.S. Government has been granted for
# itself and others acting on its behalf a paid-up, nonexclusive, irrevocable, worldwide license in
# the Software to reproduce, distribute copies to the public, prepare derivative works, and perform
# publicly and display publicly, and to permit others to do so.
#####################################################################################################
"""
Test strategic model
"""
# Import Pyomo libraries
import pyomo.environ as pyo
from pyomo.util.check_units import assert_units_consistent
from pyomo.core.base import value
from pyomo.environ import Constraint, units

# Import IDAES solvers
from pareto.utilities.solvers import get_solver
from pareto.strategic_water_management.strategic_produced_water_optimization import (
    WaterQuality,
    create_model,
    solve_model,
    get_strategic_model_unit_container,
    Objectives,
    scale_model,
    PipelineCost,
    Hydraulics,
    PipelineCapacity,
    pipeline_hydraulics,
    RemovalEfficiencyMethod,
)
from pareto.utilities.get_data import get_data, get_display_units
from pareto.utilities.units_support import (
    flatten_list,
    PintUnitExtractionVisitor,
)
from importlib import resources
import pytest
from idaes.core.util.model_statistics import degrees_of_freedom
from pareto.utilities.results import (
    generate_report,
    PrintValues,
    OutputUnits,
    is_feasible,
    nostdout,
)

__author__ = "Pareto Team (Andres Calderon, M. Zamarripa)"

# -----------------------------------------------------------------------------
# Get default solver for testing
solver = get_solver("cbc")
# -----------------------------------------------------------------------------


@pytest.fixture(scope="module")
def build_strategic_model():
    # This emulates what the pyomo command-line tools does
    # Tabs in the input Excel spreadsheet
    set_list = [
        "ProductionPads",
        "ProductionTanks",
        "CompletionsPads",
        "SWDSites",
        "FreshwaterSources",
        "StorageSites",
        "TreatmentSites",
        "ReuseOptions",
        "NetworkNodes",
        "PipelineDiameters",
        "StorageCapacities",
        "InjectionCapacities",
        "TreatmentCapacities",
        "TreatmentTechnologies",
    ]
    parameter_list = [
        "Units",
        "PNA",
        "CNA",
        "CCA",
        "NNA",
        "NCA",
        "NKA",
        "NRA",
        "NSA",
        "FCA",
        "RCA",
        "RNA",
        "RSA",
        "SCA",
        "SNA",
        "PCT",
        "PKT",
        "FCT",
        "CST",
        "CCT",
        "CKT",
        "Elevation",
        "CompletionsPadOutsideSystem",
        "DesalinationTechnologies",
        "DesalinationSites",
        "TruckingTime",
        "CompletionsDemand",
        "PadRates",
        "FlowbackRates",
        "WellPressure",
        "NodeCapacities",
        "InitialPipelineCapacity",
        "InitialPipelineDiameters",
        "InitialDisposalCapacity",
        "InitialTreatmentCapacity",
        "FreshwaterSourcingAvailability",
        "PadOffloadingCapacity",
        "CompletionsPadStorage",
        "DisposalOperationalCost",
        "TreatmentOperationalCost",
        "ReuseOperationalCost",
        "PipelineOperationalCost",
        "FreshSourcingCost",
        "TruckingHourlyCost",
        "PipelineDiameterValues",
        "DisposalCapacityIncrements",
        "InitialStorageCapacity",
        "StorageCapacityIncrements",
        "TreatmentCapacityIncrements",
        "TreatmentEfficiency",
        "RemovalEfficiency",
        "DisposalExpansionCost",
        "StorageExpansionCost",
        "TreatmentExpansionCost",
        "PipelineCapexDistanceBased",
        "PipelineCapexCapacityBased",
        "PipelineCapacityIncrements",
        "PipelineExpansionDistance",
        "Hydraulics",
        "Economics",
        "PadWaterQuality",
        "StorageInitialWaterQuality",
        "PadStorageInitialWaterQuality",
        "DisposalOperatingCapacity",
    ]

    # note the double backslashes '\\' in that path reference
    with resources.path(
        "pareto.case_studies",
        "strategic_treatment_demo.xlsx",
    ) as fpath:
        [df_sets, df_parameters] = get_data(fpath, set_list, parameter_list)

        # create mathematical model
        def _call_model_with_config(config_dict):
            strategic_model = create_model(df_sets, df_parameters, config_dict)
            return strategic_model

    return _call_model_with_config


@pytest.mark.unit
def test_basic_build_capex_distance_based_capacity_input(build_strategic_model):
    """Make a model and make sure it doesn't throw exception"""
    m = build_strategic_model(
        config_dict={
            "objective": Objectives.cost,
            "pipeline_cost": PipelineCost.distance_based,
            "pipeline_capacity": PipelineCapacity.input,
            "node_capacity": True,
            "water_quality": WaterQuality.false,
        }
    )
    assert degrees_of_freedom(m) == 29751
    # Check unit config arguments
<<<<<<< HEAD
    assert len(m.config) == 8
=======
    assert len(m.config) == 6
>>>>>>> 4e3c17b8
    assert m.config.objective
    assert isinstance(m.s_T, pyo.Set)
    assert isinstance(m.v_F_Piped, pyo.Var)
    assert isinstance(m.p_pi_Trucking, pyo.Param)
    assert isinstance(m.PipelineCapacityExpansion, pyo.Constraint)
    assert isinstance(m.PipelineExpansionCapEx, pyo.Constraint)


@pytest.mark.unit
def test_basic_build_capex_distance_based_capacity_calculated(build_strategic_model):
    """Make a model and make sure it doesn't throw exception"""
    m = build_strategic_model(
        config_dict={
            "objective": Objectives.cost,
            "pipeline_cost": PipelineCost.distance_based,
            "pipeline_capacity": PipelineCapacity.calculated,
            "node_capacity": True,
            "water_quality": WaterQuality.false,
        }
    )
    assert degrees_of_freedom(m) == 29751
    # Check unit config arguments
<<<<<<< HEAD
    assert len(m.config) == 8
=======
    assert len(m.config) == 6
>>>>>>> 4e3c17b8
    assert m.config.objective
    assert isinstance(m.s_T, pyo.Set)
    assert isinstance(m.v_F_Piped, pyo.Var)
    assert isinstance(m.p_pi_Trucking, pyo.Param)
    assert isinstance(m.PipelineCapacityExpansion, pyo.Constraint)
    assert isinstance(m.PipelineExpansionCapEx, pyo.Constraint)


@pytest.mark.unit
def test_basic_build_capex_capacity_based_capacity_input(build_strategic_model):
    """Make a model and make sure it doesn't throw exception"""
    m = build_strategic_model(
        config_dict={
            "objective": Objectives.cost,
            "pipeline_cost": PipelineCost.capacity_based,
            "pipeline_capacity": PipelineCapacity.input,
            "node_capacity": True,
            "water_quality": WaterQuality.false,
        }
    )
    assert degrees_of_freedom(m) == 29751
    # Check unit config arguments
<<<<<<< HEAD
    assert len(m.config) == 8
=======
    assert len(m.config) == 6
>>>>>>> 4e3c17b8
    assert m.config.objective
    assert isinstance(m.s_T, pyo.Set)
    assert isinstance(m.v_F_Piped, pyo.Var)
    assert isinstance(m.p_pi_Trucking, pyo.Param)
    assert isinstance(m.PipelineCapacityExpansion, pyo.Constraint)
    assert isinstance(m.PipelineExpansionCapEx, pyo.Constraint)


@pytest.mark.unit
def test_basic_build_capex_capacity_based_capacity_calculated(build_strategic_model):
    """Make a model and make sure it doesn't throw exception"""
    m = build_strategic_model(
        config_dict={
            "objective": Objectives.cost,
            "pipeline_cost": PipelineCost.capacity_based,
            "pipeline_capacity": PipelineCapacity.calculated,
            "node_capacity": True,
            "water_quality": WaterQuality.false,
        }
    )
    assert degrees_of_freedom(m) == 29751
    # Check unit config arguments
<<<<<<< HEAD
    assert len(m.config) == 8
=======
    assert len(m.config) == 6
>>>>>>> 4e3c17b8
    assert m.config.objective
    assert isinstance(m.s_T, pyo.Set)
    assert isinstance(m.v_F_Piped, pyo.Var)
    assert isinstance(m.p_pi_Trucking, pyo.Param)
    assert isinstance(m.PipelineCapacityExpansion, pyo.Constraint)
    assert isinstance(m.PipelineExpansionCapEx, pyo.Constraint)


def test_strategic_model_build_units_scaled_units_consistency(build_strategic_model):
    """
    Note: There are pyomo functions like assert_units_consistent that test consistency of expressions.
    This test utilizes assert_units_consistent in addition to a special case test assertion.
    The need for this special case comes from constraints that are mathematically the same, but are not
    interpreted as such by Pyomo. An example is the storage balance constraint in time period T:
    storage at time T [bbl] = flow in [bbl/week] - flow out [bbl/week] + storage at time T-1 [bbl]
    The time unit of the flow in and flow out rate variables will always be the same as the
    length of time T that is the decision period, so the units are consistent despite [bbl] and
    [bbl/day] being inconsistent.
    """
    m = build_strategic_model(
        config_dict={
            "objective": Objectives.cost,
            "pipeline_cost": PipelineCost.capacity_based,
            "pipeline_capacity": PipelineCapacity.calculated,
        }
    )

    # Create an instance of PintUnitExtractionVisitor that can assist with getting units from constraints
    visitor = PintUnitExtractionVisitor(get_strategic_model_unit_container())
    # Iterate through all Constraints
    for c in m.component_objects(Constraint):
        # If indexed, iterate through Constraint indexes
        for index in c:
            if index is None:
                condata = c

            elif index is not None:
                condata = c[index]

            # Obtain lower, upper, and body of constraint
            args = list()
            if condata.lower is not None and value(condata.lower) != 0.0:
                args.append(condata.lower)

            args.append(condata.body)

            if condata.upper is not None and value(condata.upper) != 0.0:
                args.append(condata.upper)
            # Use the visitor to extract the units of lower, upper,
            # and body of our constraint
            pint_units = [visitor.walk_expression(arg) for arg in args]
            # The units are in a nested list, flatten the list
            flat_list = flatten_list(pint_units)
            flat_list = [x for x in flat_list if x]

            # Compare all units to the first unit. Assess if the unique units are valid.
            first_unit = flat_list[0]
            # The decision period will be used to assess if the unit is valid
            decision_period_pint_unit = m.decision_period._get_pint_unit()
            for py_unit in flat_list[1:]:
                if visitor._equivalent_pint_units(first_unit, py_unit):
                    break
                # If the unit is equivalent when multiplying by the decision period,
                # the unit is consistent
                elif visitor._equivalent_pint_units(
                    first_unit * decision_period_pint_unit, py_unit
                ):
                    break
                elif visitor._equivalent_pint_units(
                    first_unit, py_unit * decision_period_pint_unit
                ):
                    break
                # otherwise, check if consistent with Pyomo's check
                else:
                    assert_units_consistent(condata)


# if solver cbc exists @solver
@pytest.mark.component
def test_run_strategic_model(build_strategic_model):
    m = build_strategic_model(
        config_dict={
            "objective": Objectives.cost,
            "pipeline_cost": PipelineCost.capacity_based,
            "pipeline_capacity": PipelineCapacity.calculated,
        }
    )
    solver = get_solver("cbc")
    solver.options["seconds"] = 60
    results = solver.solve(m, tee=False)
    assert degrees_of_freedom(m) == 29751

    # Test report building
    [model, results_dict] = generate_report(
        m,
        results,
        is_print=PrintValues.essential,
        output_units=OutputUnits.user_units,
        fname="test_strategic_print_results.xlsx",
    )


@pytest.fixture(scope="module")
def build_reduced_strategic_model():
    # This emulates what the pyomo command-line tools does
    # Tabs in the input Excel spreadsheet
    set_list = [
        "ProductionPads",
        "ProductionTanks",
        "CompletionsPads",
        "SWDSites",
        "FreshwaterSources",
        "StorageSites",
        "TreatmentSites",
        "ReuseOptions",
        "NetworkNodes",
        "PipelineDiameters",
        "StorageCapacities",
        "InjectionCapacities",
        "TreatmentCapacities",
        "TreatmentTechnologies",
    ]
    parameter_list = [
        "Units",
        "PNA",
        "CNA",
        "CCA",
        "NNA",
        "NCA",
        "NKA",
        "NRA",
        "NSA",
        "FCA",
        "RCA",
        "RNA",
        "RSA",
        "SCA",
        "SNA",
        "PCT",
        "PKT",
        "FCT",
        "CST",
        "CCT",
        "CKT",
        "Elevation",
        "CompletionsPadOutsideSystem",
        "DesalinationTechnologies",
        "DesalinationSites",
        "TruckingTime",
        "CompletionsDemand",
        "PadRates",
        "FlowbackRates",
        "WellPressure",
        "NodeCapacities",
        "InitialPipelineCapacity",
        "InitialPipelineDiameters",
        "InitialDisposalCapacity",
        "InitialTreatmentCapacity",
        "FreshwaterSourcingAvailability",
        "PadOffloadingCapacity",
        "CompletionsPadStorage",
        "DisposalOperationalCost",
        "TreatmentOperationalCost",
        "ReuseOperationalCost",
        "PipelineOperationalCost",
        "FreshSourcingCost",
        "TruckingHourlyCost",
        "PipelineDiameterValues",
        "DisposalCapacityIncrements",
        "InitialStorageCapacity",
        "StorageCapacityIncrements",
        "TreatmentCapacityIncrements",
        "TreatmentEfficiency",
        "RemovalEfficiency",
        "DisposalExpansionCost",
        "StorageExpansionCost",
        "TreatmentExpansionCost",
        "PipelineCapexDistanceBased",
        "PipelineCapexCapacityBased",
        "PipelineCapacityIncrements",
        "PipelineExpansionDistance",
        "Hydraulics",
        "Economics",
        "PadWaterQuality",
        "StorageInitialWaterQuality",
        "PadStorageInitialWaterQuality",
        "DisposalOperatingCapacity",
    ]

    # note the double backslashes '\\' in that path reference
    with resources.path(
        "pareto.case_studies",
        "strategic_small_case_study.xlsx",
    ) as fpath:
        [df_sets, df_parameters] = get_data(fpath, set_list, parameter_list)

        # create mathematical model
        def _call_model_with_config(config_dict):
            reduced_strategic_model = create_model(df_sets, df_parameters, config_dict)
            return reduced_strategic_model

    return _call_model_with_config


@pytest.mark.unit
def test_hydraulics_post_process_input(
    build_reduced_strategic_model,
):
    """Make a model and make sure it doesn't throw exception"""
    m = build_reduced_strategic_model(
        config_dict={
            "objective": Objectives.cost,
            "pipeline_cost": PipelineCost.capacity_based,
            "pipeline_capacity": PipelineCapacity.input,
            "hydraulics": Hydraulics.post_process,
            "water_quality": WaterQuality.false,
        }
    )
    solver = get_solver("cbc")
    results = solver.solve(m, tee=False)
    mh = pipeline_hydraulics(m, solver)

    assert isinstance(mh, pyo.ConcreteModel)
    assert isinstance(mh.v_Pressure, pyo.Var)
    assert isinstance(mh.v_PumpHead, pyo.Var)
    assert isinstance(mh.v_ValveHead, pyo.Var)
    assert isinstance(mh.p_HW_material_factor_pipeline, pyo.Param)
    assert isinstance(mh.p_rhog, pyo.Param)
    assert isinstance(mh.p_PumpingCost, pyo.Param)
    assert isinstance(mh.p_WellPressure, pyo.Param)
    assert isinstance(mh.p_effective_Pipeline_diameter, pyo.Param)
    assert isinstance(mh.p_Min_AOP, pyo.Param)
    assert isinstance(mh.p_Max_AOP, pyo.Param)
    assert isinstance(mh.p_HW_loss, pyo.Param)
    assert isinstance(mh.objective, pyo.Objective)
    assert isinstance(mh.NodePressure, pyo.Constraint)
    assert isinstance(mh.MAOPressure, pyo.Constraint)


@pytest.mark.unit
def test_hydraulics_co_optimize_input(
    build_reduced_strategic_model,
):
    """Make a model and make sure it doesn't throw exception"""
    m = build_reduced_strategic_model(
        config_dict={
            "objective": Objectives.cost,
            "pipeline_cost": PipelineCost.capacity_based,
            "pipeline_capacity": PipelineCapacity.input,
            "hydraulics": Hydraulics.co_optimize,
            "water_quality": WaterQuality.false,
        }
    )
    solver = get_solver("cbc")
    results = solver.solve(m, tee=False)
    mh = pipeline_hydraulics(m, solver)

    assert isinstance(mh, pyo.ConcreteModel)
    assert isinstance(mh.v_Pressure, pyo.Var)
    assert isinstance(mh.v_PumpHead, pyo.Var)
    assert isinstance(mh.v_ValveHead, pyo.Var)
    assert isinstance(mh.p_HW_material_factor_pipeline, pyo.Param)
    assert isinstance(mh.p_rhog, pyo.Param)
    assert isinstance(mh.p_PumpingCost, pyo.Param)
    assert isinstance(mh.p_WellPressure, pyo.Param)
    assert isinstance(mh.v_effective_Pipeline_diameter, pyo.Var)
    assert isinstance(mh.p_Min_AOP, pyo.Param)
    assert isinstance(mh.p_Max_AOP, pyo.Param)
    assert isinstance(mh.v_HW_loss, pyo.Var)
    assert isinstance(mh.objective, pyo.Objective)
    assert isinstance(mh.HW_loss_equaltion, pyo.Constraint)
    assert isinstance(mh.NodePressure, pyo.Constraint)
    assert isinstance(mh.EffectiveDiameter, pyo.Constraint)
    assert isinstance(mh.MAOPressure, pyo.Constraint)


@pytest.mark.unit
def test_basic_reduced_build_capex_capacity_based_capacity_calculated(
    build_reduced_strategic_model,
):
    """Make a model and make sure it doesn't throw exception"""
    m = build_reduced_strategic_model(
        config_dict={
            "objective": Objectives.cost,
            "pipeline_cost": PipelineCost.capacity_based,
            "pipeline_capacity": PipelineCapacity.calculated,
            "water_quality": WaterQuality.false,
        }
    )
    assert degrees_of_freedom(m) == 13081
    # Check unit config arguments
<<<<<<< HEAD
    assert len(m.config) == 8
=======
    assert len(m.config) == 6
>>>>>>> 4e3c17b8
    assert m.config.objective
    assert isinstance(m.s_T, pyo.Set)
    assert isinstance(m.v_F_Piped, pyo.Var)
    assert isinstance(m.p_pi_Trucking, pyo.Param)
    assert isinstance(m.PipelineCapacityExpansion, pyo.Constraint)
    assert isinstance(m.PipelineExpansionCapEx, pyo.Constraint)


@pytest.mark.unit
def test_basic_reduced_build_capex_capacity_based_capacity_input(
    build_reduced_strategic_model,
):
    """Make a model and make sure it doesn't throw exception"""
    m = build_reduced_strategic_model(
        config_dict={
            "objective": Objectives.cost,
            "pipeline_cost": PipelineCost.capacity_based,
            "pipeline_capacity": PipelineCapacity.input,
            "water_quality": WaterQuality.false,
        }
    )
    assert degrees_of_freedom(m) == 13081
    # Check unit config arguments
<<<<<<< HEAD
    assert len(m.config) == 8
=======
    assert len(m.config) == 6
>>>>>>> 4e3c17b8
    assert m.config.objective
    assert isinstance(m.s_T, pyo.Set)
    assert isinstance(m.v_F_Piped, pyo.Var)
    assert isinstance(m.p_pi_Trucking, pyo.Param)
    assert isinstance(m.PipelineCapacityExpansion, pyo.Constraint)
    assert isinstance(m.PipelineExpansionCapEx, pyo.Constraint)


@pytest.mark.unit
def test_basic_reduced_build_capex_distance_based_capacity_input(
    build_reduced_strategic_model,
):
    """Make a model and make sure it doesn't throw exception"""
    m = build_reduced_strategic_model(
        config_dict={
            "objective": Objectives.cost,
            "pipeline_cost": PipelineCost.distance_based,
            "pipeline_capacity": PipelineCapacity.input,
            "water_quality": WaterQuality.false,
        }
    )
    assert degrees_of_freedom(m) == 13081
    # Check unit config arguments
<<<<<<< HEAD
    assert len(m.config) == 8
=======
    assert len(m.config) == 6
>>>>>>> 4e3c17b8
    assert m.config.objective
    assert isinstance(m.s_T, pyo.Set)
    assert isinstance(m.v_F_Piped, pyo.Var)
    assert isinstance(m.p_pi_Trucking, pyo.Param)
    assert isinstance(m.PipelineCapacityExpansion, pyo.Constraint)
    assert isinstance(m.PipelineExpansionCapEx, pyo.Constraint)


@pytest.mark.unit
def test_basic_reduced_build_discrete_water_quality_input(
    build_reduced_strategic_model,
):
    """Make a model and make sure it doesn't throw exception"""
    m = build_reduced_strategic_model(
        config_dict={
            "objective": Objectives.cost,
            "pipeline_cost": PipelineCost.capacity_based,
            "pipeline_capacity": PipelineCapacity.input,
            "water_quality": WaterQuality.discrete,
        }
    )
    assert degrees_of_freedom(m) == 104601
    # Check unit config arguments
<<<<<<< HEAD
    assert len(m.config) == 8
=======
    assert len(m.config) == 6
>>>>>>> 4e3c17b8
    assert m.config.objective
    assert isinstance(m.s_T, pyo.Set)
    assert isinstance(m.v_F_Piped, pyo.Var)
    assert isinstance(m.p_pi_Trucking, pyo.Param)
    assert isinstance(m.OnlyOneDiscreteQualityPerLocation, pyo.Constraint)
    assert isinstance(m.DiscreteMaxPipeFlow, pyo.Constraint)
    assert isinstance(m.SumDiscreteFlowsIsFlowPiped, pyo.Constraint)
    assert isinstance(m.DiscreteMaxTruckedFlow, pyo.Constraint)
    assert isinstance(m.SumDiscreteFlowsIsFlowTrucked, pyo.Constraint)
    assert isinstance(m.DiscreteMaxDisposalDestination, pyo.Constraint)
    assert isinstance(
        m.SumDiscreteDisposalDestinationIsDisposalDestination, pyo.Constraint
    )
    assert isinstance(m.DiscreteMaxOutStorageFlow, pyo.Constraint)
    assert isinstance(m.SumDiscreteFlowsIsFlowOutStorage, pyo.Constraint)
    assert isinstance(m.DiscreteMaxStorage, pyo.Constraint)
    assert isinstance(m.SumDiscreteStorageIsStorage, pyo.Constraint)
    assert isinstance(m.DiscreteMaxTreatmentFlow, pyo.Constraint)
    assert isinstance(m.SumDiscreteFlowsIsFlowTreatment, pyo.Constraint)
    assert isinstance(m.DiscreteMaxOutNodeFlow, pyo.Constraint)
    assert isinstance(m.SumDiscreteFlowsIsFlowOutNode, pyo.Constraint)
    assert isinstance(m.DiscreteMaxBeneficialReuseFlow, pyo.Constraint)
    assert isinstance(m.SumDiscreteFlowsIsFlowBeneficialReuse, pyo.Constraint)
    assert isinstance(m.DiscreteMaxCompletionsPadIntermediateFlow, pyo.Constraint)
    assert isinstance(
        m.SumDiscreteFlowsIsFlowCompletionsPadIntermediate, pyo.Constraint
    )
    assert isinstance(m.DiscreteMaxCompletionsPadStorageFlow, pyo.Constraint)
    assert isinstance(m.SumDiscreteFlowsIsFlowCompletionsPadStorage, pyo.Constraint)
    assert isinstance(m.DiscreteMaxPadStorage, pyo.Constraint)
    assert isinstance(m.SumDiscretePadStorageIsPadStorage, pyo.Constraint)
    assert isinstance(m.DiscreteMaxFlowOutPadStorage, pyo.Constraint)
    assert isinstance(m.SumDiscreteFlowOutPadStorageIsFlowOutPadStorage, pyo.Constraint)
    assert isinstance(m.DiscreteMaxFlowInPadStorage, pyo.Constraint)
    assert isinstance(m.SumDiscreteFlowInPadStorageIsFlowInPadStorage, pyo.Constraint)
    assert isinstance(m.DiscreteMaxCompletionsDestination, pyo.Constraint)
    assert isinstance(
        m.SumDiscreteCompletionsDestinationIsCompletionsDestination, pyo.Constraint
    )
    assert isinstance(m.DisposalWaterQuality, pyo.Constraint)
    assert isinstance(m.StorageSiteWaterQuality, pyo.Constraint)
    assert isinstance(m.TreatmentWaterQuality, pyo.Constraint)
    assert isinstance(m.NetworkWaterQuality, pyo.Constraint)
    assert isinstance(m.BeneficialReuseWaterQuality, pyo.Constraint)
    assert isinstance(m.CompletionsPadIntermediateWaterQuality, pyo.Constraint)
    assert isinstance(m.CompletionsPadWaterQuality, pyo.Constraint)
    assert isinstance(m.CompletionsPadStorageWaterQuality, pyo.Constraint)


@pytest.mark.component
def test_strategic_model_scaling(build_reduced_strategic_model):
    m = build_reduced_strategic_model(
        config_dict={
            "objective": Objectives.cost,
            "pipeline_cost": PipelineCost.capacity_based,
            "pipeline_capacity": PipelineCapacity.input,
        }
    )
    scaled_m = scale_model(m, scaling_factor=100000)
    scaled_components = []
    scaled_vars = []
    unscaled_vars = []
    scaled_constraints = []
    unscaled_constraints = []
    [scaled_components.append(i.name) for i in scaled_m.scaling_factor.keys()]

    # Checking for scaled and unscaled variables
    for v in m.component_objects(ctype=pyo.Var):
        if "vb_y" not in v.name:
            if str("scaled_" + v.name) in scaled_components:
                scaled_vars.append(v.name)
            else:
                unscaled_vars.append(v.name)

    # Checking for scaled and unscaled constraints
    for c in m.component_objects(ctype=pyo.Constraint):
        if str("scaled_" + c.name) in scaled_components:
            scaled_constraints.append(c.name)
        else:
            unscaled_constraints.append(c.name)

    assert len(unscaled_vars) == 0
    assert len(unscaled_constraints) == 0


# if solver cbc exists @solver
@pytest.mark.component
def test_run_reduced_strategic_model(build_reduced_strategic_model):
    m = build_reduced_strategic_model(
        config_dict={
            "objective": Objectives.cost,
            "pipeline_cost": PipelineCost.distance_based,
            "pipeline_capacity": PipelineCapacity.input,
            "water_quality": WaterQuality.false,
        }
    )

    options = {
        "deactivate_slacks": True,
        "scale_model": False,
        "scaling_factor": 1000,
        "running_time": 60 * 5,
        "gap": 0,
    }
    results = solve_model(model=m, options=options)

    assert results.solver.termination_condition == pyo.TerminationCondition.optimal
    assert results.solver.status == pyo.SolverStatus.ok
    assert degrees_of_freedom(m) == 11789
    # solutions obtained from running the reduced generic case study
    assert pytest.approx(88199.598, abs=1e-1) == pyo.value(m.v_Z)
    with nostdout():
        assert is_feasible(m)


@pytest.mark.component
def test_water_quality_reduced_strategic_model_removal_concentration(
    build_reduced_strategic_model,
):
    m = build_reduced_strategic_model(
        config_dict={
            "objective": Objectives.cost,
            "pipeline_cost": PipelineCost.distance_based,
            "pipeline_capacity": PipelineCapacity.input,
            "water_quality": WaterQuality.post_process,
            "removal_efficiency_method": RemovalEfficiencyMethod.concentration_based,
        }
    )

    options = {
        "deactivate_slacks": True,
        "scale_model": False,
        "scaling_factor": 1000,
        "running_time": 60 * 5,
        "gap": 0,
    }
    results = solve_model(model=m, options=options)

    assert results.solver.termination_condition == pyo.TerminationCondition.optimal
    assert results.solver.status == pyo.SolverStatus.ok
    # solutions obtained from running the reduced generic case study water quality
    assert degrees_of_freedom(m.quality) == 1768
    assert pytest.approx(4.8342164, abs=1e-1) == pyo.value(m.quality.v_X)
    assert isinstance(m.p_epsilon_TreatmentRemoval, pyo.Param)
    assert (
        len(m.p_epsilon_TreatmentRemoval) > 1
    )  # Check if multiple components have removal efficiency values
    assert pytest.approx(0.1649151, abs=1e-6) == pyo.value(
        m.quality.v_Q["R01-PostTreatmentTreatedWaterNode", "TDS", "T01"]
    )
    assert pytest.approx(0.1649151, abs=1e-6) == pyo.value(
        m.quality.v_Q["R01-PostTreatmentTreatedWaterNode", "TDS", "T01"]
    )
    assert pytest.approx(0.0000063868, abs=1e-6) == pyo.value(
        m.quality.v_Q["R01-PostTreatmentTreatedWaterNode", "Fe", "T01"]
    )
    assert pytest.approx(0.0011560108, abs=1e-6) == pyo.value(
        m.quality.v_Q["R01-PostTreatmentResidualNode", "Fe", "T01"]
    )
    with nostdout():
        assert is_feasible(m)

    # Test report building
    [model, results_dict] = generate_report(
        m,
        results,
        is_print=PrintValues.essential,
        output_units=OutputUnits.user_units,
        fname="test_strategic_print_results.xlsx",
    )


@pytest.fixture(scope="module")
def build_modified_reduced_strategic_model():
    # This modifies the small strategic case study for load-based removal efficiency values
    # The modified excel sheet is located in the test folder
    set_list = [
        "ProductionPads",
        "ProductionTanks",
        "CompletionsPads",
        "SWDSites",
        "FreshwaterSources",
        "StorageSites",
        "TreatmentSites",
        "ReuseOptions",
        "NetworkNodes",
        "PipelineDiameters",
        "StorageCapacities",
        "InjectionCapacities",
        "TreatmentCapacities",
        "TreatmentTechnologies",
    ]
    parameter_list = [
        "Units",
        "PNA",
        "CNA",
        "CCA",
        "NNA",
        "NCA",
        "NKA",
        "NRA",
        "NSA",
        "FCA",
        "RCA",
        "RNA",
        "RSA",
        "SCA",
        "SNA",
        "PCT",
        "PKT",
        "FCT",
        "CST",
        "CCT",
        "CKT",
        "CompletionsPadOutsideSystem",
        "DesalinationTechnologies",
        "DesalinationSites",
        "TruckingTime",
        "CompletionsDemand",
        "PadRates",
        "FlowbackRates",
        "NodeCapacities",
        "InitialPipelineCapacity",
        "InitialDisposalCapacity",
        "InitialTreatmentCapacity",
        "FreshwaterSourcingAvailability",
        "PadOffloadingCapacity",
        "CompletionsPadStorage",
        "DisposalOperationalCost",
        "TreatmentOperationalCost",
        "ReuseOperationalCost",
        "PipelineOperationalCost",
        "FreshSourcingCost",
        "TruckingHourlyCost",
        "PipelineDiameterValues",
        "DisposalCapacityIncrements",
        "InitialStorageCapacity",
        "StorageCapacityIncrements",
        "TreatmentCapacityIncrements",
        "TreatmentEfficiency",
        "RemovalEfficiency",
        "DisposalExpansionCost",
        "StorageExpansionCost",
        "TreatmentExpansionCost",
        "PipelineCapexDistanceBased",
        "PipelineCapexCapacityBased",
        "PipelineCapacityIncrements",
        "PipelineExpansionDistance",
        "Hydraulics",
        "Economics",
        "PadWaterQuality",
        "StorageInitialWaterQuality",
        "PadStorageInitialWaterQuality",
        "DisposalOperatingCapacity",
    ]

    # note the double backslashes '\\' in that path reference
    with resources.path(
        "pareto.tests",
        "strategic_small_case_study_load_removaleff.xlsx",
    ) as fpath:
        [df_sets, df_parameters] = get_data(fpath, set_list, parameter_list)

        # create mathematical model
        def _call_model_with_config(config_dict):
            modified_reduced_strategic_model = create_model(
                df_sets, df_parameters, config_dict
            )
            return modified_reduced_strategic_model

    return _call_model_with_config


@pytest.mark.component
def test_water_quality_reduced_strategic_model_removal_load(
    build_modified_reduced_strategic_model,
):
    m = build_modified_reduced_strategic_model(
        config_dict={
            "objective": Objectives.cost,
            "pipeline_cost": PipelineCost.distance_based,
            "pipeline_capacity": PipelineCapacity.input,
            "water_quality": WaterQuality.post_process,
            "removal_efficiency_method": RemovalEfficiencyMethod.load_based,
        }
    )

    options = {
        "deactivate_slacks": True,
        "scale_model": False,
        "scaling_factor": 1000,
        "running_time": 60 * 5,
        "gap": 0,
    }
    results = solve_model(model=m, options=options)

    assert results.solver.termination_condition == pyo.TerminationCondition.optimal
    assert results.solver.status == pyo.SolverStatus.ok
    # solutions obtained from running the reduced generic case study water quality
    assert degrees_of_freedom(m.quality) == 1768
    assert pytest.approx(4.8342164, abs=1e-1) == pyo.value(m.quality.v_X)
    assert isinstance(
        m.p_epsilon_TreatmentRemoval, pyo.Param
    )  # Check if the removal efficiency parameter is correctly initialized
    assert (
        len(m.p_epsilon_TreatmentRemoval) > 1
    )  # Check if multiple components have removal efficiency values
    assert pytest.approx(0.1649151, abs=1e-6) == pyo.value(
        m.quality.v_Q["R01-PostTreatmentTreatedWaterNode", "TDS", "T01"]
    )
    assert pytest.approx(0.1649151, abs=1e-6) == pyo.value(
        m.quality.v_Q["R01-PostTreatmentTreatedWaterNode", "TDS", "T01"]
    )
    assert pytest.approx(0.0000063868, abs=1e-6) == pyo.value(
        m.quality.v_Q["R01-PostTreatmentTreatedWaterNode", "Fe", "T01"]
    )
    assert pytest.approx(0.0011560108, abs=1e-6) == pyo.value(
        m.quality.v_Q["R01-PostTreatmentResidualNode", "Fe", "T01"]
    )
    with nostdout():
        assert is_feasible(m)

    # Test report building
    [model, results_dict] = generate_report(
        m,
        results,
        is_print=PrintValues.essential,
        output_units=OutputUnits.user_units,
        fname="test_strategic_print_results.xlsx",
    )


@pytest.mark.component
def test_solver_option_reduced_strategic_model(build_reduced_strategic_model):
    m = build_reduced_strategic_model(
        config_dict={
            "objective": Objectives.cost,
            "pipeline_cost": PipelineCost.distance_based,
            "pipeline_capacity": PipelineCapacity.input,
            "water_quality": WaterQuality.false,
        }
    )

    options = {
        "deactivate_slacks": True,
        "scale_model": False,
        "scaling_factor": 1000,
        "running_time": 60 * 5,
        "gap": 0,
        "solver": "cbc",
    }
    results = solve_model(model=m, options=options)

    assert results.solver.termination_condition == pyo.TerminationCondition.optimal
    assert results.solver.status == pyo.SolverStatus.ok
    assert degrees_of_freedom(m) == 11789
    assert m.config.objective
    assert isinstance(m.s_T, pyo.Set)
    assert isinstance(m.v_F_Piped, pyo.Var)
    assert isinstance(m.p_pi_Trucking, pyo.Param)
    assert isinstance(m.PipelineCapacityExpansion, pyo.Constraint)
    assert isinstance(m.PipelineExpansionCapEx, pyo.Constraint)
    with nostdout():
        assert is_feasible(m)

    # Test report building
    [model, results_dict] = generate_report(
        m,
        results,
        is_print=PrintValues.essential,
        output_units=OutputUnits.user_units,
        fname="test_strategic_print_results.xlsx",
    )


@pytest.mark.component
def test_strategic_model_UI_display_units():
    set_list = [
        "ProductionPads",
        "ProductionTanks",
        "CompletionsPads",
        "SWDSites",
        "FreshwaterSources",
        "StorageSites",
        "TreatmentSites",
        "ReuseOptions",
        "NetworkNodes",
        "PipelineDiameters",
        "StorageCapacities",
        "InjectionCapacities",
        "TreatmentCapacities",
        "TreatmentTechnologies",
    ]
    parameter_list = [
        "Units",
        "PNA",
        "CNA",
        "CCA",
        "NNA",
        "NCA",
        "NKA",
        "NRA",
        "NSA",
        "FCA",
        "RCA",
        "RNA",
        "RSA",
        "SCA",
        "SNA",
        "PCT",
        "PKT",
        "FCT",
        "CST",
        "CCT",
        "CKT",
        "Elevation",
        "CompletionsPadOutsideSystem",
        "DesalinationTechnologies",
        "DesalinationSites",
        "TruckingTime",
        "CompletionsDemand",
        "PadRates",
        "FlowbackRates",
        "WellPressure",
        "NodeCapacities",
        "InitialPipelineCapacity",
        "InitialPipelineDiameters",
        "InitialDisposalCapacity",
        "InitialTreatmentCapacity",
        "FreshwaterSourcingAvailability",
        "PadOffloadingCapacity",
        "CompletionsPadStorage",
        "DisposalOperationalCost",
        "TreatmentOperationalCost",
        "ReuseOperationalCost",
        "PipelineOperationalCost",
        "FreshSourcingCost",
        "TruckingHourlyCost",
        "PipelineDiameterValues",
        "DisposalCapacityIncrements",
        "InitialStorageCapacity",
        "StorageCapacityIncrements",
        "TreatmentCapacityIncrements",
        "TreatmentEfficiency",
        "RemovalEfficiency",
        "DisposalExpansionCost",
        "StorageExpansionCost",
        "TreatmentExpansionCost",
        "PipelineCapexDistanceBased",
        "PipelineCapexCapacityBased",
        "PipelineCapacityIncrements",
        "PipelineExpansionDistance",
        "Hydraulics",
        "Economics",
        "PadWaterQuality",
        "StorageInitialWaterQuality",
        "PadStorageInitialWaterQuality",
        "DisposalOperatingCapacity",
    ]

    # note the double backslashes '\\' in that path reference
    with resources.path(
        "pareto.case_studies",
        "strategic_small_case_study.xlsx",
    ) as fpath:
        [df_sets, df_parameters] = get_data(fpath, set_list, parameter_list)

    input_sheet_names = parameter_list + set_list
    UI_display_units = get_display_units(input_sheet_names, df_parameters["Units"])
    assert UI_display_units


@pytest.fixture(scope="module")
def build_toy_strategic_model():
    # This emulates what the pyomo command-line tools does
    # Tabs in the input Excel spreadsheet
    set_list = [
        "ProductionPads",
        "ProductionTanks",
        "CompletionsPads",
        "SWDSites",
        "FreshwaterSources",
        "StorageSites",
        "TreatmentSites",
        "ReuseOptions",
        "NetworkNodes",
        "PipelineDiameters",
        "StorageCapacities",
        "InjectionCapacities",
        "TreatmentCapacities",
        "TreatmentTechnologies",
    ]
    parameter_list = [
        "Units",
        "PNA",
        "CNA",
        "CCA",
        "NNA",
        "NCA",
        "NKA",
        "NRA",
        "NSA",
        "FCA",
        "RCA",
        "RNA",
        "RSA",
        "SCA",
        "SNA",
        "PCT",
        "PKT",
        "FCT",
        "CST",
        "CCT",
        "CKT",
        "Elevation",
        "CompletionsPadOutsideSystem",
        "DesalinationTechnologies",
        "DesalinationSites",
        "TruckingTime",
        "CompletionsDemand",
        "PadRates",
        "FlowbackRates",
        "WellPressure",
        "NodeCapacities",
        "InitialPipelineCapacity",
        "InitialPipelineDiameters",
        "InitialDisposalCapacity",
        "InitialTreatmentCapacity",
        "FreshwaterSourcingAvailability",
        "PadOffloadingCapacity",
        "CompletionsPadStorage",
        "DisposalOperationalCost",
        "TreatmentOperationalCost",
        "ReuseOperationalCost",
        "PipelineOperationalCost",
        "FreshSourcingCost",
        "TruckingHourlyCost",
        "PipelineDiameterValues",
        "DisposalCapacityIncrements",
        "InitialStorageCapacity",
        "StorageCapacityIncrements",
        "TreatmentCapacityIncrements",
        "TreatmentEfficiency",
        "RemovalEfficiency",
        "DisposalExpansionCost",
        "StorageExpansionCost",
        "TreatmentExpansionCost",
        "PipelineCapexDistanceBased",
        "PipelineCapexCapacityBased",
        "PipelineCapacityIncrements",
        "PipelineExpansionDistance",
        "Hydraulics",
        "Economics",
        "PadWaterQuality",
        "StorageInitialWaterQuality",
        "PadStorageInitialWaterQuality",
        "DisposalOperatingCapacity",
    ]

    # note the double backslashes '\\' in that path reference
    with resources.path(
        "pareto.case_studies",
        "strategic_toy_case_study.xlsx",
    ) as fpath:
        [df_sets, df_parameters] = get_data(fpath, set_list, parameter_list)

        # create mathematical model
        def _call_model_with_config(config_dict):
            toy_strategic_model = create_model(df_sets, df_parameters, config_dict)
            return toy_strategic_model

    return _call_model_with_config


@pytest.mark.unit
def test_basic_toy_build(build_toy_strategic_model):
    """Make a model and make sure it doesn't throw exception"""
    m = build_toy_strategic_model(
        config_dict={
            "objective": Objectives.cost,
            "pipeline_cost": PipelineCost.distance_based,
            "pipeline_capacity": PipelineCapacity.input,
            "water_quality": WaterQuality.false,
        }
    )
    assert degrees_of_freedom(m) == 4907
    # Check unit config arguments
<<<<<<< HEAD
    assert len(m.config) == 8
=======
    assert len(m.config) == 6
>>>>>>> 4e3c17b8
    assert m.config.objective
    assert isinstance(m.s_T, pyo.Set)
    assert isinstance(m.v_F_Piped, pyo.Var)
    assert isinstance(m.p_pi_Trucking, pyo.Param)
    assert isinstance(m.PipelineCapacityExpansion, pyo.Constraint)
    assert isinstance(m.PipelineExpansionCapEx, pyo.Constraint)


# if solver cbc exists @solver
@pytest.mark.component
def test_run_toy_strategic_model(build_toy_strategic_model):
    m = build_toy_strategic_model(
        config_dict={
            "objective": Objectives.cost,
            "pipeline_cost": PipelineCost.distance_based,
            "pipeline_capacity": PipelineCapacity.input,
            "water_quality": WaterQuality.false,
        }
    )

    options = {
        "deactivate_slacks": True,
        "scale_model": False,
        "scaling_factor": 1000,
        "running_time": 60 * 5,
        "gap": 0,
    }

    results = solve_model(model=m, options=options)

    assert results.solver.termination_condition == pyo.TerminationCondition.optimal
    assert results.solver.status == pyo.SolverStatus.ok
    assert degrees_of_freedom(m) == 4558
    assert pytest.approx(11122.325, abs=1e-1) == pyo.value(m.v_Z)
    with nostdout():
        assert is_feasible(m)


@pytest.fixture(scope="module")
def build_permian_demo_strategic_model():
    # This emulates what the pyomo command-line tools does
    # Tabs in the input Excel spreadsheet
    set_list = [
        "ProductionPads",
        "ProductionTanks",
        "CompletionsPads",
        "SWDSites",
        "FreshwaterSources",
        "StorageSites",
        "TreatmentSites",
        "ReuseOptions",
        "NetworkNodes",
        "PipelineDiameters",
        "StorageCapacities",
        "InjectionCapacities",
        "TreatmentCapacities",
        "TreatmentTechnologies",
    ]
    parameter_list = [
        "Units",
        "PNA",
        "CNA",
        "CCA",
        "NNA",
        "NCA",
        "NKA",
        "NRA",
        "NSA",
        "FCA",
        "RCA",
        "RNA",
        "RSA",
        "SCA",
        "SNA",
        "PCT",
        "PKT",
        "FCT",
        "CST",
        "CCT",
        "CKT",
        "Elevation",
        "CompletionsPadOutsideSystem",
        "DesalinationTechnologies",
        "DesalinationSites",
        "TruckingTime",
        "CompletionsDemand",
        "PadRates",
        "FlowbackRates",
        "WellPressure",
        "NodeCapacities",
        "InitialPipelineCapacity",
        "InitialPipelineDiameters",
        "InitialDisposalCapacity",
        "InitialTreatmentCapacity",
        "FreshwaterSourcingAvailability",
        "PadOffloadingCapacity",
        "CompletionsPadStorage",
        "DisposalOperationalCost",
        "TreatmentOperationalCost",
        "ReuseOperationalCost",
        "PipelineOperationalCost",
        "FreshSourcingCost",
        "TruckingHourlyCost",
        "PipelineDiameterValues",
        "DisposalCapacityIncrements",
        "InitialStorageCapacity",
        "StorageCapacityIncrements",
        "TreatmentCapacityIncrements",
        "TreatmentEfficiency",
        "RemovalEfficiency",
        "DisposalExpansionCost",
        "StorageExpansionCost",
        "TreatmentExpansionCost",
        "PipelineCapexDistanceBased",
        "PipelineCapexCapacityBased",
        "PipelineCapacityIncrements",
        "PipelineExpansionDistance",
        "Hydraulics",
        "Economics",
        "PadWaterQuality",
        "StorageInitialWaterQuality",
        "PadStorageInitialWaterQuality",
        "DisposalOperatingCapacity",
    ]

    # note the double backslashes '\\' in that path reference
    with resources.path(
        "pareto.case_studies",
        "strategic_permian_demo.xlsx",
    ) as fpath:
        [df_sets, df_parameters] = get_data(fpath, set_list, parameter_list)

        # create mathematical model
        def _call_model_with_config(config_dict):
            permian_demo_strategic_model = create_model(
                df_sets, df_parameters, config_dict
            )
            return permian_demo_strategic_model

    return _call_model_with_config


@pytest.mark.unit
def test_basic_permian_demo_build(build_permian_demo_strategic_model):
    """Make a model and make sure it doesn't throw exception"""
    m = build_permian_demo_strategic_model(
        config_dict={
            "objective": Objectives.cost,
            "pipeline_cost": PipelineCost.distance_based,
            "pipeline_capacity": PipelineCapacity.input,
            "water_quality": WaterQuality.false,
        }
    )
    assert degrees_of_freedom(m) == 21111
    # Check unit config arguments
<<<<<<< HEAD
    assert len(m.config) == 8
=======
    assert len(m.config) == 6
>>>>>>> 4e3c17b8
    assert m.config.objective
    assert isinstance(m.s_T, pyo.Set)
    assert isinstance(m.v_F_Piped, pyo.Var)
    assert isinstance(m.p_pi_Trucking, pyo.Param)
    assert isinstance(m.PipelineCapacityExpansion, pyo.Constraint)
    assert isinstance(m.PipelineExpansionCapEx, pyo.Constraint)


# if solver cbc exists @solver
@pytest.mark.component
def test_run_permian_demo_strategic_model(build_permian_demo_strategic_model):
    m = build_permian_demo_strategic_model(
        config_dict={
            "objective": Objectives.cost,
            "pipeline_cost": PipelineCost.capacity_based,
            "pipeline_capacity": PipelineCapacity.calculated,
        }
    )
    solver = get_solver("cbc")
    solver.options["seconds"] = 60
    results = solver.solve(m, tee=False)
    assert degrees_of_freedom(m) == 21111

    # Test report building
    [model, results_dict] = generate_report(
        m,
        is_print=PrintValues.essential,
        output_units=OutputUnits.user_units,
        fname="test_strategic_print_results.xlsx",
    )<|MERGE_RESOLUTION|>--- conflicted
+++ resolved
@@ -174,11 +174,7 @@
     )
     assert degrees_of_freedom(m) == 29751
     # Check unit config arguments
-<<<<<<< HEAD
     assert len(m.config) == 8
-=======
-    assert len(m.config) == 6
->>>>>>> 4e3c17b8
     assert m.config.objective
     assert isinstance(m.s_T, pyo.Set)
     assert isinstance(m.v_F_Piped, pyo.Var)
@@ -201,11 +197,7 @@
     )
     assert degrees_of_freedom(m) == 29751
     # Check unit config arguments
-<<<<<<< HEAD
     assert len(m.config) == 8
-=======
-    assert len(m.config) == 6
->>>>>>> 4e3c17b8
     assert m.config.objective
     assert isinstance(m.s_T, pyo.Set)
     assert isinstance(m.v_F_Piped, pyo.Var)
@@ -228,11 +220,7 @@
     )
     assert degrees_of_freedom(m) == 29751
     # Check unit config arguments
-<<<<<<< HEAD
     assert len(m.config) == 8
-=======
-    assert len(m.config) == 6
->>>>>>> 4e3c17b8
     assert m.config.objective
     assert isinstance(m.s_T, pyo.Set)
     assert isinstance(m.v_F_Piped, pyo.Var)
@@ -255,11 +243,7 @@
     )
     assert degrees_of_freedom(m) == 29751
     # Check unit config arguments
-<<<<<<< HEAD
     assert len(m.config) == 8
-=======
-    assert len(m.config) == 6
->>>>>>> 4e3c17b8
     assert m.config.objective
     assert isinstance(m.s_T, pyo.Set)
     assert isinstance(m.v_F_Piped, pyo.Var)
@@ -551,11 +535,7 @@
     )
     assert degrees_of_freedom(m) == 13081
     # Check unit config arguments
-<<<<<<< HEAD
     assert len(m.config) == 8
-=======
-    assert len(m.config) == 6
->>>>>>> 4e3c17b8
     assert m.config.objective
     assert isinstance(m.s_T, pyo.Set)
     assert isinstance(m.v_F_Piped, pyo.Var)
@@ -579,11 +559,7 @@
     )
     assert degrees_of_freedom(m) == 13081
     # Check unit config arguments
-<<<<<<< HEAD
     assert len(m.config) == 8
-=======
-    assert len(m.config) == 6
->>>>>>> 4e3c17b8
     assert m.config.objective
     assert isinstance(m.s_T, pyo.Set)
     assert isinstance(m.v_F_Piped, pyo.Var)
@@ -607,11 +583,7 @@
     )
     assert degrees_of_freedom(m) == 13081
     # Check unit config arguments
-<<<<<<< HEAD
     assert len(m.config) == 8
-=======
-    assert len(m.config) == 6
->>>>>>> 4e3c17b8
     assert m.config.objective
     assert isinstance(m.s_T, pyo.Set)
     assert isinstance(m.v_F_Piped, pyo.Var)
@@ -635,11 +607,7 @@
     )
     assert degrees_of_freedom(m) == 104601
     # Check unit config arguments
-<<<<<<< HEAD
     assert len(m.config) == 8
-=======
-    assert len(m.config) == 6
->>>>>>> 4e3c17b8
     assert m.config.objective
     assert isinstance(m.s_T, pyo.Set)
     assert isinstance(m.v_F_Piped, pyo.Var)
@@ -1227,11 +1195,7 @@
     )
     assert degrees_of_freedom(m) == 4907
     # Check unit config arguments
-<<<<<<< HEAD
     assert len(m.config) == 8
-=======
-    assert len(m.config) == 6
->>>>>>> 4e3c17b8
     assert m.config.objective
     assert isinstance(m.s_T, pyo.Set)
     assert isinstance(m.v_F_Piped, pyo.Var)
@@ -1387,11 +1351,7 @@
     )
     assert degrees_of_freedom(m) == 21111
     # Check unit config arguments
-<<<<<<< HEAD
     assert len(m.config) == 8
-=======
-    assert len(m.config) == 6
->>>>>>> 4e3c17b8
     assert m.config.objective
     assert isinstance(m.s_T, pyo.Set)
     assert isinstance(m.v_F_Piped, pyo.Var)
