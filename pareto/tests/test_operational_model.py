#####################################################################################################
# PARETO was produced under the DOE Produced Water Application for Beneficial Reuse Environmental
# Impact and Treatment Optimization (PARETO), and is copyright (c) 2021 by the software owners: The
# Regents of the University of California, through Lawrence Berkeley National Laboratory, et al. All
# rights reserved.
#
# NOTICE. This Software was developed under funding from the U.S. Department of Energy and the
# U.S. Government consequently retains certain rights. As such, the U.S. Government has been granted
# for itself and others acting on its behalf a paid-up, nonexclusive, irrevocable, worldwide license
# in the Software to reproduce, distribute copies to the public, prepare derivative works, and perform
# publicly and display publicly, and to permit other to do so.
#####################################################################################################
"""
Test operational model
"""
# Import Pyomo libraries
import pyomo.environ as pyo
from pyomo.util.check_units import assert_units_consistent
from pyomo.core.base import value
from pyomo.environ import Constraint

# Import IDAES solvers
from pareto.utilities.solvers import get_solver
from pareto.operational_water_management.operational_produced_water_optimization_model import (
    create_model,
    ProdTank,
    WaterQuality,
<<<<<<< HEAD
    get_operational_model_unit_container,
=======
>>>>>>> 85f756a5
)
from pareto.utilities.get_data import get_data
from pareto.utilities.units_support import (
    flatten_list,
    PintUnitExtractionVisitor,
)
from importlib import resources
import pytest
from idaes.core.util.model_statistics import degrees_of_freedom

__author__ = "Pareto Team (Andres Calderon, M. Zamarripa)"

# -----------------------------------------------------------------------------
# Get default solver for testing
solver = get_solver("cbc")
# -----------------------------------------------------------------------------


@pytest.fixture(scope="module")
def build_operational_model():
    # This emulates what the pyomo command-line tools does
    # Tabs in the input Excel spreadsheet
    set_list = [
        "ProductionPads",
        "CompletionsPads",
        "ProductionTanks",
        "FreshwaterSources",
        "StorageSites",
        "SWDSites",
        "TreatmentSites",
        "ReuseOptions",
        "NetworkNodes",
    ]
    parameter_list = [
        "Units",
        "RCA",
        "FCA",
        "PCT",
        "FCT",
        "CCT",
        "PKT",
        "PRT",
        "CKT",
        "CRT",
        "PAL",
        "CompletionsDemand",
        "PadRates",
        "FlowbackRates",
        "ProductionTankCapacity",
        "InitialDisposalCapacity",
        "CompletionsPadStorage",
        "TreatmentCapacity",
        "FreshwaterSourcingAvailability",
        "PadOffloadingCapacity",
        "DriveTimes",
        "DisposalPipeCapEx",
        "DisposalOperationalCost",
        "TreatmentOperationalCost",
        "ReuseOperationalCost",
        "PadStorageCost",
        "PipingOperationalCost",
        "TruckingHourlyCost",
        "FreshSourcingCost",
        "ProductionRates",
        "TreatmentEfficiency",
        "PadWaterQuality",
        "StorageInitialWaterQuality",
    ]

    with resources.path(
        "pareto.case_studies", "EXAMPLE_INPUT_DATA_FILE_generic_operational_model.xlsx"
    ) as fpath:
        [df_sets, df_parameters] = get_data(fpath, set_list, parameter_list)
    df_parameters["MinTruckFlow"] = 75
    df_parameters["MaxTruckFlow"] = 37000
    # create mathematical model
<<<<<<< HEAD
    operational_model = create_model(
        df_sets,
        df_parameters,
        default={
            "has_pipeline_constraints": True,
            "production_tanks": ProdTank.equalized,
            "water_quality": WaterQuality.false,
        },
    )
    return operational_model
=======
    def _call_model_with_config(config_dict):
        reduced_strategic_model = create_model(df_sets, df_parameters, config_dict)
        return reduced_strategic_model

    return _call_model_with_config
>>>>>>> 85f756a5


@pytest.mark.unit  # Keith
def test_basic_build(build_operational_model):
    """Make a model and make sure it doesn't throw exception"""
    m = build_operational_model(
        config_dict={
            "has_pipeline_constraints": True,
            "production_tanks": ProdTank.equalized,
        },
    )
    assert degrees_of_freedom(m) == 133
    # Check unit config arguments
    assert len(m.config) == 3
    assert m.config.production_tanks
    assert isinstance(m.s_T, pyo.Set)
    assert isinstance(m.v_F_Piped, pyo.Var)
    assert isinstance(m.p_PPA, pyo.Param)
    assert isinstance(m.ProductionTankBalance, pyo.Constraint)


@pytest.mark.component
def test_strategic_model_unit_consistency(build_operational_model):
    """
    Note: There are pyomo functions like assert_units_consistent that test consistency of expressions.
    This test utilizes assert_units_consistent in addition to a special case test assertion.
    The need for this special case comes from constraints that are mathematically the same, but are not
    interpreted as such by Pyomo. An example is the storage balance constraint in time period T:
    storage at time T [bbl] = flow in [bbl/week] - flow out [bbl/week] + storage at time T-1 [bbl]
    The time unit of the flow in and flow out rate variables will always be the same as the
    length of time T that is the decision period, so the units are consistent despite [bbl] and
    [bbl/day] being inconsistent.
    """
    m = build_operational_model

    # Create an instance of PintUnitExtractionVisitor that can assist with getting units from constraints
    visitor = PintUnitExtractionVisitor(get_operational_model_unit_container())
    # Iterate through all Constraints
    for c in m.component_objects(Constraint):
        # If indexed, iterate through Constraint indexes
        for index in c:
            if index is None:
                condata = c

            elif index is not None:
                condata = c[index]

            # Obtain lower, upper, and body of constraint
            args = list()
            if condata.lower is not None and value(condata.lower) != 0.0:
                args.append(condata.lower)

            args.append(condata.body)

            if condata.upper is not None and value(condata.upper) != 0.0:
                args.append(condata.upper)
            # Use the visitor to extract the units of lower, upper,
            # and body of our constraint
            pint_units = [visitor.walk_expression(arg) for arg in args]
            # The units are in a nested list, flatten the list
            flat_list = flatten_list(pint_units)
            flat_list = [x for x in flat_list if x]

            # Compare all units to the first unit. Assess if the unique units are valid.
            first_unit = flat_list[0]
            # The decision period will be used to assess if the unit is valid
            decision_period_pint_unit = m.decision_period._get_pint_unit()
            for py_unit in flat_list[1:]:
                if visitor._equivalent_pint_units(first_unit, py_unit):
                    break
                # If the unit is equivalent when multiplying by the decision period,
                # the unit is consistent
                elif visitor._equivalent_pint_units(
                    first_unit * decision_period_pint_unit, py_unit
                ):
                    break
                elif visitor._equivalent_pint_units(
                    first_unit, py_unit * decision_period_pint_unit
                ):
                    break
                # otherwise, check if consistent with Pyomo's check
                else:
                    assert_units_consistent(condata)


@pytest.mark.component
def test_run_operational_model(build_operational_model):
    m = build_operational_model(
        config_dict={
            "has_pipeline_constraints": True,
            "production_tanks": ProdTank.equalized,
        },
    )
    results = solver.solve(m, tee=True)
    assert results.solver.termination_condition == pyo.TerminationCondition.optimal
    assert results.solver.status == pyo.SolverStatus.ok
    assert degrees_of_freedom(m) == 133
    # solutions obtained from running the generic case study
    assert pytest.approx(327.9975, abs=1e-6) == pyo.value(m.v_Objective)
    assert pytest.approx(0.993, abs=1e-6) == pyo.value(
        m.v_F_Trucked["PP04", "CP01", "T1"]
    )

    # To DO:
    # 1.- add mass balance checks
    # 2.- create test marks (unit, component, etc.) (work with Ludovico/Keith)
    # 3.- skip test if solver doesnt exist


@pytest.mark.component
def test_operational_model_discrete_water_quality_build(build_operational_model):
    m = build_operational_model(
        config_dict={
            "has_pipeline_constraints": True,
            "production_tanks": ProdTank.equalized,
            "water_quality": WaterQuality.discrete,
        },
    )
    assert degrees_of_freedom(m) == 333
    # Check unit config arguments
    assert len(m.config) == 3
    assert m.config.water_quality
    assert isinstance(m.s_T, pyo.Set)
    assert isinstance(m.v_F_Piped, pyo.Var)
    assert isinstance(m.p_pi_Trucking, pyo.Param)
    assert isinstance(m.OnlyOneDiscreteQualityPerLocation, pyo.Constraint)
    assert isinstance(m.DiscreteMaxPipeFlow, pyo.Constraint)
    assert isinstance(m.SumDiscreteFlowsIsFlowPiped, pyo.Constraint)
    assert isinstance(m.DiscreteMaxTruckedFlow, pyo.Constraint)
    assert isinstance(m.SumDiscreteFlowsIsFlowTrucked, pyo.Constraint)
    assert isinstance(m.DiscreteMaxDisposalDestination, pyo.Constraint)
    assert isinstance(
        m.SumDiscreteDisposalDestinationIsDisposalDestination, pyo.Constraint
    )
    assert isinstance(m.DiscreteMaxOutStorageFlow, pyo.Constraint)
    assert isinstance(m.SumDiscreteFlowsIsFlowOutStorage, pyo.Constraint)
    assert isinstance(m.DiscreteMaxStorage, pyo.Constraint)
    assert isinstance(m.SumDiscreteStorageIsStorage, pyo.Constraint)
    assert isinstance(m.DiscreteMaxTreatmentFlow, pyo.Constraint)
    assert isinstance(m.SumDiscreteFlowsIsFlowTreatment, pyo.Constraint)
    assert isinstance(m.DiscreteMaxOutNodeFlow, pyo.Constraint)
    assert isinstance(m.SumDiscreteFlowsIsFlowOutNode, pyo.Constraint)
    assert isinstance(m.DiscreteMaxBeneficialReuseFlow, pyo.Constraint)
    assert isinstance(m.SumDiscreteFlowsIsFlowBeneficialReuse, pyo.Constraint)

    assert isinstance(m.DisposalWaterQuality, pyo.Constraint)
    assert isinstance(m.StorageSiteWaterQuality, pyo.Constraint)
    assert isinstance(m.TreatmentWaterQuality, pyo.Constraint)
    assert isinstance(m.NetworkWaterQuality, pyo.Constraint)
    assert isinstance(m.BeneficialReuseWaterQuality, pyo.Constraint)

    generate_report(
        m,
        is_print=[PrintValues.essential],
        fname="operational_results_test.xlsx",
    )<|MERGE_RESOLUTION|>--- conflicted
+++ resolved
@@ -25,16 +25,14 @@
     create_model,
     ProdTank,
     WaterQuality,
-<<<<<<< HEAD
     get_operational_model_unit_container,
-=======
->>>>>>> 85f756a5
 )
 from pareto.utilities.get_data import get_data
 from pareto.utilities.units_support import (
     flatten_list,
     PintUnitExtractionVisitor,
 )
+from pareto.utilities.results import generate_report, PrintValues, OutputUnits
 from importlib import resources
 import pytest
 from idaes.core.util.model_statistics import degrees_of_freedom
@@ -105,24 +103,12 @@
     df_parameters["MinTruckFlow"] = 75
     df_parameters["MaxTruckFlow"] = 37000
     # create mathematical model
-<<<<<<< HEAD
-    operational_model = create_model(
-        df_sets,
-        df_parameters,
-        default={
-            "has_pipeline_constraints": True,
-            "production_tanks": ProdTank.equalized,
-            "water_quality": WaterQuality.false,
-        },
-    )
-    return operational_model
-=======
+
     def _call_model_with_config(config_dict):
-        reduced_strategic_model = create_model(df_sets, df_parameters, config_dict)
-        return reduced_strategic_model
+        operational_model = create_model(df_sets, df_parameters, config_dict)
+        return operational_model
 
     return _call_model_with_config
->>>>>>> 85f756a5
 
 
 @pytest.mark.unit  # Keith
@@ -132,6 +118,7 @@
         config_dict={
             "has_pipeline_constraints": True,
             "production_tanks": ProdTank.equalized,
+            "water_quality": WaterQuality.false,
         },
     )
     assert degrees_of_freedom(m) == 133
@@ -156,8 +143,13 @@
     length of time T that is the decision period, so the units are consistent despite [bbl] and
     [bbl/day] being inconsistent.
     """
-    m = build_operational_model
-
+    m = build_operational_model(
+        config_dict={
+            "has_pipeline_constraints": True,
+            "production_tanks": ProdTank.equalized,
+            "water_quality": WaterQuality.false,
+        },
+    )
     # Create an instance of PintUnitExtractionVisitor that can assist with getting units from constraints
     visitor = PintUnitExtractionVisitor(get_operational_model_unit_container())
     # Iterate through all Constraints
@@ -214,6 +206,7 @@
         config_dict={
             "has_pipeline_constraints": True,
             "production_tanks": ProdTank.equalized,
+            "water_quality": WaterQuality.false,
         },
     )
     results = solver.solve(m, tee=True)
