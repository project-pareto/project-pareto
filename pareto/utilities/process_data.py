#####################################################################################################
# PARETO was produced under the DOE Produced Water Application for Beneficial Reuse Environmental
# Impact and Treatment Optimization (PARETO), and is copyright (c) 2021-2024 by the software owners:
# The Regents of the University of California, through Lawrence Berkeley National Laboratory, et al.
# All rights reserved.
#
# NOTICE. This Software was developed under funding from the U.S. Department of Energy and the U.S.
# Government consequently retains certain rights. As such, the U.S. Government has been granted for
# itself and others acting on its behalf a paid-up, nonexclusive, irrevocable, worldwide license in
# the Software to reproduce, distribute copies to the public, prepare derivative works, and perform
# publicly and display publicly, and to permit others to do so.
#####################################################################################################
"""
Module to process data from get_data.py and provide helpful feedback to users if input data is
insufficient or infeasible.

This module includes error handling for missing data, warnings for missing non-essential data, and
basic infeasibility testing.

Authors: PARETO Team
"""
# Imports
import warnings
from pareto.utilities.get_data import (
    get_valid_input_set_tab_names,
    get_valid_input_parameter_tab_names,
)
from pyomo.environ import Expression, value


# Returns a list of all valid trucking arcs.
def get_valid_trucking_arc_list():
    return [
        "PCT",
        "PKT",
        "PST",
        "PRT",
        "POT",
        "FCT",
        "CKT",
        "CST",
        "CRT",
        "CCT",
        "SCT",
        "SKT",
        "SOT",
        "RKT",
        "RST",
        "ROT",
    ]


# Returns a list of all valid trucking arcs.
def get_valid_piping_arc_list():
    return [
        "PCA",
        "PNA",
        "PPA",
        "CNA",
        "CCA",
        "NNA",
        "NCA",
        "NKA",
        "NSA",
        "NRA",
        "NOA",
        "FCA",
        "RNA",
        "RCA",
        "RKA",
        "RSA",
        "ROA",
        "SNA",
        "SCA",
        "SKA",
        "SRA",
        "SOA",
    ]


# Process the input data (df_sets, df_parameters) from get_data.py.
# Raise errors and warnings for missing data and infeasibilities.
def check_required_data(df_sets, df_parameters, config, model_type="strategic"):
    # Import config option classes here instead of at the top of this module to
    # avoid circular imports
    from pareto.strategic_water_management.strategic_produced_water_optimization import (
        WaterQuality,
        PipelineCost,
        Hydraulics,
        PipelineCapacity,
        InfrastructureTiming,
        DesalinationModel,
        SubsurfaceRisk,
        Objectives,
    )

    # Create a list to hold all missing data that causes an error
    data_error_items = []

    # Check that input data contains all minimally required data
    # Tab names for required Sets.
    # Currently there are no required stand alone sets,
    # but tab names can be added to this list if required sets are added.
    set_list_min_required = []

    # Tab names for required Parameters
    parameter_list_min_required = [
        "Units",
    ]

    # Tab names for parameters. For each list in the list, at least one Parameter tab is required.
    set_list_require_at_least_one = [
        ["ProductionPads", "CompletionsPads", "ExternalWaterSources"],  # water sources
        ["CompletionsPads", "SWDSites", "ReuseOptions", "StorageSites"],  # water sinks
    ]

    # Tab names for parameters. For each tuple in the list, at least one Parameter tab is required.
    param_list_require_at_least_one = []

    # Check that Set list contains required Set tabs
    for set_name in set_list_min_required:
        if set_name not in df_sets.keys():
            data_error_items.append(set_name)

    # Check that Parameter list contains required Parameter tabs
    for param in parameter_list_min_required:
        if param not in df_parameters.keys():
            data_error_items.append(param)

    # Check that Set list contains at least one Set tab for each group of Set
    for set_list in set_list_require_at_least_one:
        # Check that there is at least one of set names in tuple in the data
        if len(set(set_list) & set(df_sets.keys())) < 1:
            data_error_items.append("One of tabs " + str(set_list))

    # Check that Parameter list contains at least one Parameter tab for each group of parameters
    for param_list in param_list_require_at_least_one:
        # Check that there is at least one of set names in tuple in the data
        if len(set(param_list) & set(df_parameters.keys())) < 1:
            data_error_items.append("One of tabs " + str(param_list))

    # Required Data for Configurations
    # Note: no config check needed for RemovalEfficiency. This tab is always required when TreatmentSites are in the model.

    # Hydraulics config - check needed data
    hydraulics_config_errors = _check_config_dependent_data(
        df_sets,
        df_parameters,
        config.hydraulics,
        config_required_sets={
            Hydraulics.false: [],
            Hydraulics.post_process: [],
            Hydraulics.co_optimize: [],
            Hydraulics.co_optimize_linearized: [],
        },
        config_required_params={
            Hydraulics.false: [],
            Hydraulics.post_process: [
                "Hydraulics",
                "Elevation",
                "WellPressure",
                "InitialPipelineDiameters",
                "PipelineDiameterValues",
            ],
            Hydraulics.co_optimize: [
                "Hydraulics",
                "Elevation",
                "WellPressure",
                "InitialPipelineDiameters",
                "PipelineDiameterValues",
            ],
            Hydraulics.co_optimize_linearized: [
                "Hydraulics",
                "Elevation",
                "WellPressure",
                "InitialPipelineDiameters",
                "PipelineDiameterValues",
            ],
        },
    )
    data_error_items.extend(hydraulics_config_errors)

    # Desalination model config - check needed data
    desalination_config_errors = _check_config_dependent_data(
        df_sets,
        df_parameters,
        config.desalination_model,
        config_required_sets={
            DesalinationModel.false: [],
            DesalinationModel.mvc: [],
            DesalinationModel.md: [],
        },
        config_required_params={
            DesalinationModel.false: [],
            DesalinationModel.mvc: ["DesalinationSurrogate"],
            DesalinationModel.md: ["DesalinationSurrogate"],
        },
    )
    data_error_items.extend(desalination_config_errors)

    # Pipeline cost config - check needed data
    pipeline_cost_config_errors = _check_config_dependent_data(
        df_sets,
        df_parameters,
        config.pipeline_cost,
        config_required_sets={
            PipelineCost.distance_based: [],
            PipelineCost.capacity_based: [],
        },
        config_required_params={
            PipelineCost.distance_based: [
                "PipelineCapexDistanceBased",
                "PipelineExpansionDistance",
                "PipelineDiameterValues",
            ],
            PipelineCost.capacity_based: ["PipelineCapexCapacityBased"],
        },
    )
    data_error_items.extend(pipeline_cost_config_errors)

    # Pipeline capacity config - check needed data
    pipeline_capacity_config_errors = _check_config_dependent_data(
        df_sets,
        df_parameters,
        config.pipeline_capacity,
        config_required_sets={
            PipelineCapacity.input: [],
            PipelineCapacity.calculated: [],
        },
        config_required_params={
            PipelineCapacity.input: ["PipelineCapacityIncrements"],
            PipelineCapacity.calculated: ["Hydraulics", "PipelineDiameterValues"],
        },
    )
    data_error_items.extend(pipeline_capacity_config_errors)

    # Node capacity config - check needed data
    node_capacity_config_errors = _check_config_dependent_data(
        df_sets,
        df_parameters,
        config.node_capacity,
        config_required_sets={
            True: [],
            False: [],
        },
        config_required_params={
            True: ["NodeCapacities"],
            False: [],
        },
    )
    data_error_items.extend(node_capacity_config_errors)

    # Subsurface Risk config - check needed data
    subsurface_risk_config_errors = _check_config_dependent_data(
        df_sets,
        df_parameters,
        config.subsurface_risk,
        config_required_sets={
            SubsurfaceRisk.false: [],
            SubsurfaceRisk.exclude_over_and_under_pressured_wells: [],
            SubsurfaceRisk.calculate_risk_metrics: [],
        },
        config_required_params={
            SubsurfaceRisk.false: [],
            SubsurfaceRisk.exclude_over_and_under_pressured_wells: [
                "SWDProxPAWell",
                "SWDProxInactiveWell",
                "SWDProxEQ",
                "SWDProxFault",
                "SWDProxHpOrLpWell",
                "SWDDeep",
                "SWDAveragePressure",
                "SWDRiskFactors",
            ],
            SubsurfaceRisk.calculate_risk_metrics: [
                "SWDProxPAWell",
                "SWDProxInactiveWell",
                "SWDProxEQ",
                "SWDProxFault",
                "SWDProxHpOrLpWell",
                "SWDDeep",
                "SWDAveragePressure",
                "SWDRiskFactors",
            ],
        },
    )
    data_error_items.extend(subsurface_risk_config_errors)

    # Objective config - check needed data
    objectives_config_errors = _check_config_dependent_data(
        df_sets,
        df_parameters,
        config.objective,
        config_required_sets={
            Objectives.cost: [],
            Objectives.reuse: [],
            Objectives.subsurface_risk: [],
            Objectives.cost_surrogate: [],
            Objectives.environmental: [],
        },
        config_required_params={
            Objectives.cost: [],
            Objectives.reuse: [],
            Objectives.subsurface_risk: [
                "SWDProxPAWell",
                "SWDProxInactiveWell",
                "SWDProxEQ",
                "SWDProxFault",
                "SWDProxHpOrLpWell",
                "SWDDeep",
                "SWDAveragePressure",
                "SWDRiskFactors",
            ],
            Objectives.cost_surrogate: ["DesalinationSurrogate"],
            Objectives.environmental: [
                "AirEmissionCoefficients",
                "TreatmentEmissionCoefficients",
            ],
        },
    )
    data_error_items.extend(objectives_config_errors)

    # Water Quality config - check needed data.
    water_quality_config_errors = _check_config_dependent_data(
        df_sets,
        df_parameters,
        config.water_quality,
        config_required_sets={
            WaterQuality.false: [],
            WaterQuality.post_process: ["WaterQualityComponents"],
            WaterQuality.discrete: ["WaterQualityComponents"],
        },
        config_required_params={
            WaterQuality.false: [],
            WaterQuality.post_process: [],
            WaterQuality.discrete: [],
        },
    )
    data_error_items.extend(water_quality_config_errors)

    # If either post_process or discrete config option is selected for water
    # quality, then additional data may be needed, depending on what node types
    # are used in the system. For example, If external water sources are used,
    # external water quality is needed.
    if (
        config.water_quality is WaterQuality.discrete
        or config.water_quality is WaterQuality.post_process
    ):
        # Check if storage sites are given. If so, check for storage initial water quality.
        (df_sets, df_parameters) = _check_optional_data(
            df_sets,
            df_parameters,
            optional_set_name="StorageSites",
            required_sets_with_option={},
            required_parameters_with_option={"StorageInitialWaterQuality"},
            requires_at_least_one=[],
        )
        # Check if external water sources are given. If so, check for external water source quality.
        (df_sets, df_parameters) = _check_optional_data(
            df_sets,
            df_parameters,
            optional_set_name="ExternalWaterSources",
            required_sets_with_option={},
            required_parameters_with_option={"ExternalWaterQuality"},
            requires_at_least_one=[],
        )
        # Check if production pads are given. If so, check for production pad water quality.
        (df_sets, df_parameters) = _check_optional_data(
            df_sets,
            df_parameters,
            optional_set_name="ProductionPads",
            required_sets_with_option={},
            required_parameters_with_option={"PadWaterQuality"},
            requires_at_least_one=[],
        )
        # Check if completions pads are given. If so, check for completions pad water quality.
        (df_sets, df_parameters) = _check_optional_data(
            df_sets,
            df_parameters,
            optional_set_name="CompletionsPads",
            required_sets_with_option={},
            required_parameters_with_option={"PadWaterQuality"},
            requires_at_least_one=[],
        )

    if config.infrastructure_timing is InfrastructureTiming.true:
        # Check if disposal capex is considered. If so, check for lead time.
        (df_sets, df_parameters) = _check_optional_data(
            df_sets,
            df_parameters,
            optional_set_name="InjectionCapacities",
            required_sets_with_option={},
            required_parameters_with_option={"DisposalExpansionLeadTime"},
            requires_at_least_one=[],
        )

        # Check if treatment capex is considered. If so, check for lead time.
        (df_sets, df_parameters) = _check_optional_data(
            df_sets,
            df_parameters,
            optional_set_name="TreatmentCapacities",
            required_sets_with_option={},
            required_parameters_with_option={"TreatmentExpansionLeadTime"},
            requires_at_least_one=[],
        )

        # Check if storage capex is considered. If so, check for lead time.
        (df_sets, df_parameters) = _check_optional_data(
            df_sets,
            df_parameters,
            optional_set_name="StorageCapacities",
            required_sets_with_option={},
            required_parameters_with_option={"StorageExpansionLeadTime"},
            requires_at_least_one=[],
        )

        # Check if pipeline capex is considered. Check for relevant lead time type.
        if config.pipeline_cost is PipelineCost.distance_based:
            (df_sets, df_parameters) = _check_optional_data(
                df_sets,
                df_parameters,
                optional_set_name="PipelineDiameters",
                required_sets_with_option={},
                required_parameters_with_option={"PipelineExpansionLeadTime_Dist"},
                requires_at_least_one=[],
            )
        elif config.pipeline_cost is PipelineCost.capacity_based:
            (df_sets, df_parameters) = _check_optional_data(
                df_sets,
                df_parameters,
                optional_set_name="PipelineDiameters",
                required_sets_with_option={},
                required_parameters_with_option={"PipelineExpansionLeadTime_Capac"},
                requires_at_least_one=[],
            )

    # If there are config errors to raise, raise them.
    if len(data_error_items) > 0:
        error_message = ", ".join(data_error_items)
        raise MissingDataError(
            "Essential data is incomplete. Please add the following missing data tabs: "
            + error_message
        )

    # Optional Data: If data is not given, create empty dictionaries and raise a warning to the user

    # CompletionsPads. If given, check for additional data required to consider CompletionsPads in the model.
    # Call _check_optional_data function. This returns modified df_sets and df_parameters that
    # include empty dictionaries for missing data, so the parameters can be defined without error
    # when building the PARETO model.
    (df_sets, df_parameters) = _check_optional_data(
        df_sets,
        df_parameters,
        optional_set_name="CompletionsPads",
        required_sets_with_option={},
        required_parameters_with_option={
            "CompletionsDemand",
            "FlowbackRates",
            "CompletionsPadOutsideSystem",
            "PadOffloadingCapacity",
        },
        requires_at_least_one=[
            [
                "CNA",
                "CCA",
                "CST",
                "CCT",
                "CKT",
                "CRT",
            ],  # arc to remove flowback water
            [
                "NCA",
                "FCA",
                "RCA",
                "PCA",
                "CCA",
                "SCA",
                "FCT",
                "PCT",
                "CCT",
                "SCT",
            ],  # arc to meet completions demand
        ],
    )

    # ProductionPads
    (df_sets, df_parameters) = _check_optional_data(
        df_sets,
        df_parameters,
        optional_set_name="ProductionPads",
        required_sets_with_option={},
        required_parameters_with_option={"PadRates"},
        requires_at_least_one=[
            ["PCA", "PNA", "PPA", "PCT", "PKT", "PST", "PRT", "POT"]
        ],
    )

    # SWDs
    (df_sets, df_parameters) = _check_optional_data(
        df_sets,
        df_parameters,
        optional_set_name="SWDSites",
        required_sets_with_option={},
        required_parameters_with_option={
            "InitialDisposalCapacity",
            "DisposalOperationalCost",
            "DisposalOperatingCapacity",
            "CompletionsPadStorage",
        },
        requires_at_least_one=[["NKA", "SKA", "RKA", "PKT", "CKT", "SKT", "RKT"]],
    )

    # Treatment Sites.
    (df_sets, df_parameters) = _check_optional_data(
        df_sets,
        df_parameters,
        optional_set_name="TreatmentSites",
        required_sets_with_option={"TreatmentTechnologies"},
        required_parameters_with_option={
            "InitialTreatmentCapacity",
            "TreatmentOperationalCost",
            "DesalinationTechnologies",
            "DesalinationSites",
            "TreatmentEfficiency",
            "RemovalEfficiency",
        },
        requires_at_least_one=[
            ["RNA", "RSA", "RKA", "ROA", "RCA", "RST", "ROT", "RKT"],
            ["PRT", "CRT", "NRA", "SRA"],
        ],
    )

    # Beneficial Reuse
    (df_sets, df_parameters) = _check_optional_data(
        df_sets,
        df_parameters,
        optional_set_name="ReuseOptions",
        required_sets_with_option={},
        required_parameters_with_option={
            "BeneficialReuseCost",
            "BeneficialReuseCredit",
            "ReuseMinimum",
            "ReuseCapacity",
            "ReuseOperationalCost",
        },
        requires_at_least_one=[["ROA", "SOA", "NOA", "ROT", "SOT", "POT"]],
    )

    # StorageSites
    (df_sets, df_parameters) = _check_optional_data(
        df_sets,
        df_parameters,
        optional_set_name="StorageSites",
        required_sets_with_option={},
        required_parameters_with_option={
            "InitialStorageCapacity",
            "InitialStorageLevel",
            "StorageCost",
            "StorageWithdrawalRevenue",
        },
        requires_at_least_one=[
            ["SOA", "SNA", "SCA", "SKA", "SRA", "SCT", "SKT", "SOT"],
            ["NSA", "RSA", "CST", "RST", "PST"],
        ],
    )

    # FreshwaterSources
    (df_sets, df_parameters) = _check_optional_data(
        df_sets,
        df_parameters,
        optional_set_name="ExternalWaterSources",
        required_sets_with_option={},
        required_parameters_with_option={
            "ExtWaterSourcingAvailability",
            "ExternalSourcingCost",
        },
        requires_at_least_one=[
            ["FCA", "FCT"],
        ],
    )

    # NetworkNodes
    piping_arcs = get_valid_piping_arc_list()
    (df_sets, df_parameters) = _check_optional_data(
        df_sets,
        df_parameters,
        optional_set_name="NetworkNodes",
        required_sets_with_option={},
        required_parameters_with_option={},
        requires_at_least_one=[piping_arcs],
    )

    # Treatment Capacity Expansion
    (df_sets, df_parameters) = _check_optional_data(
        df_sets,
        df_parameters,
        optional_set_name="TreatmentCapacities",
        required_sets_with_option={},
        required_parameters_with_option={
            "TreatmentExpansionCost",
            "TreatmentCapacityIncrements",
        },
        requires_at_least_one=[],
    )

    # Disposal Capacity Expansion
    (df_sets, df_parameters) = _check_optional_data(
        df_sets,
        df_parameters,
        optional_set_name="InjectionCapacities",
        required_sets_with_option={},
        required_parameters_with_option={
            "DisposalExpansionCost",
            "DisposalCapacityIncrements",
        },
        requires_at_least_one=[],
    )

    # Storage Capacity Expansion
    (df_sets, df_parameters) = _check_optional_data(
        df_sets,
        df_parameters,
        optional_set_name="StorageCapacities",
        required_sets_with_option={},
        required_parameters_with_option={
            "StorageExpansionCost",
            "StorageCapacityIncrements",
        },
        requires_at_least_one=[],
    )

    # Trucking is optional, but if trucking arcs are included, relevant parameters are required
    trucking_parameters = ["TruckingTime", "TruckingHourlyCost"]
    trucking_arcs = get_valid_trucking_arc_list()

    if len(set(trucking_arcs) & set(df_parameters)) > 0:
        # Check that Parameter list contains trucking Parameter tabs
        missing_trucking_data = set(trucking_parameters) - set(df_parameters)
        if len(missing_trucking_data) > 0:
            # Add empty dictionary to df_parameters
            for s in missing_trucking_data:
                df_parameters[s] = {}
            warning_message = (
                "Trucking arcs are given, but some trucking parameters are missing. The following missing parameters have been set to default values: "
                + str(missing_trucking_data)
            )
            warnings.warn(warning_message, stacklevel=3)

    # Set Default Data
    # Iterate through all expected input. For all input left without data, fill with empty dictionary or default data.
    # Raise warning if empty dictionary or default is used.
    default_used = []
    # Defaults - Sets
    all_set_input_tabs = get_valid_input_set_tab_names(model_type)

    for set_tab in all_set_input_tabs:
        if set_tab not in df_sets.keys():
            df_sets[set_tab] = {}
            default_used.append(set_tab)

    # Defaults - Parameter
    # Most default values are defined at the parameter definition. Some input data is not directly
    # associated with a parameter (e.g. "Economics")
    default_values = {
        "Economics": {"discount_rate": 0.08, "CAPEX_lifetime": 20.0},
        "DesalinationSurrogate": {"inlet_salinity": 200.0, "recovery": 1.0},
    }
    for input_tab in default_values.keys():
        if input_tab not in df_parameters.keys():
            df_parameters[input_tab] = default_values[input_tab]
            default_used.append(input_tab)

    # If an empty dictionary is passed to create_model(), the default value for the parameter
    # is defined at the initialization of the parameter
    all_parameter_input_tabs = get_valid_input_parameter_tab_names(model_type)
    for param_tab in all_parameter_input_tabs:
        if param_tab not in df_parameters.keys():
            df_parameters[param_tab] = {}
            default_used.append(param_tab)

    # Raise warning for default values
    if len(default_used) > 0:
        warning_message = (
            f"The following parameters were missing and default values were substituted: "
            + str(default_used)
        )
        warnings.warn(warning_message, stacklevel=3)

    return (df_sets, df_parameters)


def model_infeasibility_detection(strategic_model):
    # check_required_data() performs basic feasibility checks:
    # - at least one source node in the model
    # - at least one sink node in the model
    # - each source node has an outgoing arc, each sink node has an incoming arc, and all other nodes have both an incoming and an outgoing arc.

    capacity_feasibility_message = []
    demand_feasibility_message = []

    # Checks that for each time period, the volume of produced water is below the maximum capacity limit of sink nodes
    # Get the total system produced water for each time period (PadRates, FlowbackRates)
    def total_pw_rule(model, t):
        return sum(
            (model.p_beta_Production[p, t] + model.p_beta_Flowback[p, t])
            * model.model_units["time"]
            for p in model.s_P
        )

    strategic_model.e_TotalPW = Expression(
        strategic_model.s_T,
        rule=total_pw_rule,
        doc="Combined water supply forecast (flowback & production) at each time period [volume]",
    )

    # Get the maximum capacity of sink nodes for each time period
    # Sink nodes: CompletionsDemand, (InitialDisposalCapacity + max(disposalCapacityIncrements)) * DisposalOperatingCapacity,
    # StorageEvaporation, ReuseCapacity, InitialStorageCapacity + Storage CapacityIncrements,
    # (InitialTreatmentCapacity+TreatmentCapacityIncrements)*TreatmentResidual
    # Note: The Max function is used in this rule. In order for the expression to be updated,
    # process_data must be re-run.
    def total_pw_capacity_rule(model, t):
        return (
<<<<<<< HEAD
            sum(
                model.p_gamma_Completions[p, t] for p in model.s_P  # Completions Demand
            )
            + sum(
                model.p_omega_EvaporationRate for s in model.s_S  # Storage Evaporation
            )
            + sum(
                (
                    model.p_sigma_BeneficialReuse[o, t]
                    if model.p_sigma_BeneficialReuse[o, t].value >= 0
                    else model.p_M_Flow
                )
                for o in model.s_O
                # Beneficial Reuse (if user does not specific value, p_sigma_BeneficialReuse is -1)
                # In this case, Beneficial Reuse at this site has no limit (big M parameter)
            )
            + sum(
                model.p_sigma_Storage[s]
                + _get_max_value_for_parameter(model.p_delta_Storage)
                for s in model.s_S  # Storage
            )
            + sum(
                (
                    model.p_sigma_Disposal[k]
                    + _get_max_value_for_parameter(model.p_delta_Disposal)
=======
            (
                sum(
                    model.p_gamma_Completions[p, t]
                    for p in model.s_P  # Completions Demand
                )
                + sum(
                    model.p_omega_EvaporationRate
                    for s in model.s_S  # Storage Evaporation
                )
                + sum(
                    model.p_sigma_BeneficialReuse[o, t]
                    if model.p_sigma_BeneficialReuse[o, t].value >= 0
                    else model.p_M_Flow
                    for o in model.s_O
                    # Beneficial Reuse (if user does not specify a value, p_sigma_BeneficialReuse is -1)
                    # In this case, Beneficial Reuse at this site has no limit (big M parameter)
                )
                + sum(
                    (
                        model.p_sigma_Disposal[k]
                        + _get_max_value_for_parameter(model.p_delta_Disposal)
                    )
                    * model.p_epsilon_DisposalOperatingCapacity[k, t]
                    for k in model.s_K  # (Initial Disposal + max disposal) * operating capacity
>>>>>>> 9f6362c1
                )
            )
            * model.model_units["time"]
            + sum(
                max(
                    [
                        (
                            model.p_sigma_Treatment[r, wt].value
                            + max(
                                [
                                    model.p_delta_Treatment[wt, j].value
                                    for j in model.s_J
                                ]
                            )
                        )
                        for wt in model.s_WT
                    ]
                )
                for r in model.s_R
            )
            * model.model_units["volume"]
            + sum(
                model.p_sigma_Storage[s]
                + _get_max_value_for_parameter(model.p_delta_Storage)
                for s in model.s_S  # Storage
            )
        )  # Treatment: for each treatment site, select treatment technology that yields the
        # maximum value for (initial treatment + max treatment expansion)

    strategic_model.e_MaxPWCapacity = Expression(
        strategic_model.s_T,
        rule=total_pw_capacity_rule,
        doc="Combined produced water capacity in system [volume]",
    )

    def total_water_demand_rule(model, t):
        # Note: if completions pad is outside system, demand is not required to be met
<<<<<<< HEAD
        return sum(
            (
                model.p_gamma_Completions[cp, t]
                if model.p_chi_OutsideCompletionsPad[cp] == 0
                else 0
            )
            for cp in model.s_CP
=======
        return (
            sum(
                model.p_gamma_Completions[cp, t]
                if model.p_chi_OutsideCompletionsPad[cp] == 0
                else 0
                for cp in model.s_CP
            )
            * model.model_units["time"]
>>>>>>> 9f6362c1
        )

    strategic_model.e_TimePeriodDemand = Expression(
        strategic_model.s_T,
        rule=total_water_demand_rule,
        doc="Total water demand at each time period [volume]",
    )

    def total_water_available_rule(model, t):
        return (
            model.e_TotalPW[t]
            + sum(model.p_sigma_ExternalWater[f, t] for f in model.s_F)
            * model.model_units["time"]
        )

    strategic_model.e_WaterAvailable = Expression(
        strategic_model.s_T,
        rule=total_water_available_rule,
        doc="Total PW and external water available [volume]",
    )

    def capacity_check_rule(model, t):
        return model.e_TotalPW[t] - model.e_MaxPWCapacity[t]

    strategic_model.e_capacity_check = Expression(
        strategic_model.s_T,
        rule=capacity_check_rule,
        doc="Compare total water supply with total system water capacity [volume]",
    )

    def demand_check_rule(model, t):
        return model.e_TimePeriodDemand[t] - model.e_WaterAvailable[t]

    strategic_model.e_demand_check = Expression(
        strategic_model.s_T,
        rule=demand_check_rule,
        doc="Compare total water demand with total amount of water available [volume]",
    )

    # For each time period, check for infeasibilities
    for t in strategic_model.s_T:
        # If volume of produced water is greater than capacity, raise an infeasibility error
        if value(strategic_model.e_capacity_check[t]) > 0:
            capacity_feasibility_message.append(
                f"{t} ({round(value(strategic_model.e_TotalPW[t]))} total {strategic_model.model_units['volume']}s PW vs {round(value(strategic_model.e_MaxPWCapacity[t]))} {strategic_model.model_units['volume']}s PW capacity)"
            )

        # If completions demand is greater than combined water in system and external water available, raise an infeasibility error
        if value(strategic_model.e_demand_check[t]) > 0:
            demand_feasibility_message.append(
                f"{t} ({round(value(strategic_model.e_TimePeriodDemand[t]))} {strategic_model.model_units['volume']}s demand vs {round(value(strategic_model.e_WaterAvailable[t]))} {strategic_model.model_units['volume']}s available water)"
            )

    if len(capacity_feasibility_message) > 0:
        error_message = ", ".join(capacity_feasibility_message)
        raise DataInfeasibilityError(
            "An infeasibility in the input data has been detected. The following time periods have larger volumes of produced water than capacity in the system: "
            + error_message
        )

    if len(demand_feasibility_message) > 0:
        error_message = ", ".join(demand_feasibility_message)
        raise DataInfeasibilityError(
            "An infeasibility in the input data has been detected. The following time periods have higher demand than volume of produced water and externally sourced water available: "
            + error_message
        )

    return strategic_model


def _get_max_value_for_parameter(parameter):
    return max([x.value for x in parameter.values()]) * parameter.get_units()


# Custom error for Missing Data.
class MissingDataError(Exception):
    def __init__(self, message):
        super().__init__(message)


# Custom error for Data Infeasibility
class DataInfeasibilityError(Exception):
    def __init__(self, message):
        super().__init__(message)


# Helper function to check for data that is expected if an optional set
# (e.g. node type like "ReuseOptions") is given
def _check_optional_data(
    df_sets,
    df_parameters,
    optional_set_name,  # e.g., "ReuseOptions"
    required_sets_with_option,  # []
    required_parameters_with_option,  # ["BeneficialReuseCost","BeneficialReuseCredit"]
    requires_at_least_one=[],  # ["ROA", "SOA", "NOA", "ROT", "SOT"]
):
    # create set object for df_sets and df_parameters for simpler list comparison
    _df_sets_set = set(df_sets)
    _df_parameters_set = set(df_parameters.keys())

    # Check that optional_set_name is given by user (if not, no need to check)
    if optional_set_name in _df_sets_set:
        # Get missing parameters and sets
        _missing_parameters = set(required_parameters_with_option) - _df_parameters_set
        _missing_sets = set(required_sets_with_option) - _df_sets_set
        # For each missing parameter, add an empty dictionary to df_parameters and raise a warning
        if len(_missing_parameters) > 0 or len(_missing_sets) > 0:
            for param in _missing_parameters:
                df_parameters[param] = {}
            for s in _missing_sets:
                df_sets[s] = {}
            _missing_tabs = _missing_sets
            _missing_tabs.update(_missing_parameters)
            warning_message = (
                f"{optional_set_name} are given, but {optional_set_name} data is missing. Inputs for the following tabs have been set to default values: "
                + str(_missing_tabs)
            )
            warnings.warn(warning_message, stacklevel=3)
        # For each group in requires_at_least_one, check that at least one parameter exists in the input
        for requires_list in requires_at_least_one:
            _included_params = set(requires_list) & _df_parameters_set
            if len(_included_params) < 1:
                warning_message = (
                    f"{optional_set_name} are given, but some piping and trucking arcs are missing. At least one of the following arcs are required (missing sets have been assumed to be empty): "
                    + str(requires_list)
                )
                warnings.warn(warning_message, stacklevel=3)
            # Check missing sets, add empty sets
            for param in requires_list:
                if param not in df_parameters:
                    df_parameters[param] = {}

    # If the optional_set_name is missing from the input and required data dependent on it is included
    # (e.g. "SWDSites" is missing, but "DisposalOperationalCost" is included), raise a warning
    _input_parameters_dependent_on_optional_set = (
        set(required_parameters_with_option) & _df_parameters_set
    )
    if optional_set_name not in df_sets and (
        len(_input_parameters_dependent_on_optional_set) > 0
    ):
        raise MissingDataError(
            f'Essential data is incomplete. Parameter data for {optional_set_name} is given, but the "{optional_set_name}" Set is missing. Please add and complete the following tab(s): {optional_set_name}, or remove the following Parameters:'
            + str(_input_parameters_dependent_on_optional_set)
        )
    return (df_sets, df_parameters)


# Helper function for checking set and parameter data that is dependent on configuration options
def _check_config_dependent_data(
    df_sets,
    df_parameters,
    config_argument,  # e.g., "Hydraulics"
    config_required_sets,  # {config option 1: [set1, set2], config option 2: []}
    config_required_params,  # {config option 1: [param1], config option 2: [param2]}
):
    # Error message
    error_message = []

    # Data error is raised if the input tabs required for the configuration option are not provided
    _df_sets_set = set(df_sets)
    _df_params_set = set(df_parameters)

    required_sets = set(config_required_sets[config_argument])
    _missing_sets = required_sets - _df_sets_set

    required_params = set(config_required_params[config_argument])
    _missing_params = required_params - _df_params_set

    if len(_missing_params) > 0 or len(_missing_sets) > 0:
        _missing_tabs = _missing_sets
        _missing_tabs.update(_missing_params)
        error_message.append(
            f"The following inputs are missing and required for the selected config option {config_argument}: "
            + str(_missing_tabs)
        )

    return error_message<|MERGE_RESOLUTION|>--- conflicted
+++ resolved
@@ -721,33 +721,6 @@
     # process_data must be re-run.
     def total_pw_capacity_rule(model, t):
         return (
-<<<<<<< HEAD
-            sum(
-                model.p_gamma_Completions[p, t] for p in model.s_P  # Completions Demand
-            )
-            + sum(
-                model.p_omega_EvaporationRate for s in model.s_S  # Storage Evaporation
-            )
-            + sum(
-                (
-                    model.p_sigma_BeneficialReuse[o, t]
-                    if model.p_sigma_BeneficialReuse[o, t].value >= 0
-                    else model.p_M_Flow
-                )
-                for o in model.s_O
-                # Beneficial Reuse (if user does not specific value, p_sigma_BeneficialReuse is -1)
-                # In this case, Beneficial Reuse at this site has no limit (big M parameter)
-            )
-            + sum(
-                model.p_sigma_Storage[s]
-                + _get_max_value_for_parameter(model.p_delta_Storage)
-                for s in model.s_S  # Storage
-            )
-            + sum(
-                (
-                    model.p_sigma_Disposal[k]
-                    + _get_max_value_for_parameter(model.p_delta_Disposal)
-=======
             (
                 sum(
                     model.p_gamma_Completions[p, t]
@@ -772,7 +745,6 @@
                     )
                     * model.p_epsilon_DisposalOperatingCapacity[k, t]
                     for k in model.s_K  # (Initial Disposal + max disposal) * operating capacity
->>>>>>> 9f6362c1
                 )
             )
             * model.model_units["time"]
@@ -810,15 +782,6 @@
 
     def total_water_demand_rule(model, t):
         # Note: if completions pad is outside system, demand is not required to be met
-<<<<<<< HEAD
-        return sum(
-            (
-                model.p_gamma_Completions[cp, t]
-                if model.p_chi_OutsideCompletionsPad[cp] == 0
-                else 0
-            )
-            for cp in model.s_CP
-=======
         return (
             sum(
                 model.p_gamma_Completions[cp, t]
@@ -827,7 +790,6 @@
                 for cp in model.s_CP
             )
             * model.model_units["time"]
->>>>>>> 9f6362c1
         )
 
     strategic_model.e_TimePeriodDemand = Expression(
