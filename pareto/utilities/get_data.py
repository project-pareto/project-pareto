#####################################################################################################
# PARETO was produced under the DOE Produced Water Application for Beneficial Reuse Environmental
# Impact and Treatment Optimization (PARETO), and is copyright (c) 2021-2024 by the software owners:
# The Regents of the University of California, through Lawrence Berkeley National Laboratory, et al.
# All rights reserved.
#
# NOTICE. This Software was developed under funding from the U.S. Department of Energy and the U.S.
# Government consequently retains certain rights. As such, the U.S. Government has been granted for
# itself and others acting on its behalf a paid-up, nonexclusive, irrevocable, worldwide license in
# the Software to reproduce, distribute copies to the public, prepare derivative works, and perform
# publicly and display publicly, and to permit others to do so.
#####################################################################################################
"""
Module to read in input data from Excel spreadsheets and convert it into the
format that Pyomo requires

Authors: PARETO Team (Andres J. Calderon, Markus G. Drouven)
"""

import pandas as pd
import requests
import numpy as np
import warnings


def _read_data(_fname, _set_list, _parameter_list):
    """
    This methods uses Pandas methods to read from an Excel spreadsheet and output a data frame
    Two data frames are created, one that contains all the Sets: _df_sets, and another one that
    contains all the parameters in raw format: _df_parameters
    """
    if _set_list is not None:
        valid_set_tab_names = _set_list
    else:
        valid_set_tab_names = [
            "ProductionPads",
            "CompletionsPads",
            "SWDSites",
            "FreshwaterSources",
            "StorageSites",
            "TreatmentSites",
            "ReuseOptions",
            "NetworkNodes",
            "PipelineDiameters",
            "StorageCapacities",
            "InjectionCapacities",
            "TreatmentCapacities",
            "TreatmentTechnologies",
        ]
    if _parameter_list is not None:
        valid_parameter_tab_names = _parameter_list
    else:
        valid_parameter_tab_names = [
            "Units",
            "PNA",
            "CNA",
            "CCA",
            "NNA",
            "NCA",
            "NKA",
            "NRA",
            "NSA",
            "FCA",
            "RCA",
            "RNA",
            "RSA",
            "SCA",
            "SNA",
            "ROA",
            "RKA",
            "SOA",
            "NOA",
            "PCT",
            "PKT",
            "FCT",
            "CST",
            "CCT",
            "CKT",
            "RST",
            "ROT",
            "SOT",
            "RKT",
            "Elevation",
            "CompletionsPadOutsideSystem",
            "DesalinationTechnologies",
            "DesalinationSites",
            "BeneficialReuseCost",
            "BeneficialReuseCredit",
            "TruckingTime",
            "CompletionsDemand",
            "PadRates",
            "FlowbackRates",
            "WellPressure",
            "NodeCapacities",
            "InitialPipelineCapacity",
            "InitialPipelineDiameters",
            "InitialDisposalCapacity",
            "InitialTreatmentCapacity",
            "ReuseMinimum",
            "ReuseCapacity",
            "FreshwaterSourcingAvailability",
            "PadOffloadingCapacity",
            "CompletionsPadStorage",
            "DisposalOperationalCost",
            "TreatmentOperationalCost",
            "ReuseOperationalCost",
            "PipelineOperationalCost",
            "FreshSourcingCost",
            "TruckingHourlyCost",
            "PipelineDiameterValues",
            "DisposalCapacityIncrements",
            "InitialStorageCapacity",
            "StorageCapacityIncrements",
            "TreatmentCapacityIncrements",
            "TreatmentEfficiency",
            "RemovalEfficiency",
            "DisposalExpansionCost",
            "StorageExpansionCost",
            "TreatmentExpansionCost",
            "PipelineCapexDistanceBased",
            "PipelineCapexCapacityBased",
            "PipelineCapacityIncrements",
            "PipelineExpansionDistance",
            "Hydraulics",
            "Economics",
            "PadWaterQuality",
            "StorageInitialWaterQuality",
            "PadStorageInitialWaterQuality",
            "DisposalOperatingCapacity",
            "TreatmentExpansionLeadTime",
            "DisposalExpansionLeadTime",
            "StorageExpansionLeadTime",
            "PipelineExpansionLeadTime_Dist",
            "PipelineExpansionLeadTime_Capac",
        ]
    _df_parameters = {}
    _temp_df_parameters = {}
    _data_column = ["value"]
    proprietary_data = False
    # Read all tabs in the input file
    _df_sets = pd.read_excel(
        _fname,
        sheet_name=None,  # read all tabs
        header=0,
        index_col=None,
        usecols="A",
        squeeze=True,
        dtype="string",
        keep_default_na=False,
    )

    # Remove tabs that are not specified by user and are not valid PARETO inputs
    _df_sets = {
        key: value for key, value in _df_sets.items() if key in valid_set_tab_names
    }

    # Cleaning Sets. Checking for empty entries, and entries with the keyword: PROPRIETARY DATA
    for df in _df_sets:
        for idx, i in enumerate(_df_sets[df]):
            if i.lower() == "proprietary data":
                _df_sets[df][idx] = ""
        _df_sets[df].replace("", np.nan, inplace=True)
        _df_sets[df].dropna(inplace=True)

    _df_parameters = pd.read_excel(
        _fname,
        sheet_name=None,  # read all tabs
        header=1,
        index_col=None,
        usecols=None,
        squeeze=True,
        keep_default_na=False,
    )

    # Remove tabs that are not specified by user and are not valid PARETO inputs
    _df_parameters = {
        key: value
        for key, value in _df_parameters.items()
        if key in valid_parameter_tab_names
    }

    # Cleaning Parameters.
    # A parameter can be defined in column format or table format.
    # Detect if columns which will be used to reshape the dataframe by defining
    # what columns are Sets or generic words
    # If valid_set_tab_names is empty, it is assumed that a parameter is column format is being read.
    # and valid_set_tab_names is created based on the DataFrame column names, except for the last name,
    # which is used as the data column name.
    if len(_df_sets.keys()) == 0:
        for i in _df_parameters:
            valid_set_tab_names.extend(list(_df_parameters[i].columns)[:-1])
            _data_column.append(list(_df_parameters[i].columns)[-1])

    valid_set_tab_names = list(set(valid_set_tab_names))
    _data_column = list(set(_data_column))
    generic_words = ["index", "nodes", "time", "pads", "quantity"]
    remove_columns = ["unnamed", "proprietary data"]
    keyword_strings = ["PROPRIETARY DATA", "proprietary data", "Proprietary Data"]
    for i in _df_parameters:
        if proprietary_data is False:
            proprietary_data = any(
                x in _df_parameters[i].values.astype(str) for x in keyword_strings
            )
            if proprietary_data is False:
                proprietary_data = any(
                    x in _df_parameters[i].columns for x in keyword_strings
                )
        # Checking for tabs, new lines and entries with the keyword "PROPRIETARY DATA" and replacing them for an empty string
        _df_parameters[i].replace(
            to_replace=keyword_strings,
            value="",
            inplace=True,
        )
        _df_parameters[i].replace(
            to_replace=[r"\\t|\\n|\\r", "\t|\n|\r"], value="", regex=True, inplace=True
        )
        # Removing whitespaces
        _df_parameters[i] = _df_parameters[i].applymap(
            lambda x: x.strip() if isinstance(x, str) else x
        )
        # Removing all the columns that contain only empty strings
        # _df_parameters[i] = _df_parameters[i][_df_parameters[i].columns[~_df_parameters[i].eq('').all(0)]]
        # Removing columns that are unnamed or have the keyword "proprietary data" as column name
        drop_col = [
            i
            for i in _df_parameters[i].columns
            if any(x in str(i).lower() for x in remove_columns)
        ]
        _df_parameters[i].drop(columns=drop_col, inplace=True)
        # Removing all the rows that contain only empty strings
        _df_parameters[i] = _df_parameters[i][~_df_parameters[i].eq("").all(1)]

        index_col = []
        for j in _df_parameters[i].columns:
            # If a column name is in the set_list or in the list of keywords, it is assumed the column is an index and saved in index_col
            if str(j).split(".")[0].lower() in [
                s.lower() for s in valid_set_tab_names
            ] or any(x in str(j).lower() for x in generic_words):
                index_col.append(j)

        # If the number of index_col is equal to the total columns of the dataframe
        # it means that this is a parameter in column format. Therefore, the indices are defined for all
        # the columns of the dataframe except for the last column which contains the data
        if len(index_col) != 0 and (len(index_col) == len(_df_parameters[i].columns)):
            data_column = index_col.pop()

        if len(index_col) != 0:
            _df_parameters[i].set_index(index_col, inplace=True)

    # Creating a DataFrame that contains a boolean for proprietary_data. This is used as a "flag" in
    # generate_report() to output warnings if the report contains proprietary data.
    _df_parameters["proprietary_data"] = pd.DataFrame(
        [proprietary_data], columns=["Value"]
    )

    return [_df_sets, _df_parameters, _data_column]


def _cleanup_data(_df_parameters):
    """
    This method does two things:
    1) It replaces empty strings cells with a Numpy nan
    2) It formats the headers and column names as strings
    """
    for i in _df_parameters:
        _df_parameters[i].replace("", np.nan, inplace=True)
        _df_parameters[i].columns = _df_parameters[i].columns.astype(str)

    return _df_parameters


def _df_to_param(data_frame, data_column, sum_repeated_indexes):
    """
    This module converts the data frame that contains Parameters into the adequate
    format that Pyomo expects for paramerters:
    Input_parameter = {(column_index, row_header): value}
    """
    _df_parameters = {}
    _temp_df_parameters = {}
    for i in data_frame:

        # If the data frame is empty, that is, no input data was provided in the Excel
        # file then an empty parameter is created:
        if data_frame[i].empty:
            _df_parameters[i] = data_frame[i].to_dict()
        # If the data frame has one column named "value", it means the dataframe corresponds to
        # a parameter in column format. In this case, the dataframe is converted directly
        # to a dictionary and the column name is used as the key of said dictionary
        elif str(data_frame[i].columns[0]).split(".")[0].lower() in [
            i.lower() for i in data_column
        ]:
            data_column_key = data_frame[i].columns[0]
            if sum_repeated_indexes and i != "proprietary_data":
                _temp_df_parameters[i] = (
                    data_frame[i].groupby(data_frame[i].index.names).sum().to_dict()
                )
            else:
                _temp_df_parameters[i] = data_frame[i].to_dict()
            _df_parameters[i] = _temp_df_parameters[i][data_column_key]

        else:
            _df_parameters[i] = data_frame[i].stack().to_dict()

    return _df_parameters


def get_data(fname, set_list=None, parameter_list=None, sum_repeated_indexes=False):
    """
    This method uses Pandas methods to read data for Sets and Parameters from excel spreadsheets.
    - Sets are assumed to not have neither a header nor an index column. In addition, the data
      should be placed in column A, row 2
    - Parameters can be in either table or column format. Table format: Requires a header
      (usually time periods) and an index column whose elements should be contained in a Set.
      The header should start in row 2, and the index column should start in cell A3.
      Column format: Does not require a header. Each set should be placed in one column,
      starting from column A and row 3. Data should be provided in the last column.
    - set_list and parameter_list are optional parameters. When they are not given, tabs with
      valid PARETO labels are read. Otherwise, only the specified tabs in set_list and
      parameter_list are read.

    Outputs:
    The method returns one dictionary that contains a list for each set, and one dictionary that
    contains parameters in format {`param1`:{(set1, set2): value}, `param1`:{(set1, set2): value}}

    To use this method:

    set_list = [list of tabs that contain sets]
    parameter_list = [list of tabs that contain parameters]
    [df_sets, df_parameters] = get_data(fname='path\\to\\excel\\file\\INPUT_DATA.xlsx',
                                        set_list, parameter_list)

        ###############################################################################
                                     SET DEFINITION
        ###############################################################################
        model.p = Set(initialize=_df_sets['ProductionPads'].values,
                        doc='Production Pads')
        model.c = Set(initialize=_df_sets['CompletionsPads'].values,
                        doc='Completions Pads')
        model.d = Set(initialize=_df_sets['SWDSites'].values,
                        doc='SWD Sites')
        model.t = Set(initialize=_df_sets['TimePeriods'].values,
                        doc='planning weeks')
        model.l = Set(initialize=model.p | model.c | model.d,
                        doc='Superset that contains all locations')

        ###############################################################################
        #                           PARAMETER DEFINITION
        ###############################################################################
        model.drive_times = Param(model.l, model.l,
                                    initialize=df_parameters['DriveTimes'],
                                    doc="Driving times between locations")
        model.completion_demand = Param(model.c, model.t,
                                        initialize=df_parameters['CompletionsDemand'],
                                        doc="Water demand for completion operations")
        model.flowback_rates = Param(model.c, model.t,
                                        initialize=df_parameters['FlowbackRates'],
                                     doc="Water flowback rate")

    It is worth highlighting that the Set for time periods "model.s_T" is derived by the
    method based on the Parameter: CompletionsDemand which is indexed by T
    """
    # Check all names available in the input sheet
    set_list_common = []
    parameter_list_common = []
    df = pd.ExcelFile(fname)
    sheet_list = df.sheet_names
    for name in sheet_list:
        if name in set_list:
            set_list_common.append(name)
        elif name in parameter_list:
            parameter_list_common.append(name)
        # If the sheet name is unused (not a Set or Parameter tab, "Overview", or "Schematic"), raise a warning.
        else:
            if name != "Overview" and name != "Schematic":
                warnings.warn(
                    f"{name} is not found in defined sets or parameters but is parsed in the input data",
                    UserWarning,
                    stacklevel=2,
                )
    # Check that expected Set tabs are included in input sheet. If they are missing, raise a warning.
    for sets in set_list:
        if sets not in set_list_common:
            warnings.warn(
                f"{sets} is defined in set_list but not parsed in the input data",
                UserWarning,
                stacklevel=2,
            )
    # Check that expected Parameter tabs are included in input sheet. If they are missing, raise a warning.
    for params in parameter_list:
        if params not in parameter_list_common:
            warnings.warn(
                f"{params} is defined in parameter_list but not parsed in the input data",
                UserWarning,
                stacklevel=2,
            )
    # Reading raw data, two data frames are output, one for Sets, and another one for Parameters
    # Pass only tab names that exist in the input file (rather than all expected tab names)
    [_df_sets, _df_parameters, data_column] = _read_data(
        fname, set_list_common, parameter_list_common
    )

    # Parameters are cleaned up, e.g. blank cells are replaced by NaN
    _df_parameters = _cleanup_data(_df_parameters)

    # The set for time periods is defined based on the columns of the parameter for
    # Completions Demand. This is done so the user does not have to add an extra tab
    # in the spreadsheet for the time period set
    if "CompletionsDemand" in _df_parameters.keys():
        _df_sets["TimePeriods"] = _df_parameters[
            "CompletionsDemand"
        ].columns.to_series()

<<<<<<< HEAD
    # The set for water quality components (e.g. TDS, Cl) is defined based on the columns of the parameter for
    # PadWaterQuality. This is done so the user does not have to add an extra tab
    # in the spreadsheet for the water quality component set
    if "PadWaterQuality" in _df_parameters.keys():
        _df_sets["WaterQualityComponents"] = _df_parameters[
            "PadWaterQuality"
        ].columns.to_series()

=======
>>>>>>> ce337f89
    # The data frame for Parameters is preprocessed to match the format required by Pyomo
    _df_parameters = _df_to_param(_df_parameters, data_column, sum_repeated_indexes)

    return [_df_sets, _df_parameters]


def set_consistency_check(param, *args):
    """
    Purpose:    This method checks if the elements included in a table or parameter have been defined as part of the
                Sets that index such parameter.

    How to use: The method requires one specified parameter (e.g. ProductionRates) AND one OR several sets over which
                the aforementioned parameter is declared (e.g.ProductionPads, ProductionTanks, TimePeriods). In general,
                the method can be run as follows: set_consistency_check(Parameter, set_1, set_2, etc)

    Output:     set_consistency_check() raises a TypeError exception If there are entries in the Parameter that are not
                contained in the Sets, and prints out a list with all the entries that require revision
    """
    # Getting a net list of all the elements that are part of the parameter
    raw_param_elements = list([*param.keys()])
    temp_param_elements = []
    i = []
    for i in raw_param_elements:
        # The if condition checks if the parameter has only one index or more. If it is a tuple, it means the
        # parameter has 2 indices or more, and the second loop is required. If it is not a tuple,
        # then the second loop is skipped to avoid looping through the characters of the element i,
        # which would cause a wrong warning
        if type(i) == tuple:
            for j in i:
                temp_param_elements.append(j)
        else:
            temp_param_elements.append(i)
    net_param_elements = set(temp_param_elements)

    # Getting a net list of all the elements that are part of the Sets that index the parameter
    temp_sets_elements = []
    for i in args:
        for j in i:
            temp_sets_elements.append(j)
    net_sets_elements = set(temp_sets_elements)

    net_elements = net_param_elements - net_sets_elements

    # If net_elements contains elements, it means the parameter constains elements that have not
    # been defined as part of its Sets, therefore, an exception is raised
    if net_elements:
        raise TypeError(
            f"The following elements have not been declared as part of a Set: {sorted(net_elements)}"
        )
    else:
        return 0


def get_display_units(input_sheet_name_list, user_units):
    """
    This method takes a list of input sheet names and returns a dictionary that maps input sheet name
    to display unit.

    Outputs:
    The method returns one dictionary that maps input sheet name to display units.

    To use this method...
    get_data() must first be called:
    [df_sets, df_parameters] = get_data(fpath, set_list, parameter_list)

    then, display_units can be called, utilizing the "Units" tab read in by get_data():
    display_units = get_display_units(parameter_list, df_parameters["Units"])

    """
    # Dictionary mapping operational and strategic input sheet names to display units
    # Display units are dependent on which units the user decides to use
    unit_dict = {
        "Units": "",
        "PNA": "",
        "CNA": "",
        "CCA": "",
        "NNA": "",
        "NCA": "",
        "NKA": "",
        "NRA": "",
        "NSA": "",
        "FCA": "",
        "RCA": "",
        "RNA": "",
        "RSA": "",
        "SCA": "",
        "SNA": "",
        "ROA": "",
        "SOA": "",
        "NOA": "",
        "RKA": "",
        "PCT": "",
        "PKT": "",
        "FCT": "",
        "CST": "",
        "CCT": "",
        "CKT": "",
        "RST": "",
        "ROT": "",
        "SOT": "",
        "RKT": "",
        "Elevation": user_units["elevation"],
        "CompletionsPadOutsideSystem": "",
        "DesalinationTechnologies": "",
        "DesalinationSites": "",
        "BeneficialReuseCost": user_units["currency"] + "/" + user_units["volume"],
        "BeneficialReuseCredit": user_units["currency"] + "/" + user_units["volume"],
        "TruckingTime": "hours",
        "CompletionsDemand": user_units["volume"] + "/" + user_units["time"],
        "PadRates": user_units["volume"] + "/" + user_units["time"],
        "FlowbackRates": user_units["volume"] + "/" + user_units["time"],
        "WellPressure": user_units["pressure"],
        "NodeCapacities": user_units["volume"] + "/" + user_units["time"],
        "InitialPipelineCapacity": user_units["volume"] + "/" + user_units["time"],
        "InitialPipelineDiameters": user_units["diameter"],
        "InitialDisposalCapacity": user_units["volume"] + "/" + user_units["time"],
        "InitialTreatmentCapacity": user_units["volume"] + "/" + user_units["time"],
        "ReuseMinimum": user_units["volume"] + "/" + user_units["time"],
        "ReuseCapacity": user_units["volume"] + "/" + user_units["time"],
        "ExtWaterSourcingAvailability": user_units["volume"] + "/" + user_units["time"],
        "PadOffloadingCapacity": user_units["volume"] + "/" + user_units["time"],
        "CompletionsPadStorage": user_units["volume"],
        "DisposalOperationalCost": user_units["currency"] + "/" + user_units["volume"],
        "TreatmentOperationalCost": user_units["currency"] + "/" + user_units["volume"],
        "ReuseOperationalCost": user_units["currency"] + "/" + user_units["volume"],
        "PipelineOperationalCost": user_units["currency"] + "/" + user_units["volume"],
        "ExternalSourcingCost": user_units["currency"] + "/" + user_units["volume"],
        "TruckingHourlyCost": user_units["currency"] + "/" + "hour",
        "PipelineDiameterValues": user_units["diameter"],
        "DisposalCapacityIncrements": user_units["volume"] + "/" + user_units["time"],
        "InitialStorageCapacity": user_units["volume"],
        "StorageCapacityIncrements": user_units["volume"],
        "TreatmentCapacityIncrements": user_units["volume"] + "/" + user_units["time"],
        "TreatmentEfficiency": "fraction",
        "RemovalEfficiency": "fraction",
        "DisposalExpansionCost": user_units["currency"]
        + "/("
        + user_units["volume"]
        + "/"
        + user_units["time"]
        + ")",
        "StorageExpansionCost": user_units["currency"] + "/" + user_units["volume"],
        "TreatmentExpansionCost": user_units["currency"]
        + "/("
        + user_units["volume"]
        + "/"
        + user_units["time"]
        + ")",
        "PipelineCapexDistanceBased": user_units["currency"]
        + "/("
        + user_units["diameter"]
        + "-"
        + user_units["distance"]
        + ")",
        "PipelineCapexCapacityBased": user_units["currency"]
        + "/("
        + user_units["volume"]
        + "/"
        + user_units["time"]
        + ")",
        "PipelineCapacityIncrements": user_units["volume"] + "/" + user_units["time"],
        "PipelineExpansionDistance": user_units["distance"],
        "Hydraulics": "",
        "Economics": "",
        "ExternalWaterQuality": user_units["concentration"],
        "PadWaterQuality": user_units["concentration"],
        "StorageInitialWaterQuality": user_units["concentration"],
        "PadStorageInitialWaterQuality": user_units["concentration"],
        "DisposalOperatingCapacity": "fraction",
        # additional operational model tabs
        "DisposalCapacity": user_units["volume"] + "/" + user_units["time"],
        "TreatmentCapacity": user_units["volume"] + "/" + user_units["time"],
        "ProductionTankCapacity": user_units["volume"],
        "PRT": "",
        "CRT": "",
        "PAL": "",
        "PadStorageCost": user_units["volume"],
        "ProductionRates": user_units["volume"] + "/" + user_units["time"],
        "TreatmentExpansionLeadTime": user_units["decision period"],
        "DisposalExpansionLeadTime": user_units["decision period"],
        "StorageExpansionLeadTime": user_units["decision period"],
        "PipelineExpansionLeadTime_Dist": user_units["decision period"]
        + "/"
        + user_units["distance"],
        "PipelineExpansionLeadTime_Capac": user_units["decision period"],
        # set tabs
        "ProductionPads": "",
        "ProductionTanks": "",
        "CompletionsPads": "",
        "SWDSites": "",
        "ExternalWaterSources": "",
        "WaterQualityComponents": "",
        "StorageSites": "",
        "TreatmentSites": "",
        "ReuseOptions": "",
        "NetworkNodes": "",
        "PipelineDiameters": "",
        "StorageCapacities": "",
        "InjectionCapacities": "",
        "TreatmentCapacities": "",
        "TreatmentTechnologies": "",
    }

    return {sheet: unit_dict[sheet] for sheet in input_sheet_name_list}


def od_matrix(inputs):

    """
    This method allows the user to request drive distances and drive times using Bing maps API and
    Open Street Maps API.
    The method accept the following input arguments:
    - origin:   REQUIRED. Data containing information regarding location name, and coordinates
                latitude and longitude. Two formats are acceptable:
                {(origin1,"latitude"): value1, (origin1,"longitude"): value2} or
                {origin1:{"latitude":value1, "longitude":value2}}
                The first format allows the user to include a tab with the corresponding data
                in a table format as part of the workbook casestudy.

    - destination:  OPTIONAL. If no data for destination is provided, it is assumed that the
                    origins are also destinations.

    - api:  OPTIONAL. Specify the type of API service, two options are supported:
                Bing maps: https://docs.microsoft.com/en-us/bingmaps/rest-services/
                Open Street Maps: https://www.openstreetmap.org/
                If no API is selected, Open Street Maps is used by default

    - api_key:  An API key should be provided in order to use Bing maps. The key can be obtained at:
                https://www.microsoft.com/en-us/maps/create-a-bing-maps-key

    - output:   OPTIONAL. Define the paramters that the method will output. The user can select:
                'time': A list containing the drive times between the locations is returned
                'distance': A list containing the drive distances between the locations is returned
                'time_distance': Two lists containing the drive times and drive distances betweent
                the locations is returned
                If not output is specified, 'time_distance' is the default

    - fpath:    OPTIONAL. od_matrix() will ALWAYS output an Excel workbook with two tabs, one that
                contains drive times, and another that contains drive distances. If not path is
                specified, the excel file is saved with the name 'od_output.xlsx' in the current
                directory.

    - create_report OPTIONAL. if True an Excel report with drive distances and drive times is created
    """
    # Information for origing should be provided
    if "origin" not in inputs.keys():
        raise Exception("The input dictionary must contain the key *origin*")
    else:
        origin = inputs["origin"]

    inputs_default = {
        "destination": None,
        "api": None,
        "api_key": None,
        "output": None,
        "fpath": None,
        "create_report": True,
    }

    for i in inputs_default.keys():
        if i not in list(inputs.keys()):
            inputs[i] = inputs_default[i]

    destination = inputs["destination"]
    api = inputs["api"]
    api_key = inputs["api_key"]
    output = inputs["output"]
    fpath = inputs["fpath"]
    create_report = inputs["create_report"]

    # Check that a valid API service has been selected and make sure an api_key was provided
    if api in ("open_street_map", None):
        api_url_base = "https://router.project-osrm.org/table/v1/driving/"

    elif api == "bing_maps":
        api_url_base = "https://dev.virtualearth.net/REST/v1/Routes/DistanceMatrix?"
        if api_key is None:
            raise Warning("Please provide a valid api_key")
    else:
        raise Warning("{0} API service is not supported".format(api))

    # If no destinations were provided, it is assumed that the origins are also destinations
    if destination is None:
        destination = origin

    origins_loc = []
    destination_loc = []
    origins_dict = {}
    destination_dict = {}

    # =======================================================================
    #                          PREPARING DATA FORMAT
    # =======================================================================
    # Check if the input data has a Pyomo format:
    #   origin={(origin1,"latitude"): value1, (origin1,"longitude"): value2}
    # if it does, the input is modified to a Dict format:
    #   origin={origin1:{"latitude":value1, "longitude":value2}}
    if isinstance(list(origin.keys())[0], tuple):
        for i in list(origin.keys()):
            origins_loc.append(i[0])
        origins_loc = list(sorted(set(origins_loc)))

        for i in origins_loc:
            origins_dict[i] = {
                "latitude": origin[i, "latitude"],
                "longitude": origin[i, "longitude"],
            }
        origin = origins_dict

    if isinstance(list(destination.keys())[0], tuple):
        for i in list(destination.keys()):
            destination_loc.append(i[0])
        destination_loc = list(sorted(set(destination_loc)))

        for i in destination_loc:
            destination_dict[i] = {
                "latitude": destination[i, "latitude"],
                "longitude": destination[i, "longitude"],
            }
        destination = destination_dict

    # =======================================================================
    #                           SELECTING API
    # =======================================================================

    if api in (None, "open_street_map"):
        # This API works with GET requests. The general format is:
        # https://router.project-osrm.org/table/v1/driving/Lat1,Long1;Lat2,Long2?sources=index1;index2&destinations=index1;index2&annotations=[duration|distance|duration,distance]
        coordinates = ""
        origin_index = ""
        destination_index = ""
        # Building strings for coordinates, source indices, and destination indices
        for index, location in enumerate(origin.keys()):
            coordinates += (
                str(origin[location]["longitude"])
                + ","
                + str(origin[location]["latitude"])
                + ";"
            )
            origin_index += str(index) + ";"

        for index, location in enumerate(destination.keys()):
            coordinates += (
                str(destination[location]["longitude"])
                + ","
                + str(destination[location]["latitude"])
                + ";"
            )
            destination_index += str(index + len(origin)) + ";"

        # Dropping the last character ";" of each string so the API get request is valid
        coordinates = coordinates[:-1]
        origin_index = origin_index[:-1]
        destination_index = destination_index[:-1]
        response = requests.get(
            api_url_base
            + coordinates
            + "?sources="
            + origin_index
            + "&destinations="
            + destination_index
            + "&annotations=duration,distance"
        )
        if response.ok:
            # Ensure HTTP Status code is less than 400
            response_json = response.json()
        else:
            raise Warning(
                "Error when requesting data, make sure your coordinates are correct"
            )

        df_times = pd.DataFrame(
            index=list(origin.keys()), columns=list(destination.keys())
        )
        df_distance = pd.DataFrame(
            index=list(origin.keys()), columns=list(destination.keys())
        )
        output_times = {}
        output_distance = {}

        # Loop for reading the output JSON file
        if response_json["code"].lower() == "ok":
            for index_i, o_name in enumerate(origin):
                for index_j, d_name in enumerate(destination):

                    output_times[(o_name, d_name)] = (
                        response_json["durations"][index_i][index_j] / 3600
                    )
                    output_distance[(o_name, d_name)] = (
                        response_json["distances"][index_i][index_j] / 1000
                    ) * 0.621371

                    df_times.loc[o_name, d_name] = output_times[(o_name, d_name)]
                    df_distance.loc[o_name, d_name] = output_distance[(o_name, d_name)]
        else:
            raise Warning("Error when requesting data, make sure your API key is valid")

    elif api == "bing_maps":
        # Formating origin and destination dicts for Bing Maps POST request, that is, converting this structure:
        # origin={origin1:{"latitude":value1, "longitude":value2},
        #           origin2:{"latitude":value3, "longitude":value4}}
        # destination={destination1:{"latitude":value5, "longitude":value6,
        #               destination2:{"latitude":value7, "longitude":value8}}
        # Into the following structure:
        # data={"origins":[{"latitude":value1, "longitude":value2},
        #                   {"latitude":value3, "longitude":value4}],
        #       "destinations":[{"latitude":value5, "longitude":value6},
        #                       {"latitude":value7, "longitude":value8}]}

        origins_post = []
        destinations_post = []
        for i in origin.keys():
            origins_post.append(
                {"latitude": origin[i]["latitude"], "longitude": origin[i]["longitude"]}
            )

        for i in destination.keys():
            destinations_post.append(
                {"latitude": origin[i]["latitude"], "longitude": origin[i]["longitude"]}
            )

        # Building the dictionary with the adequate structure compatible with Bing Maps
        data = {
            "origins": origins_post,
            "destinations": destinations_post,
            "travelMode": "driving",
        }

        # Sending a POST request to the API
        header = {"Content-Type": "application/json"}
        response = requests.post(
            api_url_base + "key=" + api_key, headers=header, json=data
        )
        if response.ok:
            # Ensure HTTP Status code is less than 400
            response_json = response.json()
        else:
            raise Warning(
                "Error when requesting data, make sure your API key and coordinates"
                " are correct"
            )

        # Definition of two empty dataframes that will contain drive times and distances.
        # These dataframes wiil be exported to an Excel workbook
        df_times = pd.DataFrame(
            index=list(origin.keys()), columns=list(destination.keys())
        )
        df_distance = pd.DataFrame(
            index=list(origin.keys()), columns=list(destination.keys())
        )
        output_times = {}
        output_distance = {}

        # Loop for reading the output JSON file
        if response_json["statusDescription"].lower() == "ok":
            for i in range(
                len(response_json["resourceSets"][0]["resources"][0]["results"])
            ):
                data_temp = response_json["resourceSets"][0]["resources"][0]["results"][
                    i
                ]
                origin_index = data_temp["originIndex"]
                destination_index = data_temp["destinationIndex"]

                o_name = list(origin.keys())[origin_index]
                d_name = list(destination.keys())[destination_index]
                output_times[(o_name, d_name)] = data_temp["travelDuration"] / 60
                output_distance[(o_name, d_name)] = (
                    data_temp["travelDistance"] * 0.621371
                )

                df_times.loc[o_name, d_name] = output_times[(o_name, d_name)]
                df_distance.loc[o_name, d_name] = output_distance[(o_name, d_name)]
        else:
            raise Warning("Error when requesting data, make sure your API key is valid")

    # Define the default name of the Excel workbook
    if fpath is None:
        fpath = "od_output.xlsx"

    if create_report is True:
        # Dataframes df_times and df_distance are output as sheets in an Excel workbook whose directory
        # and name are defined by variable 'fpath'
        with pd.ExcelWriter(fpath) as writer:
            df_times.to_excel(writer, sheet_name="DriveTimes")
            df_distance.to_excel(writer, sheet_name="DriveDistances")

    # Identify what type of data is returned by the method
    if output in ("time", None):
        return_output = output_times
    elif output == "distance":
        return_output = output_distance
    elif output == "time_distance":
        return_output = [output_times, output_distance]
    else:
        raise Warning(
            "Provide a valid type of output, valid options are:\
                        time, distance, time_distance"
        )

    return return_output<|MERGE_RESOLUTION|>--- conflicted
+++ resolved
@@ -36,7 +36,8 @@
             "ProductionPads",
             "CompletionsPads",
             "SWDSites",
-            "FreshwaterSources",
+            "ExternalWaterSources",
+            "WaterQualityComponents",
             "StorageSites",
             "TreatmentSites",
             "ReuseOptions",
@@ -98,14 +99,14 @@
             "InitialTreatmentCapacity",
             "ReuseMinimum",
             "ReuseCapacity",
-            "FreshwaterSourcingAvailability",
+            "ExtWaterSourcingAvailability",
             "PadOffloadingCapacity",
             "CompletionsPadStorage",
             "DisposalOperationalCost",
             "TreatmentOperationalCost",
             "ReuseOperationalCost",
             "PipelineOperationalCost",
-            "FreshSourcingCost",
+            "ExternalSourcingCost",
             "TruckingHourlyCost",
             "PipelineDiameterValues",
             "DisposalCapacityIncrements",
@@ -123,6 +124,7 @@
             "PipelineExpansionDistance",
             "Hydraulics",
             "Economics",
+            "ExternalWaterQuality",
             "PadWaterQuality",
             "StorageInitialWaterQuality",
             "PadStorageInitialWaterQuality",
@@ -132,6 +134,14 @@
             "StorageExpansionLeadTime",
             "PipelineExpansionLeadTime_Dist",
             "PipelineExpansionLeadTime_Capac",
+            "SWDDeep",
+            "SWDAveragePressure",
+            "SWDProxPAWell",
+            "SWDProxInactiveWell",
+            "SWDProxEQ",
+            "SWDProxFault",
+            "SWDProxHpOrLpWell",
+            "SWDRiskFactors",
         ]
     _df_parameters = {}
     _temp_df_parameters = {}
@@ -410,17 +420,6 @@
             "CompletionsDemand"
         ].columns.to_series()
 
-<<<<<<< HEAD
-    # The set for water quality components (e.g. TDS, Cl) is defined based on the columns of the parameter for
-    # PadWaterQuality. This is done so the user does not have to add an extra tab
-    # in the spreadsheet for the water quality component set
-    if "PadWaterQuality" in _df_parameters.keys():
-        _df_sets["WaterQualityComponents"] = _df_parameters[
-            "PadWaterQuality"
-        ].columns.to_series()
-
-=======
->>>>>>> ce337f89
     # The data frame for Parameters is preprocessed to match the format required by Pyomo
     _df_parameters = _df_to_param(_df_parameters, data_column, sum_repeated_indexes)
 
