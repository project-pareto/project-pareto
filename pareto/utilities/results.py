#####################################################################################################
# PARETO was produced under the DOE Produced Water Application for Beneficial Reuse Environmental
# Impact and Treatment Optimization (PARETO), and is copyright (c) 2021-2023 by the software owners:
# The Regents of the University of California, through Lawrence Berkeley National Laboratory, et al.
# All rights reserved.
#
# NOTICE. This Software was developed under funding from the U.S. Department of Energy and the U.S.
# Government consequently retains certain rights. As such, the U.S. Government has been granted for
# itself and others acting on its behalf a paid-up, nonexclusive, irrevocable, worldwide license in
# the Software to reproduce, distribute copies to the public, prepare derivative works, and perform
# publicly and display publicly, and to permit others to do so.
#####################################################################################################
"""


Authors: PARETO Team
"""
from pareto.operational_water_management.operational_produced_water_optimization_model import (
    ProdTank,
    WaterQuality,
)
from pareto.strategic_water_management.strategic_produced_water_optimization import (
    PipelineCost,
    Hydraulics,
    InfrastructureTiming,
)
from pyomo.environ import Constraint, Var, units as pyunits, value
import plotly.graph_objects as go
import plotly.express as px
import pandas as pd
from enum import Enum

import contextlib
import sys
import numpy as np


class FakeIO:
    def write(self, x):
        pass


@contextlib.contextmanager
def nostdout():
    """
    Use to suppress messages from any function
    """
    stdout_bck = sys.stdout
    sys.stdout = FakeIO()
    yield
    sys.stdout = stdout_bck


class PrintValues(Enum):
    detailed = 0
    nominal = 1
    essential = 2


class OutputUnits(Enum):
    # All output units are defined by user
    user_units = 0
    # All output units are defined by user EXCEPT time which is determined by the decision period discretization
    unscaled_model_units = 1


def generate_report(
    model,
    results_obj=None,
    is_print=None,
    output_units=OutputUnits.user_units,
    fname="PARETO_report.xlsx",
):
    """
    This method identifies the type of model: [strategic, operational], create a printing list based on is_print,
    and creates a dictionary that contains headers for all the variables that will be included in an Excel report.
    IMPORTANT: If an indexed variable is added or removed from a model, the printing lists and headers should be updated
    accrodingly.
    """
    # Printing model sets, parameters, constraints, variable values

    printing_list = []

    if model.type == "strategic":
        if is_print is None:
            printing_list = []
        else:
            # PrintValues.detailed: Slacks values included, Same as "All"
            if is_print == PrintValues.detailed:
                printing_list = [
                    "v_F_Piped",
                    "v_F_Trucked",
                    "v_F_Sourced",
                    "v_F_PadStorageIn",
                    "v_F_ReuseDestination",
                    "v_X_Capacity",
                    "v_T_Capacity",
                    "v_F_Capacity",
                    "v_D_Capacity",
                    "v_F_DisposalDestination",
                    "v_F_PadStorageOut",
                    "v_C_Piped",
                    "v_C_Trucked",
                    "v_C_Sourced",
                    "v_C_Disposal",
                    "v_C_Reuse",
                    "v_L_Storage",
                    "vb_y_Pipeline",
                    "vb_y_Disposal",
                    "vb_y_Storage",
                    "vb_y_Treatment",
                    "vb_y_MVCselected",
                    "v_C_Treatment_site",
                    "v_C_TreatmentCapEx_site_time",
                    "v_C_TreatmentCapEx_site",
                    "recovery",
                    "treatment_energy",
                    "inlet_salinity",
                    "vb_y_Flow",
                    "vb_y_BeneficialReuse",
                    "v_F_Overview",
                    "v_S_FracDemand",
                    "v_S_Production",
                    "v_S_Flowback",
                    "v_S_PipelineCapacity",
                    "v_S_StorageCapacity",
                    "v_S_DisposalCapacity",
                    "v_S_TreatmentCapacity",
                    "v_S_BeneficialReuseCapacity",
                    "v_Q",
                    "v_T_Treatment_scaled",
                ]

            # PrintValues.nominal: Essential + Trucked water + Piped Water + Sourced water + vb_y_pipeline + vb_y_disposal + vb_y_storage + etc.
            elif is_print == PrintValues.nominal:
                printing_list = [
                    "v_F_Piped",
                    "v_F_Trucked",
                    "v_F_Sourced",
                    "v_C_Piped",
                    "v_C_Trucked",
                    "v_C_Sourced",
                    "vb_y_Pipeline",
                    "vb_y_Disposal",
                    "vb_y_Storage",
                    "vb_y_Flow",
                    "vb_y_Treatment",
                    "vb_y_MVCselected",
                    "v_C_Treatment_site",
                    "v_C_TreatmentCapEx_site_time",
                    "v_C_TreatmentCapEx_site",
                    "recovery",
                    "treatment_energy",
                    "inlet_salinity",
                    "vb_y_BeneficialReuse",
                    "v_F_Overview",
                ]

            # PrintValues.essential: Just message about slacks, "Check detailed results", Overview, Economics, KPIs
            elif is_print == PrintValues.essential:
                printing_list = ["v_F_Overview"]

            else:
                raise Exception(
                    f"generate_report: {is_print} not supported for `is_print` argument"
                )

        headers = {
            "v_F_Overview_dict": [("Variable Name", "Documentation", "Unit", "Total")],
            "vb_y_overview_dict": [
                (
                    "CAPEX Type",
                    "Location",
                    "Destination",
                    "Capacity",
                    "Unit",
                    "Technology",
                    "First Use",
                    "Build Start",
                    "Build Lead Time [" + model.model_units["time"].to_string() + "s]",
                )
            ],
            "v_F_Piped_dict": [("Origin", "Destination", "Time", "Piped water")],
            "v_C_Piped_dict": [("Origin", "Destination", "Time", "Cost piping")],
            "v_F_Trucked_dict": [("Origin", "Destination", "Time", "Trucked water")],
            "v_C_Trucked_dict": [("Origin", "Destination", "Time", "Cost trucking")],
            "v_F_Sourced_dict": [
                ("Fresh water source", "Completion pad", "Time", "Sourced water")
            ],
            "v_C_Sourced_dict": [
                ("Fresh water source", "Completion pad", "Time", "Cost sourced water")
            ],
            "v_F_PadStorageIn_dict": [("Completion pad", "Time", "StorageIn")],
            "v_F_PadStorageOut_dict": [("Completion pad", "Time", "StorageOut")],
            "v_C_Disposal_dict": [("Disposal site", "Time", "Cost of disposal")],
            "v_C_Treatment_dict": [("Treatment site", "Time", "Cost of Treatment")],
            "v_C_Reuse_dict": [("Completion pad", "Time", "Cost of reuse")],
            "v_C_Storage_dict": [("Storage Site", "Time", "Cost of Storage")],
            "v_R_Storage_dict": [
                ("Storage Site", "Time", "Credit of Retrieving Produced Water")
            ],
            "v_R_BeneficialReuse_dict": [
                (
                    "Beneficial Reuse",
                    "Time",
                    "Credit For Sending Water to Beneficial Reuse",
                )
            ],
            "v_L_Storage_dict": [("Storage site", "Time", "Storage Levels")],
            "v_L_PadStorage_dict": [("Completion pad", "Time", "Storage Levels")],
            "vb_y_Pipeline_dict": [
                ("Origin", "Destination", "Pipeline Diameter", "Pipeline Installation")
            ],
            "vb_y_Disposal_dict": [("Disposal Site", "Injection Capacity", "Disposal")],
            "vb_y_Storage_dict": [
                ("Storage Site", "Storage Capacity", "Storage Expansion")
            ],
            "vb_y_Flow_dict": [("Origin", "Destination", "Time", "Flow")],
            "vb_y_Treatment_dict": [
                (
                    "Treatment Site",
                    "Treatment Technology",
                    "Treatment Capacity",
                    "Treatment Expansion",
                )
            ],
            "vb_y_MVCselected_dict": [("Treatment Site", "MVC selection")],
            "v_C_Treatment_site_dict": [("Treatment site", "Time", "surrogate cost")],
            "recovery_dict": [("Treatment site", "recovery")],
            "inlet_salinity_dict": [("Treatment site", "salinity")],
            "treatment_energy_dict": [("Treatment site", "energy")],
            "v_C_TreatmentCapEx_site_time_dict": [
                ("Treatment site", "Time", "surrogate cost")
            ],
            "v_C_TreatmentCapEx_site_dict": [("Treatment site", "surrogate cost")],
            "vb_y_BeneficialReuse_dict": [("Reuse site", "Time", "Reuse selection")],
            "v_D_Capacity_dict": [("Disposal Site", "Disposal Site Capacity")],
            "v_T_Capacity_dict": [("Treatment Site", "Treatment Capacity")],
            "v_X_Capacity_dict": [("Storage Site", "Storage Site Capacity")],
            "v_F_Capacity_dict": [("Origin", "Destination", "Flow Capacity")],
            "v_F_ReuseDestination_dict": [
                ("Completion Pad", "Time", "Total Deliveries to Completion Pad")
            ],
            "v_F_DisposalDestination_dict": [
                ("Disposal Site", "Time", "Total Deliveries to Disposal Site")
            ],
            "quality.v_Q_dict": [
                ("Location", "Water Component", "Time", "Water Quality")
            ],
            "v_F_DesalinatedWater_dict": [
                ("Treatment site", "Time", "Desalinated water removed from system")
            ],
            "v_F_ResidualWater_dict": [("Treatment site", "Time", "Residual Water")],
            "v_F_TreatedWater_dict": [("Treatment site", "Time", "Treated Water")],
            "v_F_TreatmentFeed_dict": [("Treatment site", "Time", "Treatment Feed")],
            "v_F_StorageEvaporationStream_dict": [
                ("Storage site", "Time", "Evaporated Volume")
            ],
            "v_F_CompletionsDestination_dict": [
                ("Pads", "Time", "Total deliveries to completions pads")
            ],
            "v_Q_CompletionPad_dict": [
                ("Completion pad", "Water Component", "Time", "Water Quality")
            ],
            "v_DQ_dict": [
                (
                    "Location",
                    "Time",
                    "Water Component",
                    "Discrete Water Quality",
                    " Water Quality",
                )
            ],
            "v_F_DiscretePiped_dict": [
                (
                    "Origin",
                    "Destination",
                    "Time",
                    "Water Component",
                    "Discrete Water Quality",
                    "Piped water",
                )
            ],
            "v_F_DiscreteTrucked_dict": [
                (
                    "Origin",
                    "Destination",
                    "Time",
                    "Water Component",
                    "Discrete Water Quality",
                    "Trucked water",
                )
            ],
            "v_F_DiscreteDisposalDestination_dict": [
                (
                    "Disposal Site",
                    "Time",
                    "Water Component",
                    "Discrete Water Quality",
                    "Total Deliveries to Disposal Site",
                )
            ],
            "v_F_DiscreteFlowOutStorage_dict": [
                (
                    "Storage Site",
                    "Time",
                    "Water Component",
                    "Discrete Water Quality",
                    "Total outflow storage site",
                )
            ],
            "v_L_DiscreteStorage_dict": [
                (
                    "Storage Site",
                    "Time",
                    "Water Component",
                    "Discrete Water Quality",
                    "Storage Levels",
                )
            ],
            "v_F_DiscreteFlowTreatment_dict": [
                (
                    "Treatment Site",
                    "Time",
                    "Water Component",
                    "Discrete Water Quality",
                    "Treated water",
                )
            ],
            "v_F_DiscreteFlowOutNode_dict": [
                (
                    "Node",
                    "Time",
                    "Water Component",
                    "Discrete Water Quality",
                    "Total outflow node",
                )
            ],
            "v_F_DiscreteBRDestination_dict": [
                (
                    "Reuse Location",
                    "Time",
                    "Water Component",
                    "Discrete Water Quality",
                    "Beneficial water",
                )
            ],
            "v_F_DiscreteFlowCPIntermediate_dict": [
                (
                    "Completion pad intermediate",
                    "Time",
                    "Water Component",
                    "Discrete Water Quality",
                    "Intermediate water",
                )
            ],
            "v_F_DiscreteFlowCPStorage_dict": [
                (
                    "Completion pad storage",
                    "Time",
                    "Water Component",
                    "Discrete Water Quality",
                    "Storage level out",
                )
            ],
            "v_L_DiscretePadStorage_dict": [
                (
                    "Completion pad storage",
                    "Time",
                    "Water Component",
                    "Discrete Water Quality",
                    "Storage levels in",
                )
            ],
            "v_F_DiscreteFlowOutPadStorage_dict": [
                (
                    "Completion pad storage",
                    "Time",
                    "Water Component",
                    "Discrete Water Quality",
                    "Outflow storage",
                )
            ],
            "v_F_DiscreteFlowInPadStorage_dict": [
                (
                    "Completion pad storage",
                    "Time",
                    "Water Component",
                    "Discrete Water Quality",
                    "Inflow storage",
                )
            ],
            "v_F_DiscreteCPDestination_dict": [
                (
                    "Completion pad intermediate",
                    "Time",
                    "Water Component",
                    "Discrete Water Quality",
                    "Intermediate water completion pad",
                )
            ],
            "v_F_BeneficialReuseDestination_dict": [
                (
                    "Beneficial Reuse Site",
                    "Time",
                    "Total deliveries to beneficial reuse",
                )
            ],
            "v_S_FracDemand_dict": [("Completion pad", "Time", "Slack FracDemand")],
            "v_S_Production_dict": [("Production pad", "Time", "Slack Production")],
            "v_S_Flowback_dict": [("Completion pad", "Time", "Slack Flowback")],
            "v_S_PipelineCapacity_dict": [
                ("Origin", "Destination", "Slack Pipeline Capacity")
            ],
            "v_S_StorageCapacity_dict": [("Storage site", "Slack Storage Capacity")],
            "v_S_DisposalCapacity_dict": [("Storage site", "Slack Disposal Capacity")],
            "v_S_TreatmentCapacity_dict": [
                ("Treatment site", "Slack Treatment Capacity")
            ],
            "v_S_BeneficialReuseCapacity_dict": [
                ("Reuse site", "Slack Reuse Capacity")
            ],
            "Solver_Stats_dict": [("Solution Attribute", "Value")],
        }

        # Defining KPIs for strategic model
        model.reuse_WaterKPI = Var(doc="Reuse Fraction Produced Water [%]")
        if model.p_beta_TotalProd.value and model.v_F_TotalReused.value:
            reuseWater_value = value(
                (model.v_F_TotalReused / model.p_beta_TotalProd) * 100
            )
        else:
            reuseWater_value = 0
        model.reuse_WaterKPI.value = reuseWater_value

        model.disposal_WaterKPI = Var(doc="Disposal Fraction Produced Water [%]")
        if model.v_F_TotalDisposed.value and model.p_beta_TotalProd.value:
            disposalWater_value = value(
                (model.v_F_TotalDisposed / model.p_beta_TotalProd) * 100
            )
        else:
            disposalWater_value = 0
        model.disposal_WaterKPI.value = disposalWater_value

        model.fresh_CompletionsDemandKPI = Var(
            doc="Fresh Fraction Completions Demand [%]"
        )
        if model.v_F_TotalSourced.value and model.p_gamma_TotalDemand.value:
            freshDemand_value = value(
                (model.v_F_TotalSourced / model.p_gamma_TotalDemand) * 100
            )
        else:
            freshDemand_value = 0
        model.fresh_CompletionsDemandKPI.value = freshDemand_value

        model.reuse_CompletionsDemandKPI = Var(
            doc="Reuse Fraction Completions Demand [%]"
        )
        if model.v_F_TotalReused.value and model.p_gamma_TotalDemand.value:
            reuseDemand_value = value(
                (model.v_F_TotalReused / model.p_gamma_TotalDemand) * 100
            )
        else:
            reuseDemand_value = 0
        model.reuse_CompletionsDemandKPI.value = reuseDemand_value

        # Infrastructure buildout table

        # Due to tolerances, binaries may not exactly equal 1
        binary_epsilon = 0.1
        # "vb_y_Treatment"
        treatment_data = model.vb_y_Treatment._data
        # get units
        from_unit_string = model.p_delta_Treatment.get_units().to_string()
        # the display units (to_unit) is defined by output_units from module parameter
        if output_units == OutputUnits.unscaled_model_units:
            to_unit = model.model_to_unscaled_model_display_units[from_unit_string]
        elif output_units == OutputUnits.user_units:
            to_unit = model.model_to_user_units[from_unit_string]
        for i in treatment_data:
            # add values to output dictionary
            if (
                treatment_data[i].value >= 1 - binary_epsilon
                and treatment_data[i].value <= 1 + binary_epsilon
                and model.p_delta_Treatment[(i[1], i[2])].value > 0
            ):
                capacity = pyunits.convert_value(
                    model.p_delta_Treatment[(i[1], i[2])].value,
                    from_units=model.p_delta_Treatment.get_units(),
                    to_units=to_unit,
                )
                if model.config.infrastructure_timing == InfrastructureTiming.true:
                    first_use = model.infrastructure_firstUse[i[0]]
                    build_start = model.infrastructure_buildStart[i[0]]
                    lead_time = model.infrastructure_leadTime[i[0]]
                else:
                    first_use = "--"
                    build_start = "--"
                    lead_time = "--"
                headers["vb_y_overview_dict"].append(
                    (
                        "Treatment Facility",
                        i[0],
                        "--",
                        capacity,
                        to_unit.to_string().replace("oil_bbl", "bbl"),
                        i[1],
                        first_use,
                        build_start,
                        lead_time,
                    )
                )

        # vb_y_Disposal
        disposal_data = model.vb_y_Disposal._data
        # get units
        from_unit_string = model.p_delta_Disposal.get_units().to_string()
        # the display units (to_unit) is defined by output_units from module parameter
        if output_units == OutputUnits.unscaled_model_units:
            to_unit = model.model_to_unscaled_model_display_units[from_unit_string]
        elif output_units == OutputUnits.user_units:
            to_unit = model.model_to_user_units[from_unit_string]
        for i in disposal_data:
            # add values to output dictionary
            if (
                disposal_data[i].value >= 1 - binary_epsilon
                and disposal_data[i].value <= 1 + binary_epsilon
                and model.p_delta_Disposal[i[1]].value > 0
            ):
                capacity = pyunits.convert_value(
                    model.p_delta_Disposal[i[1]].value,
                    from_units=model.p_delta_Disposal.get_units(),
                    to_units=to_unit,
                )
                if model.config.infrastructure_timing == InfrastructureTiming.true:
                    first_use = model.infrastructure_firstUse[i[0]]
                    build_start = model.infrastructure_buildStart[i[0]]
                    lead_time = model.infrastructure_leadTime[i[0]]
                else:
                    first_use = "--"
                    build_start = "--"
                    lead_time = "--"
                headers["vb_y_overview_dict"].append(
                    (
                        "Disposal Facility",
                        i[0],
                        "--",
                        capacity,
                        to_unit.to_string().replace("oil_bbl", "bbl"),
                        "--",
                        first_use,
                        build_start,
                        lead_time,
                    )
                )

        # vb_y_Storage
        storage_data = model.vb_y_Storage._data
        # get units
        from_unit_string = model.p_delta_Storage.get_units().to_string()
        # the display units (to_unit) is defined by output_units from module parameter
        if output_units == OutputUnits.unscaled_model_units:
            to_unit = model.model_to_unscaled_model_display_units[from_unit_string]
        elif output_units == OutputUnits.user_units:
            to_unit = model.model_to_user_units[from_unit_string]
        for i in storage_data:
            # add values to output dictionary
            if (
                storage_data[i].value >= 1 - binary_epsilon
                and storage_data[i].value <= 1 + binary_epsilon
                and model.p_delta_Storage[i[1]].value > 0
            ):
                capacity = pyunits.convert_value(
                    model.p_delta_Storage[i[1]].value,
                    from_units=model.p_delta_Storage.get_units(),
                    to_units=to_unit,
                )
                if model.config.infrastructure_timing == InfrastructureTiming.true:
                    first_use = model.infrastructure_firstUse[i[0]]
                    build_start = model.infrastructure_buildStart[i[0]]
                    lead_time = model.infrastructure_leadTime[i[0]]
                else:
                    first_use = "--"
                    build_start = "--"
                    lead_time = "--"
                headers["vb_y_overview_dict"].append(
                    (
                        "Storage Facility",
                        i[0],
                        "--",
                        capacity,
                        to_unit.to_string().replace("oil_bbl", "bbl"),
                        "--",
                        first_use,
                        build_start,
                        lead_time,
                    )
                )

        # vb_y_Pipeline
        # if model.config.pipeline_cost == PipelineCost.distance_based:
        #     capacity_variable = model.p_mu_Pipeline
        # elif model.config.pipeline_cost == PipelineCost.capacity_based:
        #     capacity_variable = model.p_delta_Pipeline
        capacity_variable = model.p_mu_Pipeline
        pipeline_data = model.vb_y_Pipeline._data
        # get units
        from_unit_string = capacity_variable.get_units().to_string()
        # the display units (to_unit) is defined by output_units from module parameter
        if output_units == OutputUnits.unscaled_model_units:
            to_unit = model.model_to_unscaled_model_display_units[from_unit_string]
        elif output_units == OutputUnits.user_units:
            to_unit = model.model_to_user_units[from_unit_string]
        for i in pipeline_data:
            # add values to output dictionary only if non-zero capacity is selected
            if (
                pipeline_data[i].value >= 1 - binary_epsilon
                and pipeline_data[i].value <= 1 + binary_epsilon
                and capacity_variable[i[2]].value > 0
            ):
                capacity = pyunits.convert_value(
                    capacity_variable[i[2]].value,
                    from_units=capacity_variable.get_units(),
                    to_units=to_unit,
                )
                if model.config.infrastructure_timing == InfrastructureTiming.true:
                    first_use = model.infrastructure_firstUse[(i[0], i[1])]
                    build_start = model.infrastructure_buildStart[(i[0], i[1])]
                    lead_time = model.infrastructure_leadTime[(i[0], i[1])]
                else:
                    first_use = "--"
                    build_start = "--"
                    lead_time = "--"
                headers["vb_y_overview_dict"].append(
                    (
                        "Pipeline Construction",
                        i[0],
                        i[1],
                        capacity,
                        to_unit.to_string().replace("oil_bbl", "bbl"),
                        "--",
                        first_use,
                        build_start,
                        lead_time,
                    )
                )
        if model.config.hydraulics == Hydraulics.post_process:
            headers.update(
                {
                    "hydraulics.v_PumpHead_dict": [
                        (
                            "Location",
                            "Location",
                            "Time",
                            "Pump Head",
                        )
                    ],
                    "hydraulics.vb_Y_Pump_dict": [
                        (
                            "Location",
                            "Location",
                            "Binary Pump Indicator",
                        )
                    ],
                    "hydraulics.v_ValveHead_dict": [
                        (
                            "Location",
                            "Location",
                            "Time",
                            "Valve Head",
                        )
                    ],
                    "hydraulics.v_PumpCost_dict": [
                        (
                            "Location",
                            "Location",
                            "Pump Cost",
                        )
                    ],
                    "hydraulics.v_Pressure_dict": [
                        (
                            "Location",
                            "Time",
                            "Pressure at a Location",
                        )
                    ],
                }
            )
        elif model.config.hydraulics == Hydraulics.co_optimize:
            headers.update(
                {
                    "hydraulics.v_PumpHead_dict": [
                        (
                            "Location",
                            "Location",
                            "Time",
                            "Pump Head",
                        )
                    ],
                    "hydraulics.vb_Y_Pump_dict": [
                        (
                            "Location",
                            "Location",
                            "Binary Pump Indicator",
                        )
                    ],
                    "hydraulics.v_ValveHead_dict": [
                        (
                            "Location",
                            "Location",
                            "Time",
                            "Valve Head",
                        )
                    ],
                    "hydraulics.v_PumpCost_dict": [
                        (
                            "Location",
                            "Location",
                            "Pump Cost",
                        )
                    ],
                    "hydraulics.v_Pressure_dict": [
                        (
                            "Location",
                            "Time",
                            "Pressure at a Location",
                        )
                    ],
                    "hydraulics.v_HW_loss_dict": [
                        (
                            "Location",
                            "Location",
                            "Time",
                            "Hazen-Williams head loss",
                        )
                    ],
                    "hydraulics.v_effective_Pipeline_diameter_dict": [
                        (
                            "Location",
                            "Location",
                            "Effective Pipeline Diameter",
                        )
                    ],
                }
            )

    elif model.type == "operational":
        if is_print is None:
            printing_list = []
        else:
            # PrintValues.detailed: Slacks values included, Same as "All"
            if is_print == PrintValues.detailed:
                printing_list = [
                    "v_F_Piped",
                    "v_F_Trucked",
                    "v_F_Sourced",
                    "v_F_PadStorageIn",
                    "v_L_ProdTank",
                    "v_F_PadStorageOut",
                    "v_C_Piped",
                    "v_C_Trucked",
                    "v_C_Sourced",
                    "v_C_Disposal",
                    "v_C_Reuse",
                    "v_L_Storage",
                    "vb_y_Pipeline",
                    "vb_y_Disposal",
                    "vb_y_Storage",
                    "vb_y_Truck",
                    "v_F_Drain",
                    "v_B_Production",
                    "vb_y_Flow",
                    "v_F_Overview",
                    "v_L_PadStorage",
                    "v_C_Treatment",
                    "v_C_Storage",
                    "v_R_Storage",
                    "v_S_FracDemand",
                    "v_S_Production",
                    "v_S_Flowback",
                    "v_S_PipelineCapacity",
                    "v_S_StorageCapacity",
                    "v_S_DisposalCapacity",
                    "v_S_TreatmentCapacity",
                    "v_S_ReuseCapacity",
                    "v_D_Capacity",
                    "v_X_Capacity",
                    "v_F_Capacity",
                ]

            # PrintValues.nominal: Essential + Trucked water + Piped Water + Sourced water + vb_y_pipeline + vb_y_disposal + vb_y_storage
            elif is_print == PrintValues.nominal:
                printing_list = [
                    "v_F_Piped",
                    "v_F_Trucked",
                    "v_F_Sourced",
                    "v_C_Piped",
                    "v_C_Trucked",
                    "v_C_Sourced",
                    "vb_y_Pipeline",
                    "vb_y_Disposal",
                    "vb_y_Storage",
                    "vb_y_Flow",
                    "vb_y_Truck",
                    "vb_z_PadStorage",
                    "v_F_Overview",
                ]

            # PrintValues.essential: Just message about slacks, "Check detailed results", Overview, Economics, KPIs
            elif is_print == PrintValues.essential:
                printing_list = ["v_F_Overview"]

            else:
                raise Exception("Report {0} not supported".format(is_print))

        headers = {
            "v_F_Overview_dict": [("Variable Name", "Documentation", "Unit", "Total")],
            "v_F_Piped_dict": [("Origin", "Destination", "Time", "Piped water")],
            "v_C_Piped_dict": [("Origin", "Destination", "Time", "Cost piping")],
            "v_F_Trucked_dict": [("Origin", "Destination", "Time", "Trucked water")],
            "v_C_Trucked_dict": [("Origin", "Destination", "Time", "Cost trucking")],
            "v_F_Sourced_dict": [
                ("Fresh water source", "Completion pad", "Time", "Sourced water")
            ],
            "v_C_Sourced_dict": [
                ("Fresh water source", "Completion pad", "Time", "Cost sourced water")
            ],
            "v_F_PadStorageIn_dict": [("Completion pad", "Time", "StorageIn")],
            "v_F_PadStorageOut_dict": [("Completion pad", "Time", "StorageOut")],
            "v_C_Disposal_dict": [("Disposal site", "Time", "Cost of disposal")],
            "v_C_Treatment_dict": [("Treatment site", "Time", "Cost of Treatment")],
            "v_C_Reuse_dict": [("Completions pad", "Time", "Cost of reuse")],
            "v_C_Storage_dict": [("Storage Site", "Time", "Cost of Storage")],
            "v_R_Storage_dict": [
                ("Storage Site", "Time", "Credit of Retrieving Produced Water")
            ],
            "v_C_PadStorage_dict": [("Completions Pad", "Time", "Cost of Pad Storage")],
            "v_L_Storage_dict": [("Storage site", "Time", "Storage Levels")],
            "v_L_PadStorage_dict": [("Completion pad", "Time", "Storage Levels")],
            "vb_y_Pipeline_dict": [
                ("Origin", "Destination", "Pipeline Diameter", "Pipeline Installation")
            ],
            "vb_y_Disposal_dict": [("Disposal Site", "Injection Capacity", "Disposal")],
            "vb_y_Storage_dict": [
                ("Storage Site", "Storage Capacity", "Storage Expansion")
            ],
            "vb_z_PadStorage_dict": [("Completions Pad", "Time", "Storage Use")],
            "vb_y_Flow_dict": [("Origin", "Destination", "Time", "Flow")],
            "vb_y_Truck_dict": [("Origin", "Destination", "Time", "Truck")],
            "v_D_Capacity_dict": [("Disposal Site", "Disposal Site Capacity")],
            "v_X_Capacity_dict": [("Storage Site", "Storage Site Capacity")],
            "v_F_Capacity_dict": [("Origin", "Destination", "Flow Capacity")],
            "v_F_ReuseDestination_dict": [
                ("Completion Pad", "Time", "Total Deliveries to Completion Pad")
            ],
            "v_F_DisposalDestination_dict": [
                ("Disposal Site", "Time", "Total Deliveries to Disposal Site")
            ],
            "v_F_TreatmentDestination_dict": [
                ("Disposal Site", "Time", "Total Deliveries to Disposal Site")
            ],
            "v_B_Production_dict": [
                ("Pads", "Time", "Produced Water For Transport From Pad")
            ],
            "v_F_UnusedTreatedWater_dict": [
                ("Treatment site", "Time", "Treatment Waste Water")
            ],
            "v_S_FracDemand_dict": [("Completion pad", "Time", "Slack FracDemand")],
            "v_S_Production_dict": [("Production pad", "Time", "Slack Production")],
            "v_S_Flowback_dict": [("Completion pad", "Time", "Slack Flowback")],
            "v_S_PipelineCapacity_dict": [
                ("Origin", "Destination", "Slack Pipeline Capacity")
            ],
            "v_S_StorageCapacity_dict": [("Storage site", "Slack Storage Capacity")],
            "v_S_DisposalCapacity_dict": [("Storage site", "Slack Disposal Capacity")],
            "v_S_TreatmentCapacity_dict": [
                ("Treatment site", "Slack Treatment Capacity")
            ],
            "v_S_ReuseCapacity_dict": [("Reuse site", "Slack Reuse Capacity")],
        }
        # Detect if the model has equalized or individual production tanks
        if model.config.production_tanks == ProdTank.equalized:
            headers.update(
                {"v_L_ProdTank_dict": [("Pads", "Time", "Production Tank Water Level")]}
            )
            headers.update(
                {
                    "v_F_Drain_dict": [
                        ("Pads", "Time", "Produced Water Drained From Production Tank")
                    ]
                }
            )
        elif model.config.production_tanks == ProdTank.individual:
            headers.update(
                {
                    "v_L_ProdTank_dict": [
                        ("Pads", "Tank", "Time", "Production Tank Water Level")
                    ]
                }
            )
            headers.update(
                {
                    "v_F_Drain_dict": [
                        (
                            "Pads",
                            "Tank",
                            "Time",
                            "Produced Water Drained From Production Tank",
                        )
                    ]
                }
            )
        else:
            raise Exception(
                "Tank Type {0} is not supported".format(model.config.production_tanks)
            )
        if model.config.water_quality == WaterQuality.discrete:
            headers.update(
                {
                    "v_DQ_dict": [
                        (
                            "Location",
                            "Time",
                            "Water Component",
                            "Discrete Water Quality",
                            "Water Quality",
                        )
                    ],
                    "v_F_DiscretePiped_dict": [
                        (
                            "Origin",
                            "Destination",
                            "Time",
                            "Water Component",
                            "Discrete Water Quality",
                            "Piped water",
                        )
                    ],
                    "v_F_DiscreteTrucked_dict": [
                        (
                            "Origin",
                            "Destination",
                            "Time",
                            "Water Component",
                            "Discrete Water Quality",
                            "Trucked water",
                        )
                    ],
                    "v_F_DiscreteDisposalDestination_dict": [
                        (
                            "Disposal Site",
                            "Time",
                            "Water Component",
                            "Discrete Water Quality",
                            "Total Deliveries to Disposal Site",
                        )
                    ],
                    "v_F_DiscreteFlowOutStorage_dict": [
                        (
                            "Storage Site",
                            "Time",
                            "Water Component",
                            "Discrete Water Quality",
                            "Total outflow storage site",
                        )
                    ],
                    "v_L_DiscreteStorage_dict": [
                        (
                            "Storage Site",
                            "Time",
                            "Water Component",
                            "Discrete Water Quality",
                            "Storage Levels",
                        )
                    ],
                    "v_F_DiscreteFlowTreatment_dict": [
                        (
                            "Treatment Site",
                            "Time",
                            "Water Component",
                            "Discrete Water Quality",
                            "Treated water",
                        )
                    ],
                    "v_F_DiscreteFlowOutNode_dict": [
                        (
                            "Node",
                            "Time",
                            "Water Component",
                            "Discrete Water Quality",
                            "Total outflow node",
                        )
                    ],
                    "v_F_DiscreteBRDestination_dict": [
                        (
                            "Reuse Location",
                            "Time",
                            "Water Component",
                            "Discrete Water Quality",
                            "Beneficial water",
                        )
                    ],
                    "v_F_DiscreteFlowCPIntermediate_dict": [
                        (
                            "Completion pad intermediate",
                            "Time",
                            "Water Component",
                            "Discrete Water Quality",
                            "Intermediate water",
                        )
                    ],
                    "v_F_DiscreteFlowCPStorage_dict": [
                        (
                            "Completion pad storage",
                            "Time",
                            "Water Component",
                            "Discrete Water Quality",
                            "Storage level out",
                        )
                    ],
                    "v_L_DiscretePadStorage_dict": [
                        (
                            "Completion pad storage",
                            "Time",
                            "Water Component",
                            "Discrete Water Quality",
                            "Storage levels in",
                        )
                    ],
                    "v_F_DiscreteFlowOutPadStorage_dict": [
                        (
                            "Completion pad storage",
                            "Time",
                            "Water Component",
                            "Discrete Water Quality",
                            "Outflow storage",
                        )
                    ],
                    "v_F_DiscreteFlowInPadStorage_dict": [
                        (
                            "Completion pad storage",
                            "Time",
                            "Water Component",
                            "Discrete Water Quality",
                            "Inflow storage",
                        )
                    ],
                    "v_F_DiscreteCPDestination_dict": [
                        (
                            "Completion pad intermediate",
                            "Time",
                            "Water Component",
                            "Discrete Water Quality",
                            "Intermediate water completion pad",
                        )
                    ],
                    "v_Q_CompletionPad_dict": [
                        (
                            "Completion pad",
                            "Water Component",
                            "Time",
                        )
                    ],
                }
            )
        elif model.config.water_quality == WaterQuality.post_process:
            headers.update(
                {
                    "v_Q_dict": [
                        ("Location", "Water Component", "Time", "Water Quality")
                    ],
                }
            )
        # if model.config.objective == Objectives.cost_surrogate:
        #     print('Updating Headers')
        #     headers.update(
        #         {
        #             "inlet_salinity_dict": [
        #                 ("Treatment Site", "Water Component", "Time", "Surrogate Costing","Inlet salinity in the feed")
        #             ],
        #             "recovery_dict": [
        #                 ("Treatment Site", "Water Component", "Time", "Surrogate Costing","Recovery of water")
        #             ],
        #             "treatment_energy_dict": [
        #                 ("Treatment Site", "Water Component", "Time", "Surrogate Costing","Energy required for each site for desalination")
        #             ],
        #             "v_C_TreatmentCapEx_site_dict": [
        #                 ("Treatment Site", "Water Component", "Time", "Surrogate Costing","Capital cost for each site")
        #             ],
        #             "v_C_Treatment_site_dict": [
        #                 ("Treatment Site", "Time","Water Component", "Time", "Surrogate Costing","Treatment cost for each site at each time")
        #             ],
        #         }
        #     )

    else:
        raise Exception("Model type {0} is not supported".format(model.type))

    # Loop through all the variables in the model
    for variable in model.component_objects(Var):
        # we may also choose to not convert, additionally not all of our variables have units (binary variables),
        units_true = variable.get_units() is not None
        # If units are used, determine what the display units should be based off user input
        if units_true:
            from_unit_string = variable.get_units().to_string()
            # the display units (to_unit) is defined by output_units from module parameter
            if output_units == OutputUnits.unscaled_model_units:
                to_unit = model.model_to_unscaled_model_display_units[from_unit_string]
            elif output_units == OutputUnits.user_units:
                to_unit = model.model_to_user_units[from_unit_string]
            else:
                print("ERROR: Report output units selected by user is not valid")
            # if variable data is not none and indexed, update headers to display unit
            if len(variable._data) > 1 and list(variable._data.keys())[0] is not None:

                header = list(headers[str(variable.name) + "_dict"][0])
                header[-1] = (
                    headers[str(variable.name) + "_dict"][0][-1]
                    + " ["
                    + to_unit.to_string().replace("oil_bbl", "bbl")
                    + "]"
                )
                headers[str(variable.name) + "_dict"][0] = tuple(header)

        elif variable.get_units() is not None:
            to_unit = variable.get_units()
        else:
            to_unit = None
        if variable._data is not None:
            # Loop through the indices of a variable. "i" is a tuple of indices
            for i in variable._data:
                # convert the value to display units
                if units_true and variable._data[i].value:
                    var_value = pyunits.convert_value(
                        variable._data[i].value,
                        from_units=variable.get_units(),
                        to_units=to_unit,
                    )
                else:
                    var_value = variable._data[i].value

                if i is None:
                    # Create the overview report with variables that are not indexed, e.g.:
                    # total piped water, total trucked water, total fresh water, etc.
                    if to_unit is not None:
                        headers["v_F_Overview_dict"].append(
                            (
                                variable.name,
                                variable.doc,
                                to_unit.to_string().replace("oil_bbl", "bbl"),
                                var_value,
                            )
                        )
                    else:
                        headers["v_F_Overview_dict"].append(
                            (variable.name, variable.doc, to_unit, var_value)
                        )

                # if a variable contains only one index, then "i" is recognized as a string and not a tuple,
                # in that case, "i" is redefined by adding a comma so that it becomes a tuple
                elif i is not None and isinstance(i, str):
                    i = (i,)
                # replace the discrete qualities by their actual values
                if str(variable.name) == "v_DQ" and var_value > 0:
                    var_value = model.p_discrete_quality[i[2], i[3]].value
                if i is not None and var_value is not None and var_value > 0:
<<<<<<< HEAD
                    if (
                        variable.name != "v_C_Treatment_site"
                        and variable.name != "inlet_salinity"
                        and variable.name != "v_C_TreatmentCapEx_site"
                        and variable.name != "recovery"
                        and variable.name != "treatment_energy"
                        and variable.name != "v_C_TreatmentCapEx_site_time"
                        and variable.name != "totalCapex"
                        and variable.name != "v_T_Treatment_scaled"
                    ):
                        if len(str(variable.name)) >= 15:
                            if str(variable.name)[:15] != "surrogate_costs":
                                headers[str(variable.name) + "_dict"].append(
                                    (*i, var_value)
                                )
                        else:
                            headers[str(variable.name) + "_dict"].append(
                                (*i, var_value)
                            )
=======
                    if len(str(variable.name)) >= 15:
                        if (
                            str(variable.name)[:15] != "surrogate_costs"
                            and str(variable.name) != "v_T_Treatment_scaled"
                        ):
                            headers[str(variable.name) + "_dict"].append(
                                (*i, var_value)
                            )
                    else:
                        headers[str(variable.name) + "_dict"].append((*i, var_value))
>>>>>>> b05e8392

    if model.v_C_Slack.value is not None and model.v_C_Slack.value > 0:
        print("!!!ATTENTION!!! One or several slack variables have been triggered!")

    # # Loop for printing information on the command prompt
    # for i in list(headers.items())[1:]:
    #     dict_name = i[0][: -len("_dict")]
    #     if dict_name in printing_list:
    #         print("\n", "=" * 10, dict_name.upper(), "=" * 10)
    #         print(i[1][0])
    #         for j in i[1][1:]:
    #             print("{0}{1} = {2}".format(dict_name, j[:-1], j[-1]))

    # # Loop for printing Overview Information on the command prompt
    # for i in list(headers.items())[:1]:
    #     dict_name = i[0][: -len("_dict")]
    #     if dict_name in printing_list:
    #         print("\n", "=" * 10, dict_name.upper(), "=" * 10)
    #         # print(i[1][1][0])
    #         for j in i[1][1:]:
    #             if not j[0]:  # Conditional that checks if a blank line should be added
    #                 print()
    #             elif not j[
    #                 1
    #             ]:  # Conditional that checks if the header for a section should be added
    #                 print(j[0].upper())
    #             else:
    #                 print("{0} = {1}".format(j[1], j[3]))

    # Printing warning if "proprietary_data" is True
    if len(printing_list) > 0 and model.proprietary_data is True:
        print(
            "\n**********************************************************************"
        )
        print("            WARNING: This report contains Proprietary Data            ")
        print("**********************************************************************")

    # Adding a footnote to the each dictionary indicating if the report contains Prorpietary Data
    if model.proprietary_data is True:
        for report in headers:
            if len(headers[report]) > 1:
                headers[report].append(("PROPRIETARY DATA",))

    def to_msg(attr):
        """
        Convert an attribute to the appropriate string to print in report
        """
        # If a Pyomo attribute is undefined, just replace with empty string instead
        msg = str(attr)
        if msg == "<undefined>":
            return ""
        return msg

    if results_obj is not None:
        report = "Solver_Stats_dict"
        headers[report].append(
            ("Termination Condition", to_msg(results_obj.solver.termination_condition))
        )
        headers[report].append(
            ("Termination Message", to_msg(results_obj.solver.termination_message))
        )
        headers[report].append(("Lower Bound", to_msg(results_obj.problem.lower_bound)))
        headers[report].append(("Upper Bound", to_msg(results_obj.problem.upper_bound)))
        headers[report].append(
            ("Number of variables", to_msg(results_obj.problem.number_of_variables))
        )
        headers[report].append(
            ("Number of constraints", to_msg(results_obj.problem.number_of_constraints))
        )
        headers[report].append(
            ("Number of nonzeros", to_msg(results_obj.problem.number_of_nonzeros))
        )
        headers[report].append(
            (
                "Number of binary variables",
                to_msg(results_obj.problem.number_of_binary_variables),
            )
        )
        headers[report].append(
            (
                "Number of integer variables",
                to_msg(results_obj.problem.number_of_integer_variables),
            )
        )
        headers[report].append(
            ("Solver wall clock time", to_msg(results_obj.solver.wallclock_time))
        )
        headers[report].append(
            ("Solver CPU time", to_msg(results_obj.solver.system_time))
        )
        headers[report].append(
            (
                "Number of nodes",
                to_msg(
                    results_obj.solver.statistics.branch_and_bound.number_of_bounded_subproblems
                ),
            )
        )

    # Creating the Excel report
    if fname is not None:
        with pd.ExcelWriter(fname) as writer:
            for i in headers:
                # Debugging: Print the header and data being passed to DataFrame
                # print(f"Header for {i}: {headers[i][0]}")  # Print column names
                # print(f"Data for {i}: {headers[i][1:]}")   # Print data

                # Create DataFrame
                df = pd.DataFrame(headers[i][1:], columns=headers[i][0])

                # More debugging: Print the created DataFrame
                # print(f"Created DataFrame for {i}:\n{df}")

                df.fillna("")
                df.to_excel(
                    writer, sheet_name=i[: -len("_dict")], index=False, startrow=1
                )

    return model, headers


def plot_sankey(input_data={}, args=None):

    """
    This method receives data in the form of 3 separate lists (origin, destination, value lists), generate_report dictionary
    output format, or get_data dictionary output format. It then places this data into 4 lists of unique elements so that
    proper indexes can be assigned for each list so that the elements will correspond with each other based off of the indexes.
    These lists are then passed into the outlet_flow method which gives an output which is passed into the method to generate the
    sankey diagram.
    """
    # Suppress SettingWithCopyWarning because of false positives
    pd.options.mode.chained_assignment = None

    label = []
    check_list = ["source", "destination", "value"]
    is_sections = False

    if all(x in input_data.keys() for x in check_list):
        input_data["type_of_data"] = "Labels"
    elif "pareto_var" in input_data.keys():
        input_data["type_of_data"] = None
        variable = input_data["pareto_var"]
    else:
        raise Exception(
            "Input data is not valid. Either provide source, destination, value, or a pareto_var assigned to the key pareto_var"
        )

    if "sections" in input_data.keys():
        is_sections = True

    # Taking in the lists and assigning them to list variables to be used in the method
    if input_data["type_of_data"] == "Labels":
        source = input_data["source"]
        destination = input_data["destination"]
        value = input_data["value"]

        # Checking if a source and destination are the same and giving the destination a new name for uniqueness
        for n in range(len(source)):
            if source[n] == destination[n]:
                destination[n] = "{0}{1}".format(destination[n], "_TILDE")

    elif input_data["type_of_data"] is None and isinstance(variable, list):

        source = []
        destination = []
        value = []
        temp_variable = []
        temp_variable.append(variable[0])

        # Searching for the keyword "PROPRIETARY DATA"
        if "PROPRIETARY DATA" in variable[-1]:
            variable.pop()

        # Deleting zero values
        for i in variable[1:]:
            if i[-1] > 0:
                temp_variable.append(i)

        variable = temp_variable

        # # Calling handle_time method handles user input for specific time_periods and if the variable is indexed by time
        variable_updated = handle_time(variable, input_data)

        # Loop through dictionaries to be included in sankey diagrams
        for i in variable_updated[1:]:
            source.append(i[0])  # Add sources, values, and destinations to lists
            value.append(i[-1])
            if i[0] == i[1]:
                destination.append(
                    "{0}{1}".format(i[1], "_TILDE")
                )  # Add onto duplicate names so that they can be given a unique index

            else:
                destination.append(i[1])

    elif input_data["type_of_data"] is None and isinstance(variable, dict):
        source = []
        destination = []
        value = []

        formatted_list = []
        temp_variable = {}

        # Deleting zero values
        for key, val in variable.items():
            if val > 0:
                temp_variable.update({key: val})

        variable = temp_variable

        # Calling handle_time method handles user input for specific time_periods and if the variable is indexed by time
        variable_updated = handle_time(variable, input_data)

        # Formatting data into a list of tuples
        for v in variable_updated:
            formatted_list.append((*v, variable_updated[v]))

        if "PROPRIETARY DATA" in formatted_list[-1]:
            formatted_list.pop()

        # Adding sources, destinations, and values to respective lists from tuples
        for i in formatted_list:
            source.append(i[0])
            value.append(i[-1])
            if i[0] == i[1]:
                destination.append(
                    "{0}{1}".format(i[1], "_TILDE")
                )  # Add onto duplicate names so that they can be given a unique index
            else:
                destination.append(i[1])

    else:
        raise Exception(
            "Type of data {0} is not supported. Available options are Labels, get_data format, and generate_report format".format(
                type(variable)
            )
        )

    # Combine locations and cut out duplicates while maintaining same order
    total_labels = source + destination
    label = sorted(set(total_labels), key=total_labels.index)

    all_labels = label.copy()

    for s in source:
        for l in label:
            if s == l:
                s_index = label.index(l)
                for n, k in enumerate(source):
                    if k == s:
                        source[n] = s_index

    for d in destination:
        for l in label:
            if d == l:
                d_index = label.index(l)
                for m, j in enumerate(destination):
                    if j == d:
                        destination[m] = d_index

    # Remove added string from affected names before passing them into sankey method
    for t, x in enumerate(label):
        if x.endswith("_TILDE"):
            label[t] = x[: -len("_TILDE")]

    sum_dict = {"source": source, "destination": destination, "value": value}
    sum_df = pd.DataFrame(sum_dict)

    # Finding duplicates in dataframe and dropping them
    df_dup = sum_df[sum_df.duplicated(subset=["source", "destination"], keep=False)]
    df_dup = df_dup.drop_duplicates(subset=["source", "destination"], keep="first")

    # Looping through dataframe and summing the total values of each node and assigning it to its instance
    for index, row in df_dup.iterrows():
        new_value = 0
        new_value = sum_df.loc[
            (sum_df["source"] == row["source"])
            & (sum_df["destination"] == row["destination"]),
            "value",
        ].sum()
        sum_df.at[index, "value"] = new_value

    df_updated = sum_df.drop_duplicates(subset=["source", "destination"], keep="first")

    if is_sections:
        fig = []
        for key, val in input_data["sections"].items():
            for i, v in enumerate(val):
                try:
                    v_index = label.index(v)
                    val[i] = v_index
                except:
                    print(
                        "WARNING: {0} does not have a value for every specified time period and may not be shown in the sankey diagram.".format(
                            val[i]
                        )
                    )
                    pass

            val = [x for x in val if not isinstance(x, str)]
            df_section = df_updated[
                (df_updated["source"].isin(val) | df_updated["destination"].isin(val))
            ]
            source = df_section["source"].to_list()
            destination = df_section["destination"].to_list()
            value = df_section["value"].to_list()

            updated_label = outlet_flow(source, destination, label, value)

            args["section_name"] = key

            fig.append(generate_sankey(source, destination, value, updated_label, args))
    else:
        source = df_updated["source"].to_list()
        destination = df_updated["destination"].to_list()
        value = df_updated["value"].to_list()

        updated_label = outlet_flow(source, destination, label, value)

        fig = generate_sankey(source, destination, value, updated_label, args)

    return fig


def handle_time(variable, input_data):
    """
    The handle_time method checks if a variable is indexed by time and checks if a user
    has passed in certain time periods they would like to use for the data. It then appends
    those rows of data with the specified time value to a new list which is returned in the
    plot_sankey method.
    """
    # Checks the type of data that is passed in and if it is indexed by time
    indexed_by_time = False
    if isinstance(variable, list):
        time_var = []
        for i in variable[:1]:
            i = [j.title() for j in i]
            if "Time" in i:
                indexed_by_time = True
        if indexed_by_time == True:
            if (
                "time_period" in input_data.keys()
            ):  # Checks if user passes in specific time periods they want used in the diagram, if none passed in then it returns original list
                time_var.append(
                    variable[0]
                )  # plot_sankey assumes that the first entry of the returned list is a tuple of headers, so to begin, append it to time_var
                for y in variable[1:]:
                    if y[-2] in input_data["time_period"]:
                        time_var.append((y))
                if len(time_var) == 0:
                    raise Exception(
                        "The time period the user provided does not exist in the data"
                    )
                else:
                    return time_var
            else:
                return variable
        else:
            return variable
    else:
        time_var = {}
        if "labels" in input_data:
            for i in input_data["labels"]:
                i = [j.title() for j in i]
                if "Time" in i:
                    indexed_by_time = True
            if indexed_by_time == True:
                if (
                    "time_period" in input_data.keys()
                ):  # Checks if user passes in specific time periods they want used in the diagram, if none passed in then it returns original dictionary
                    for key, y in variable.items():
                        if key[-1] in input_data["time_period"]:
                            time_var.update({key: y})
                    if len(time_var) == 0:
                        raise Exception(
                            "The time period the user provided does not exist in the data"
                        )
                    else:
                        return time_var
                else:
                    return variable
            else:
                return variable
        else:
            raise Exception("User must provide labels when using Get_data format.")


def outlet_flow(source=[], destination=[], label=[], value=[], qualityDict=[]):
    """
    The outlet_flow method receives source, destination, label, and value lists and
    sums the total value for each label. This value is then added to the label string and
    updated label lists so that it can be displayed on each node as "label:value". This updated label
    list is output to be used in the generate_sankey method.
    """
    static_label = label.copy()

    # Loop through each list finding where labels match sources and destination and totaling/rounding their values to be used in updated label list
    for x, l in enumerate(label):
        output = 0
        v_count = []
        for s, g in enumerate(source):
            if g == x:
                v_count.append(s)
        if len(v_count) == 0:
            for d, h in enumerate(destination):
                if h == x:
                    v_count.append(d)
            if len(v_count) == 0:
                continue
        for v in v_count:
            output = output + float(value[v])
            rounded_output = round(output, 0)
            integer_output = int(rounded_output)

        value_length = len(str(integer_output))
        if value_length >= 4 and value_length <= 7:
            integer_output = str(int(int(rounded_output) / 1000)) + "k"
        elif value_length >= 8:
            integer_output = str(int(integer_output / 1000000)) + "M"
        label_string = "{0}:{1}".format(l, integer_output)
        if qualityDict:
            quality_output = str(int(qualityDict[l] / 1000)) + "k"
            label_string = "{0}:{1} TDS:{2}".format(l, integer_output, quality_output)

        static_label[x] = "{0}:{1}".format(l, integer_output)

    return static_label


def generate_sankey(source=[], destination=[], value=[], label=[], args=None):
    """
    This method receives the final lists for source, destination, value, and labels to be used
    in generating the plotly sankey diagram. It also receives arguments that determine font size and
    plot titles. It outputs the sankey diagram in an html format that is automatically opened
    in a browser.
    """
    format_checklist = ["jpg", "jpeg", "pdf", "png", "svg"]

    # Checking arguments and assigning appropriate values
    if args is None:
        font_size = 20
        plot_title = "Sankey Diagram"
        figure_output = "first_sankey.html"
    else:
        if "font_size" not in args.keys() or args["font_size"] is None:
            font_size = 20
        else:
            font_size = args["font_size"]

        if "plot_title" not in args.keys() or args["plot_title"] is None:
            if "section_name" in args:
                plot_title = args["section_name"]
            else:
                plot_title = "Sankey Diagram"
        else:
            if "section_name" in args:
                plot_title = args["section_name"] + " " + args["plot_title"]
            else:
                plot_title = args["plot_title"]

        if "output_file" not in args.keys():
            if "section_name" in args:
                figure_output = args["section_name"] + "_sankey.html"
            else:
                figure_output = "first_sankey.html"
        else:
            if "section_name" in args and args["output_file"] is not None:
                figure_output = args["section_name"] + "_" + args["output_file"]
            else:
                figure_output = args["output_file"]

    # Creating links and nodes based on the passed in lists to be used as the data for generating the sankey diagram
    link = dict(source=source, target=destination, value=value)
    node = dict(label=label, pad=30, thickness=15, line=dict(color="black", width=0.5))
    data = go.Sankey(link=link, node=node)

    # Assigning sankey diagram to fig variable
    fig = go.Figure(data)

    # Updating the layout of the sankey and formatting based on user passed in arguments
    fig.update_layout(
        title_font_size=font_size * 2,
        title_text=plot_title,
        title_x=0.5,
        font_size=font_size,
    )

    # Save the figure if required
    if figure_output is not None:
        if ".html" in figure_output:
            fig.write_html(figure_output, auto_open=False)
        elif any(x in figure_output for x in format_checklist):
            fig.write_image(figure_output, height=850, width=1800)
        else:
            exception_string = ""
            for x in format_checklist:
                exception_string = exception_string + ", " + x
            raise Exception(
                "The file format provided is not supported. Please use either html{}.".format(
                    exception_string
                )
            )

    return fig


def plot_bars(input_data, args):
    """
    This method creates a bar chart based on a user passed in dictionary or list that is created from the get_data or generate_report methods.
    The dictionary or list is assigned to the key 'pareto_var' of the input_data dictionary and the method then determines the type of variable
    and proceeds accordingly. These variables are checked if they are indexed by time, if true then an animated bar chart is created, if false then
    a static bar chart is created. In addition to the input_data dictionary, another dictionary named 'args' is passed in containing arguments for customizing
    the bar chart. The args dictionary keys are 'plot_title', 'y_axis', 'group_by', and 'labels' which is only required if the variable is of get_data format(dictionary).
    The 'y_axis' key is optional and accepts the value 'log' which will take the logarithm of the y axis. If 'y_axis' is not passed in then the axis will default to linear.
    The 'group_by' key accepts a value that is equal to a column name of the variable data, this will specify which column to use for the x axis. Finally, the 'labels'
    key accepts a tuple of labels to be assigned to the get_data format(list) variable since no labels are provided from the get_data method.
    """
    # Suppress SettingWithCopyWarning because of false positives
    pd.options.mode.chained_assignment = None

    y_range = []
    tick_text = []
    time_list = []
    indexed_by_time = False
    date_time = False
    print_data = False
    format_checklist = ["jpg", "jpeg", "pdf", "png", "svg"]

    if "output_file" not in args.keys():
        figure_output = "first_bar.html"
    else:
        figure_output = args["output_file"]

    # Check for variable data and throw exception if no data is provided
    if "pareto_var" in input_data.keys():
        variable = input_data["pareto_var"]
    else:
        raise Exception(
            "Input data is not valid. Provide a pareto_var assigned to the key pareto_var"
        )

    # Give group_by a value of None if it is not provided
    if "group_by" not in args.keys():
        args["group_by"] = None

    # Assign print_data to the user passed in value
    if "print_data" in args.keys():
        print_data = args["print_data"]

    if "plot_title" not in args.keys() or args["plot_title"] is None:
        plot_title = ""
    else:
        plot_title = args["plot_title"]

    # Check if log was passed in as an option for the y axis and create a boolean for it
    if "y_axis" not in args.keys():
        log_y = False
        yaxis_type = "linear"
    elif args["y_axis"] == "log":
        log_y = True
        yaxis_type = "log"
    else:
        raise Warning("Y axis type {} is not supported".format(args["y_axis"]))

    # Check the type of variable passed in and assign labels/Check for time indexing
    if isinstance(variable, list):
        for i in variable[:1]:
            i = [j.title() for j in i]
            if args["group_by"] == "" or args["group_by"] is None:
                x_title = i[0]
                y_title = i[-1]
            elif args["group_by"].title() in i:  # add default group_by as first column
                y_title = i[-1]
                x_title = args["group_by"].title()
            if "Time" in i:
                indexed_by_time = True
                time = "Time"

        # Searching for the keyword "PROPRIETARY DATA"
        if "PROPRIETARY DATA" in variable[-1]:
            variable.pop()

        formatted_variable = variable[1:]
    elif isinstance(variable, dict):
        formatted_list = []

        for v in variable:
            formatted_list.append((*v, variable[v]))

        if input_data["labels"] is not None:
            for i in input_data["labels"]:
                i = [j.title() for j in i]
                if args["group_by"] == "" or args["group_by"] is None:
                    x_title = i[0]
                    y_title = i[-1]
                elif args["group_by"].title() in i:
                    y_title = i[-1]
                    x_title = args["group_by"].title()
                if "Time" in i:
                    indexed_by_time = True
                    time = "Time"
        else:
            raise Exception("User must provide labels when using Get_data format.")

        formatted_variable = formatted_list
    else:
        raise Exception(
            "Type of data {0} is not supported. Valid data formats are list and dictionary".format(
                type(variable)
            )
        )

    if indexed_by_time:
        # Create dataframes for use in the method
        df = pd.DataFrame(columns=i)
        df_bar = df[[x_title, time, y_title]]

        df_new = pd.DataFrame(formatted_variable, columns=i)
        df_new = df_new.round(0)
        df_modified = df_new[[x_title, time, y_title]]

        char_checklist = ["/", "-"]
        removed_char = ""
        if any(x in df_modified[time][0] for x in char_checklist):
            df_modified[time] = pd.to_datetime(df_modified[time]).dt.date
            date_time = True
        else:
            removed_char = df_modified[time][0][:1]
            df_modified[time] = df_modified[time].apply(lambda x: x.strip(removed_char))
            df_modified[time] = df_modified[time].apply(lambda x: pd.to_numeric(x))

        for d, y in df_modified.iterrows():
            time_list.append(y[time])
        time_loop = set(time_list)
        time_loop = sorted(time_loop)

        # Loop through time list and give any nodes without a value for that time a 0
        for ind, x in df_modified.iterrows():
            time_value = df_modified.loc[df_modified[x_title] == x[x_title], time]
            for t in time_loop:
                if t not in time_value.values:
                    df_modified.loc[len(df_modified.index)] = [x[x_title], t, 1e-10]

        # Take the sums of flows from nodes to destinations that have the same time period and locations
        df_dup = df_modified[df_modified.duplicated(subset=[x_title, time], keep=False)]
        df_dup = df_dup.drop_duplicates(subset=[x_title, time], keep="first")
        for index, row in df_dup.iterrows():
            new_value = 0
            new_value = df_modified.loc[
                (df_modified[x_title] == row[x_title])
                & (df_modified[time] == row[time]),
                y_title,
            ].sum()
            df_modified.at[index, y_title] = new_value

        df_bar = df_modified.drop_duplicates(subset=[x_title, time], keep="first")

        # Get all y values and then calculate the max for the y axis range
        for a, b in df_bar.iterrows():
            y_range.append(b[y_title])
            tick_text.append(b[x_title])

        for y, x in enumerate(y_range):
            y_range[y] = float(x)

        max_y = max(y_range)

        # Sort by time and x values
        df_time_sort = df_bar.sort_values(by=[time, x_title])

        # If time is of type datetime, convert to string for figure processing
        if date_time:
            df_time_sort[time] = df_time_sort[time].apply(lambda x: str(x))
        else:
            df_time_sort[time] = df_time_sort[time].apply(
                lambda x: removed_char + str(x)
            )

        # Create bar chart with provided data and parameters
        fig = px.bar(
            df_time_sort,
            x=x_title,
            y=y_title,
            color=x_title,
            animation_frame=time,
            range_y=[1, max_y * 1.02],
            title=plot_title,
            log_y=log_y,
        )

        fig.update_layout(
            font_color="#fff",
            paper_bgcolor="#333",
            plot_bgcolor="#ccc",
        )

        # Update animation settings
        fig.layout.updatemenus[0].buttons[0].args[1]["frame"]["duration"] = 800
        fig.layout.updatemenus[0].buttons[0].args[1]["frame"]["redraw"] = False
        fig.layout.updatemenus[0].buttons[0].args[1]["transition"]["duration"] = 1000
        fig.layout.updatemenus[0].buttons[0].args[1]["transition"]["easing"] = "linear"

        if print_data:
            # Printing dataframe that is used in bar chart
            with pd.option_context(
                "display.max_rows",
                None,
                "display.max_columns",
                None,
                "display.precision",
                1,
            ):
                print(df_time_sort)

        # Save the figure if required
        if figure_output is not None:
            if ".html" in figure_output:
                fig.write_html(figure_output, auto_open=False, auto_play=False)
            elif any(x in figure_output for x in format_checklist):
                fig.write_image(figure_output, height=850, width=1800)
            else:
                exception_string = ""
                for x in format_checklist:
                    exception_string = exception_string + ", " + x
                raise Exception(
                    "The file format provided is not supported. Please use either html{}.".format(
                        exception_string
                    )
                )
    else:

        # Create dataframe for use in the method
        df_new = pd.DataFrame(formatted_variable, columns=i)

        # Take the sums of flows from nodes to destinations that have the same locations
        df_modified = df_new[df_new.duplicated(subset=[x_title], keep=False)]
        for index, row in df_modified.iterrows():
            new_value = 0
            new_value = df_modified.loc[
                df_modified[x_title] == row[x_title], y_title
            ].sum()
            df_new.at[index, y_title] = new_value

        df_new_updated = df_new.drop_duplicates(subset=[x_title], keep="first")

        # Get all values and then calculate the max for the y axis range
        for a, b in df_new_updated.iterrows():
            y_range.append(b[y_title])

        for y, x in enumerate(y_range):
            y_range[y] = float(x)

        max_y = max(y_range)

        # Create bar chart with provided data and parameters
        fig = px.bar(
            df_new_updated,
            x=x_title,
            y=y_title,
            range_y=[0, max_y * 1.02],
            color=x_title,
            title=plot_title,
            text=y_title,
        )

        fig.update_layout(
            font_color="#fff",
            paper_bgcolor="#333",
            plot_bgcolor="#ccc",
            yaxis_type=yaxis_type,
        )

        if print_data:
            # Printing dataframe that is used in bar chart
            with pd.option_context(
                "display.max_rows",
                None,
                "display.max_columns",
                None,
                "display.precision",
                1,
            ):
                print(df_new_updated)

        # Save the figure if required
        if figure_output is not None:
            if ".html" in figure_output:
                fig.write_html(figure_output, auto_open=False)
            elif any(x in figure_output for x in format_checklist):
                fig.write_image(figure_output, height=850, width=1800)
            else:
                exception_string = ""
                for x in format_checklist:
                    exception_string = exception_string + ", " + x
                raise Exception(
                    "The file format provided is not supported. Please use either html{}.".format(
                        exception_string
                    )
                )

    return fig


def plot_scatter(input_data, args):

    """
    The plot_scatter method creates a scatter plot based on two variables that are assigned to x and y,
    and a dictionary of arguments including labels, size specifications, group by and chart title. The variables
    that are passed in can be of type list (generate_report format) and of type dictionary (get_data format). Labels and
    size arguments are then interpreted/assigned appropriately to create the scatter plots. This method will produce two different
    kinds of scatter plots depending on if the variables are indexed by time or not. If they are indexed by time, an animated plot
    will be created, if they are not indexed by time, a static plot will be created. Before the manipulation and framing of this data
    is completed, missing values in the datasets are detected and mitigated by giving them a value of 0 if none is provided. The size argument
    is then sorted out either by calculating the ratio that the user provided as 'y/x' or 'x/y', or taking the variable that was provided
    for the size argument and assigning those size values to their respective rows. Once these data modifications are completed, the scatter plot
    is created with the data and arguments that are provided.
    """
    # Suppress SettingWithCopyWarning because of false positives
    pd.options.mode.chained_assignment = None

    y_range = []
    x_range = []
    time_list = []
    category_list = []
    indexed_by_time = False
    provided_size = False
    is_list = False
    is_dict = False
    s_variable = None
    date_time = False
    print_data = False
    group_by_category = False
    category_variable = None
    size = "Size"
    format_checklist = ["jpg", "jpeg", "pdf", "png", "svg"]

    # Checks if output_file has been passed in as a user argument
    if "output_file" not in args.keys():
        figure_output = "first_scatter_plot.html"
    else:
        figure_output = args["output_file"]

    # Give group_by and plot_title a value of None/"" if it is not provided
    if "group_by" not in args.keys():
        args["group_by"] = None

    if "plot_title" not in args.keys() or args["plot_title"] is None:
        plot_title = ""
    else:
        plot_title = args["plot_title"]

    # Assigns boolean variable to True if labels have been provided in the arguments
    check_list = ["labels_x", "labels_y"]
    if all(x in input_data.keys() for x in check_list):
        has_labels = True
    else:
        has_labels = False

    # Assign print_data to the user passed in value
    if "print_data" in args.keys():
        print_data = args["print_data"]

    # Checking for size argument and checking the type
    if "size" in input_data.keys():
        s_variable = input_data["size"]
        provided_size = True
        if isinstance(s_variable, list):
            is_list = True
        elif isinstance(s_variable, dict):
            is_dict = True

    # Check if group by category argument was provided
    if "group_by_category" in args.keys():
        if isinstance(args["group_by_category"], bool):
            group_by_category = args["group_by_category"]
        elif isinstance(args["group_by_category"], dict):
            category_variable = args["group_by_category"]
            for c in category_variable:
                category_list.append((c, category_variable[c]))
            df_category = pd.DataFrame(category_list, columns=["Node", "Category"])
        elif isinstance(args["group_by_category"], list):
            category_variable = args["group_by_category"][1:]
            df_category = pd.DataFrame(category_variable, columns=["Node", "Category"])
        else:
            raise Exception(
                'Invalid type for argument "group_by_category". Must be of type boolean, list variable or dictionary variable.'
            )

    variable_x = input_data["pareto_var_x"]
    variable_y = input_data["pareto_var_y"]

    if isinstance(variable_x, list) and isinstance(variable_y, list):
        for i, g in zip(variable_x[:1], variable_y[:1]):
            i = [j.title() for j in i]
            g = [l.title() for l in g]
        x_title = i[-1]
        y_title = g[-1]
        if args["group_by"] is not None:
            col_1 = args["group_by"]
        else:
            col_1 = i[0]
        if "Time" in i and "Time" in g:
            indexed_by_time = True
            time = "Time"
        elif "Time" not in i and "Time" not in g:
            indexed_by_time = False
        else:
            raise Exception(
                "Cannot create scatter plot unless BOTH variables are/are not indexed by time"
            )

        # Searching for the keyword "PROPRIETARY DATA"
        if "PROPRIETARY DATA" in variable_x[-1]:
            variable_x.pop()

        # Searching for the keyword "PROPRIETARY DATA"
        if "PROPRIETARY DATA" in variable_y[-1]:
            variable_y.pop()

        formatted_variable_x = variable_x[1:]
        formatted_variable_y = variable_y[1:]

        # If size is provided in the form of a list, grab labels for size and check if indexed by time compared to x and y variables
        if provided_size and is_list:
            for s in s_variable[:1]:
                s = [j.title() for j in s]
            s_title = s[-1]
            if indexed_by_time and "Time" not in s:
                raise Exception(
                    "Both x and y variables are indexed by time. Size variable must also be indexed by time to create scatter plot."
                )
            s_variable = s_variable[1:]
    elif isinstance(variable_x, dict) and isinstance(variable_y, dict):
        formatted_list_x = []
        formatted_list_y = []
        v_tuples = []

        # Get a list of tuples which are the keys from both variables, Example => ('N01','N05','T01')
        for t in variable_x:
            v_tuples.append(t)
        for u in variable_y:
            v_tuples.append(u)

        v_tuples = list(set(v_tuples))

        # Use list of tuples to find any missing rows and assign value of 0
        for tup in v_tuples:
            if tup not in variable_x:
                variable_x[tup] = 0
            if tup not in variable_y:
                variable_y[tup] = 0

        for l, k in zip(variable_x, variable_y):
            formatted_list_x.append((*l, variable_x[l]))
            formatted_list_y.append((*k, variable_y[k]))
        if has_labels:
            for i in input_data["labels_x"]:
                i = [j.title() for j in i]
            x_title = i[-1]
            for g in input_data["labels_y"]:
                g = [r.title() for r in g]
            y_title = g[-1]
            if args["group_by"] is not None:
                col_1 = args["group_by"]
            else:
                col_1 = i[0]
            if "Time" in i and "Time" in g:
                indexed_by_time = True
                time = "Time"
            elif "Time" not in i and "Time" not in g:
                indexed_by_time = False
            else:
                raise Exception(
                    "Cannot create scatter plot unless BOTH variables are/are not indexed by time"
                )
        else:
            raise Exception(
                "User must provide labels for both x and y when using Get_data format."
            )
        formatted_variable_x = formatted_list_x
        formatted_variable_y = formatted_list_y

        # If size is provided in the form of a dictionary, grab labels for size and check if indexed by time compared to x and y variables
        if provided_size and is_dict:
            size_list = []
            for v in s_variable:
                size_list.append((*v, s_variable[v]))
            s_variable = size_list
            if "labels_size" in input_data.keys():
                for s in input_data["labels_size"]:
                    s = [k.title() for k in s]
                s_title = s[-1]
                if indexed_by_time and "Time" not in s:
                    raise Exception(
                        "Both x and y variables are indexed by time. Size variable must also be indexed by time to create scatter plot."
                    )
            else:
                raise Exception("User must provide labels for the size variable ")
    else:
        raise Exception(
            "Type of data {0} or {1} is not supported. Available options are list and dictionary. Both variables must be the same type of data.".format(
                type(variable_x), type(variable_y)
            )
        )

    if indexed_by_time:

        # Creating dataframe based on the passed in variable and rounding the values
        df_new_x = pd.DataFrame(formatted_variable_x, columns=i)
        df_new_x = df_new_x.round(0)
        df_modified_x = df_new_x[[col_1, time, x_title]]

        df_new_y = pd.DataFrame(formatted_variable_y, columns=g)
        df_new_y = df_new_y.round(0)
        df_modified_y = df_new_y[[col_1, time, y_title]]

        # Check if time period is in datetime format or in letter number format
        char_checklist = ["/", "-"]
        removed_char = ""
        if any(x in df_modified_x[time][0] for x in char_checklist):
            df_modified_x[time] = pd.to_datetime(df_modified_x[time]).dt.date
            df_modified_y[time] = pd.to_datetime(df_modified_y[time]).dt.date
            date_time = True
        else:
            removed_char = df_modified_x[time][0][:1]
            df_modified_x[time] = df_modified_x[time].apply(
                lambda x: x.strip(removed_char)
            )
            df_modified_y[time] = df_modified_y[time].apply(
                lambda x: x.strip(removed_char)
            )

            df_modified_x[time] = df_modified_x[time].apply(lambda x: pd.to_numeric(x))
            df_modified_y[time] = df_modified_y[time].apply(lambda x: pd.to_numeric(x))

        # Creates time list from data frame to be used to assign values to nodes without values for each time frame
        for d, y in df_modified_x.iterrows():
            time_list.append(y[time])
        for c, f in df_modified_y.iterrows():
            time_list.append(f[time])

        time_loop = set(time_list)
        time_loop = sorted(time_loop)

        # Loop through time list and give any nodes without a value for that time a value of 0
        for x_ind, x in df_modified_x.iterrows():
            time_value = df_modified_x.loc[df_modified_x[col_1] == x[col_1], time]
            x_vals = [z for z in time_loop if z not in time_value.values]
            for t in x_vals:
                df_modified_x.loc[len(df_modified_x.index)] = [x[col_1], t, 0.0]

        for y_ind, u in df_modified_y.iterrows():
            time_value = df_modified_y.loc[df_modified_y[col_1] == u[col_1], time]
            y_vals = [z for z in time_loop if z not in time_value.values]
            for t in y_vals:
                df_modified_y.loc[len(df_modified_y.index)] = [u[col_1], t, 0.0]

        # Finding duplicates in dataframe and dropping them
        df_dup_x = df_modified_x[
            df_modified_x.duplicated(subset=[col_1, time], keep=False)
        ]
        df_dup_y = df_modified_y[
            df_modified_y.duplicated(subset=[col_1, time], keep=False)
        ]

        df_dup_x = df_dup_x.drop_duplicates(subset=[col_1, time], keep="first")
        df_dup_y = df_dup_y.drop_duplicates(subset=[col_1, time], keep="first")

        # Looping through dataframe and summing the total values of each node and assigning it to its instance
        for index, row in df_dup_x.iterrows():
            new_x_value = 0
            new_x_value = df_modified_x.loc[
                (df_modified_x[col_1] == row[col_1])
                & (df_modified_x[time] == row[time]),
                x_title,
            ].sum()
            df_modified_x.at[index, x_title] = new_x_value

        for y_index, y_row in df_dup_y.iterrows():
            new_y_value = 0
            new_y_value = df_modified_y.loc[
                (df_modified_y[col_1] == y_row[col_1])
                & (df_modified_y[time] == y_row[time]),
                y_title,
            ].sum()
            df_modified_y.at[y_index, y_title] = new_y_value

        # Dropping new duplicates
        df_modified_x = df_modified_x.drop_duplicates(
            subset=[col_1, time], keep="first"
        )
        df_modified_y = df_modified_y.drop_duplicates(
            subset=[col_1, time], keep="first"
        )

        # Add y value column then add the value for that node
        df_modified_x[y_title] = 0
        for x_indx, x_df_row in df_modified_x.iterrows():
            y_value = 0
            y_value = df_modified_y.loc[
                (df_modified_y[col_1] == x_df_row[col_1])
                & (df_modified_y[time] == x_df_row[time]),
                y_title,
            ]
            df_modified_x.at[x_indx, y_title] = y_value

        # Add size column and calculate the ratio or grab the size from the variable passed in for size
        df_modified_x[size] = 0
        if isinstance(s_variable, str):  # provided_size == False or
            for s_indx, s_df_row in df_modified_x.iterrows():
                s_value = 0
                s_xvalue = 0
                s_yvalue = 0
                s_xvalue = df_modified_x.loc[
                    (df_modified_x[col_1] == s_df_row[col_1])
                    & (df_modified_x[time] == s_df_row[time]),
                    x_title,
                ]
                s_yvalue = df_modified_x.loc[
                    (df_modified_x[col_1] == s_df_row[col_1])
                    & (df_modified_x[time] == s_df_row[time]),
                    y_title,
                ]
                if s_variable == "y/x":
                    if float(s_xvalue) == 0 and float(s_yvalue) == 0:
                        s_value = 0.0
                    elif float(s_xvalue) == float(s_yvalue):
                        s_value = s_value + 1
                    else:
                        if float(s_xvalue) > float(s_yvalue):
                            s_value = s_value + (s_yvalue / s_xvalue) * 1000
                        else:
                            s_value = s_value + (s_yvalue / s_xvalue)
                elif s_variable == "x/y":
                    if float(s_xvalue) == 0 and float(s_yvalue) == 0:
                        s_value = 0.0
                    elif float(s_xvalue) == float(s_yvalue):
                        s_value = s_value + 1
                    else:
                        if float(s_yvalue) > float(s_xvalue):
                            s_value = s_value + (s_xvalue / s_yvalue) * 1000
                        else:
                            s_value = s_value + (s_xvalue / s_yvalue)
                else:
                    raise Exception(
                        "Possible size options are y/x or x/y to compute the size ratio. Provide a valid size ratio option or a variable to be used for the size."
                    )
                try:
                    df_modified_x.at[s_indx, size] = s_value
                except:
                    raise Exception(
                        "Size value returned an error or was not properly calculated based on {0} ratio provided. Please review size data provided or enter a new ratio.".format(
                            s_variable
                        )
                    )

        elif is_dict or is_list:
            df_size = pd.DataFrame(s_variable, columns=s)
            df_size = df_size.round(0)
            df_modified_size = df_size[[col_1, time, s_title]]

            if any(x in df_modified_size[time][0] for x in char_checklist):
                df_modified_size[time] = pd.to_datetime(df_modified_size[time]).dt.date
            else:
                df_modified_size[time] = df_modified_size[time].apply(
                    lambda x: x.strip(removed_char)
                )
                df_modified_size[time] = df_modified_size[time].apply(
                    lambda x: pd.to_numeric(x)
                )

            # Finding duplicates in dataframe and dropping them
            df_dup_size = df_modified_size[
                df_modified_size.duplicated(subset=[col_1, time], keep=False)
            ]

            df_dup_size = df_dup_size.drop_duplicates(
                subset=[col_1, time], keep="first"
            )

            # Looping through dataframe and summing the total values of each node and assigning it to its instance
            for size_index, size_row in df_dup_size.iterrows():
                new_size_value = 0
                new_size_value = df_modified_size.loc[
                    (df_modified_size[col_1] == size_row[col_1])
                    & (df_modified_size[time] == size_row[time]),
                    s_title,
                ].sum()
                df_modified_size.at[size_index, s_title] = new_size_value

            # Dropping new duplicates
            df_modified_size = df_modified_size.drop_duplicates(
                subset=[col_1, time], keep="first"
            )

            # Assigning new size value to the correct row in the modified x variable dataframe
            for s_indx, s_df_row in df_modified_size.iterrows():
                s_value = 0
                s_value = df_modified_size.loc[
                    (df_modified_size[col_1] == s_df_row[col_1])
                    & (df_modified_size[time] == s_df_row[time]),
                    s_title,
                ].values[0]
                x_index = df_modified_x.loc[
                    (df_modified_x[col_1] == s_df_row[col_1])
                    & (df_modified_x[time] == s_df_row[time])
                ].index
                df_modified_x.at[x_index, size] = s_value

        # Looping through updated dataframe and assigning all y and x values to a list
        for a, b in df_modified_x.iterrows():
            y_range.append(b[y_title])
            x_range.append(b[x_title])

        # Converting y values to a float data type
        for y, x in enumerate(y_range):
            y_range[y] = float(x)

        # Converting x values to a float data type
        for z, w in enumerate(x_range):
            x_range[z] = float(w)

        # Getting the max y and x value from y and x value lists
        max_y = max(y_range)
        max_x = max(x_range)

        # Sorting dataframe by time so that the animation plays in order
        df_scatter = df_modified_x.sort_values(by=[time, col_1])

        # Convert time periods to strings and append removed letter if time is not of type datetime
        if date_time:
            df_scatter[time] = df_scatter[time].apply(lambda x: str(x))
        else:
            df_scatter[time] = df_scatter[time].apply(lambda x: removed_char + str(x))

        # Categorize by color
        if category_variable is not None:
            df_category["Category"] = df_category["Category"].apply(lambda x: str(x))
            df_scatter["Color"] = ""
            for c_index, c_df_row in df_category.iterrows():
                category_num = c_df_row["Category"]
                scatter_indxs = df_scatter.loc[
                    df_scatter[col_1] == c_df_row["Node"]
                ].index.tolist()
                for s_index in scatter_indxs:
                    df_scatter.at[s_index, "Color"] = category_num
        else:
            if group_by_category:
                df_scatter["Color"] = ""
                category_char = ""
                for row_ind, row in df_scatter.iterrows():
                    category_char = row[col_1][:1]
                    df_scatter.at[row_ind, "Color"] = category_char
            else:
                df_scatter["Color"] = col_1

        # Make sure all values in the Color column are of type string
        df_scatter["Color"] = df_scatter["Color"].apply(lambda x: str(x))

        fig = px.scatter(
            df_scatter,
            x=x_title,
            y=y_title,
            animation_frame=time,
            animation_group=col_1,
            size=size,
            size_max=65,
            opacity=0.8,
            color="Color",
            color_discrete_sequence=px.colors.qualitative.T10,
            hover_name=col_1,
            range_x=[0, max_x * 1.02],
            range_y=[0, max_y * 1.02],
            title=plot_title,
        )

        # Formatting the colors of the layout
        fig.update_layout(font_color="#fff", paper_bgcolor="#333", plot_bgcolor="#ccc")

        # Update the size of the markers if user did not provide size
        if provided_size == False:
            for x in fig.frames:
                for i in x.data:
                    i["marker"]["size"] = 30

        fig.layout.updatemenus[0].buttons[0].args[1]["frame"]["duration"] = 800
        fig.layout.updatemenus[0].buttons[0].args[1]["frame"]["redraw"] = False
        fig.layout.updatemenus[0].buttons[0].args[1]["transition"]["duration"] = 1000
        fig.layout.updatemenus[0].buttons[0].args[1]["transition"]["easing"] = "linear"

        if print_data:
            # Printing dataframe that is used in scatter plot
            with pd.option_context(
                "display.max_rows",
                None,
                "display.max_columns",
                None,
                "display.precision",
                1,
            ):
                print(df_scatter)

        # Save the figure if required
        if figure_output is not None:
            if ".html" in figure_output:
                fig.write_html(figure_output, auto_open=False, auto_play=False)
            elif any(x in figure_output for x in format_checklist):
                fig.write_image(figure_output, height=850, width=1800)
            else:
                exception_string = ""
                for x in format_checklist:
                    exception_string = exception_string + ", " + x
                raise Exception(
                    "The file format provided is not supported. Please use either html{}.".format(
                        exception_string
                    )
                )

    else:
        # Creating dataframe based on the passed in variable and rounding the values
        df_new_x = pd.DataFrame(formatted_variable_x, columns=i)
        df_new_x = df_new_x.round(0)
        df_modified_x = df_new_x[[col_1, x_title]]

        df_new_y = pd.DataFrame(formatted_variable_y, columns=g)
        df_new_y = df_new_y.round(0)
        df_modified_y = df_new_y[[col_1, y_title]]

        # Looping through dataframe and summing the total values of each node and assigning it to its instance
        df_dup_x = df_modified_x[df_modified_x.duplicated(subset=[col_1], keep=False)]
        df_dup_y = df_modified_y[df_modified_y.duplicated(subset=[col_1], keep=False)]

        df_dup_x = df_dup_x.drop_duplicates(subset=[col_1], keep="first")
        df_dup_y = df_dup_y.drop_duplicates(subset=[col_1], keep="first")

        # Looping through dataframe and summing the total values of each node and assigning it to its instance
        for index, row in df_dup_x.iterrows():
            new_x_value = 0
            new_x_value = df_modified_x.loc[
                (df_modified_x[col_1] == row[col_1]), x_title
            ].sum()
            df_modified_x.at[index, x_title] = new_x_value

        for y_index, y_row in df_dup_y.iterrows():
            new_y_value = 0
            new_y_value = df_modified_y.loc[
                (df_modified_y[col_1] == y_row[col_1]), y_title
            ].sum()
            df_modified_y.at[y_index, y_title] = new_y_value

        # Dropping new duplicates
        df_modified_x = df_modified_x.drop_duplicates(subset=[col_1], keep="first")
        df_modified_y = df_modified_y.drop_duplicates(subset=[col_1], keep="first")

        # Add y value column then add the value for that node
        df_modified_x[y_title] = 0
        for x_indx, x_df_row in df_modified_x.iterrows():
            y_value = 0
            y_value = df_modified_y.loc[
                (df_modified_y[col_1] == x_df_row[col_1]), y_title
            ]
            df_modified_x.at[x_indx, y_title] = y_value

        # Add size column and calculate the ratio
        df_modified_x[size] = 0
        if isinstance(s_variable, str):
            for s_indx, s_df_row in df_modified_x.iterrows():
                s_value = 0
                s_xvalue = 0
                s_yvalue = 0
                s_xvalue = df_modified_x.loc[
                    (df_modified_x[col_1] == s_df_row[col_1]), x_title
                ]
                s_yvalue = df_modified_x.loc[
                    (df_modified_x[col_1] == s_df_row[col_1]), y_title
                ]
                if s_variable == "y/x":
                    if float(s_xvalue) == 0 and float(s_yvalue) == 0:
                        s_value = 0.0
                    elif float(s_xvalue) == float(s_yvalue):
                        s_value = s_value + 1
                    else:
                        if float(s_xvalue) > float(s_yvalue):
                            s_value = s_value + (s_yvalue / s_xvalue) * 1000
                        else:
                            s_value = s_value + (s_yvalue / s_xvalue)
                elif s_variable == "x/y":
                    if float(s_xvalue) == 0 and float(s_yvalue) == 0:
                        s_value = 0.0
                    elif float(s_xvalue) == float(s_yvalue):
                        s_value = s_value + 1
                    else:
                        if float(s_yvalue) > float(s_xvalue):
                            s_value = s_value + (s_xvalue / s_yvalue) * 1000
                        else:
                            s_value = s_value + (s_xvalue / s_yvalue)
                else:
                    raise Exception(
                        "Possible size options are y/x or x/y to compute the size ratio. Provide a valid size ratio option or a variable to be used for the size."
                    )
                try:
                    df_modified_x.at[s_indx, size] = s_value
                except:
                    raise Exception(
                        "Size value returned an error or was not properly calculated based on {0} ratio provided. Please review size data provided or enter a new ratio.".format(
                            s_variable
                        )
                    )

        elif is_dict or is_list:
            df_size = pd.DataFrame(s_variable, columns=s)
            df_size = df_size.round(0)
            df_modified_size = df_size[[col_1, s_title]]

            # Finding duplicates in dataframe and dropping them
            df_dup_size = df_modified_size[
                df_modified_size.duplicated(subset=[col_1], keep=False)
            ]

            df_dup_size = df_dup_size.drop_duplicates(subset=[col_1], keep="first")

            # Looping through dataframe and summing the total values of each node and assigning it to its instance
            for size_index, size_row in df_dup_size.iterrows():
                new_size_value = 0
                new_size_value = df_modified_size.loc[
                    (df_modified_size[col_1] == size_row[col_1]), s_title
                ].sum()
                df_modified_size.at[size_index, s_title] = new_size_value

            # Dropping new duplicates
            df_modified_size = df_modified_size.drop_duplicates(
                subset=[col_1], keep="first"
            )

            # Assigning new size value to the correct row in the modified x variable dataframe
            for s_indx, s_df_row in df_modified_size.iterrows():
                s_value = df_modified_size.loc[
                    (df_modified_size[col_1] == s_df_row[col_1]), s_title
                ]
                x_index = df_modified_x.loc[
                    (df_modified_x[col_1] == s_df_row[col_1])
                ].index
                df_modified_x.at[x_index, size] = s_value

        # Looping through updated dataframe and assigning all y and x values to a list
        for a, b in df_modified_x.iterrows():
            y_range.append(b[y_title])
            x_range.append(b[x_title])

        # Converting y values to a float data type
        for y, x in enumerate(y_range):
            y_range[y] = float(x)

        # Converting x values to a float data type
        for z, w in enumerate(x_range):
            x_range[z] = float(w)

        # Getting the max y and x value from y and x value lists
        max_y = max(y_range)
        max_x = max(x_range)

        # Sorting dataframe by time so that the animation plays in order
        df_scatter = df_modified_x.sort_values(by=[col_1])

        # Categorize by color
        if category_variable is not None:
            df_category["Category"] = df_category["Category"].apply(lambda x: str(x))
            df_scatter["Color"] = ""
            for c_index, c_df_row in df_category.iterrows():
                category_num = c_df_row["Category"]
                scatter_indxs = df_scatter.loc[
                    df_scatter[col_1] == c_df_row["Node"]
                ].index.tolist()
                for s_index in scatter_indxs:
                    df_scatter.at[s_index, "Color"] = category_num
        else:
            if group_by_category:
                df_scatter["Color"] = ""
                category_char = ""
                for row_ind, row in df_scatter.iterrows():
                    category_char = row[col_1][:1]
                    df_scatter.at[row_ind, "Color"] = category_char
            else:
                df_scatter["Color"] = col_1

        # Make sure all values in the Color column are of type string
        df_scatter["Color"] = df_scatter["Color"].apply(lambda x: str(x))

        fig = px.scatter(
            df_scatter,
            x=x_title,
            y=y_title,
            size=size,
            size_max=65,
            opacity=0.8,
            color="Color",
            color_discrete_sequence=px.colors.qualitative.T10,
            hover_name=col_1,
            range_x=[0, max_x * 1.02],
            range_y=[0, max_y * 1.02],
            title=plot_title,
        )

        # Formatting the colors of the layout
        fig.update_layout(font_color="#fff", paper_bgcolor="#333", plot_bgcolor="#ccc")

        # Update the size of the markers if user did not provide size
        if provided_size == False:
            fig.update_traces(marker=dict(size=24))

        if print_data:
            # Printing dataframe that is used in scatter plot
            with pd.option_context(
                "display.max_rows",
                None,
                "display.max_columns",
                None,
                "display.precision",
                1,
            ):
                print(df_scatter)

        # Save the figure if required
        if figure_output is not None:
            if ".html" in figure_output:
                fig.write_html(figure_output, auto_open=False)
            elif any(x in figure_output for x in format_checklist):
                fig.write_image(figure_output, height=850, width=1800)
            else:
                exception_string = ""
                for x in format_checklist:
                    exception_string = exception_string + ", " + x
                raise Exception(
                    "The file format provided is not supported. Please use either html{}.".format(
                        exception_string
                    )
                )

    return fig


def is_binary_value(value, tol):

    """
    Verifies that a value is acceptable for a binary variable (0 or 1)
    """
    return np.isclose(value, 0.0, atol=tol) or np.isclose(value, 1.0, atol=tol)


def is_integer_value(value, tol):

    """
    Verifies that a value is acceptable for an integer variable
    """
    return np.isclose(np.round(value) - value, 0.0, atol=tol)


def _check_infeasible(obj, val, tol):
    """
    NOTE: This method is duplicated from
    https://github.com/Pyomo/pyomo/blob/e5627620d4cb9e6ff1e5bf29bf32e327eaf2153b/pyomo/util/infeasible.py
    and should be replaced when made available in a Pyomo release version
    """
    if val is None:
        # Undefined value due to missing variable value or evaluation error
        return 4
    # Check for infeasibilities
    infeasible = 0
    if obj.has_lb():
        lb = value(obj.lower, exception=False)
        if lb is None:
            infeasible |= 4 | 1
        elif lb - val > tol:
            infeasible |= 1
    if obj.has_ub():
        ub = value(obj.upper, exception=False)
        if ub is None:
            infeasible |= 4 | 2
        elif val - ub > tol:
            infeasible |= 2
    return infeasible


def is_feasible(model, bound_tol=1e-3, cons_tol=1e-3):

    """
    Verifies the solution contained in a pyomo model object is feasible. This requires iterating
    through all variables and constraints and ensuring that the constraint and variable bounds are
    satisfied at the solution present in the model.
    bound_tol and cons_tol are violation tolerances acceptable for bounds and constraints
    respectively

    NOTE: This method uses
    https://github.com/Pyomo/pyomo/blob/e5627620d4cb9e6ff1e5bf29bf32e327eaf2153b/pyomo/util/infeasible.py
    as reference for development. This should be deprecated if/when Pyomo makes available a utility
    to check for feasibility of a solution.
    """
    for var in model.component_data_objects(ctype=Var, descend_into=True):
        val = var.value
        if _check_infeasible(var, val, bound_tol):
            print(
                "Variable violated bounds or no value found",
                var,
                val,
                var.lower,
                var.upper,
            )

        if var.is_binary():
            if not is_binary_value(val, bound_tol):
                print("Variable took a non-binary value", var, val)
                return False

        # check for integer requirements
        elif var.is_integer():
            if not is_integer_value(val, bound_tol):
                print("Variable took a  non-integer value", var, val)
                return False

    for con in model.component_data_objects(
        ctype=Constraint, active=True, descend_into=True
    ):
        body_value = value(con.body, exception=False)
        if _check_infeasible(con, body_value, cons_tol):
            print(
                "Constraint not satisfied or no value found",
                con,
                body_value,
                con.lower,
                con.upper,
            )
            return False
    print("All tests passed!")
    return True<|MERGE_RESOLUTION|>--- conflicted
+++ resolved
@@ -116,6 +116,13 @@
                     "recovery",
                     "treatment_energy",
                     "inlet_salinity",
+                    "vb_y_MVCselected",
+                    "v_C_Treatment_site",
+                    "v_C_TreatmentCapEx_site_time",
+                    "v_C_TreatmentCapEx_site",
+                    "recovery",
+                    "treatment_energy",
+                    "inlet_salinity",
                     "vb_y_Flow",
                     "vb_y_BeneficialReuse",
                     "v_F_Overview",
@@ -152,6 +159,13 @@
                     "recovery",
                     "treatment_energy",
                     "inlet_salinity",
+                    "vb_y_MVCselected",
+                    "v_C_Treatment_site",
+                    "v_C_TreatmentCapEx_site_time",
+                    "v_C_TreatmentCapEx_site",
+                    "recovery",
+                    "treatment_energy",
+                    "inlet_salinity",
                     "vb_y_BeneficialReuse",
                     "v_F_Overview",
                 ]
@@ -224,6 +238,15 @@
                     "Treatment Expansion",
                 )
             ],
+            "vb_y_MVCselected_dict": [("Treatment Site", "MVC selection")],
+            "v_C_Treatment_site_dict": [("Treatment site", "Time", "surrogate cost")],
+            "recovery_dict": [("Treatment site", "recovery")],
+            "inlet_salinity_dict": [("Treatment site", "salinity")],
+            "treatment_energy_dict": [("Treatment site", "energy")],
+            "v_C_TreatmentCapEx_site_time_dict": [
+                ("Treatment site", "Time", "surrogate cost")
+            ],
+            "v_C_TreatmentCapEx_site_dict": [("Treatment site", "surrogate cost")],
             "vb_y_MVCselected_dict": [("Treatment Site", "MVC selection")],
             "v_C_Treatment_site_dict": [("Treatment site", "Time", "surrogate cost")],
             "recovery_dict": [("Treatment site", "recovery")],
@@ -1164,38 +1187,7 @@
                 if str(variable.name) == "v_DQ" and var_value > 0:
                     var_value = model.p_discrete_quality[i[2], i[3]].value
                 if i is not None and var_value is not None and var_value > 0:
-<<<<<<< HEAD
-                    if (
-                        variable.name != "v_C_Treatment_site"
-                        and variable.name != "inlet_salinity"
-                        and variable.name != "v_C_TreatmentCapEx_site"
-                        and variable.name != "recovery"
-                        and variable.name != "treatment_energy"
-                        and variable.name != "v_C_TreatmentCapEx_site_time"
-                        and variable.name != "totalCapex"
-                        and variable.name != "v_T_Treatment_scaled"
-                    ):
-                        if len(str(variable.name)) >= 15:
-                            if str(variable.name)[:15] != "surrogate_costs":
-                                headers[str(variable.name) + "_dict"].append(
-                                    (*i, var_value)
-                                )
-                        else:
-                            headers[str(variable.name) + "_dict"].append(
-                                (*i, var_value)
-                            )
-=======
-                    if len(str(variable.name)) >= 15:
-                        if (
-                            str(variable.name)[:15] != "surrogate_costs"
-                            and str(variable.name) != "v_T_Treatment_scaled"
-                        ):
-                            headers[str(variable.name) + "_dict"].append(
-                                (*i, var_value)
-                            )
-                    else:
-                        headers[str(variable.name) + "_dict"].append((*i, var_value))
->>>>>>> b05e8392
+                    headers[str(variable.name) + "_dict"].append((*i, var_value))
 
     if model.v_C_Slack.value is not None and model.v_C_Slack.value > 0:
         print("!!!ATTENTION!!! One or several slack variables have been triggered!")
