#####################################################################################################
# PARETO was produced under the DOE Produced Water Application for Beneficial Reuse Environmental
# Impact and Treatment Optimization (PARETO), and is copyright (c) 2021 by the software owners: The
# Regents of the University of California, through Lawrence Berkeley National Laboratory, et al. All
# rights reserved.
#
# NOTICE. This Software was developed under funding from the U.S. Department of Energy and the
# U.S. Government consequently retains certain rights. As such, the U.S. Government has been granted
# for itself and others acting on its behalf a paid-up, nonexclusive, irrevocable, worldwide license
# in the Software to reproduce, distribute copies to the public, prepare derivative works, and perform
# publicly and display publicly, and to permit other to do so.
#####################################################################################################
"""


Authors: PARETO Team 
"""
from pareto.operational_water_management.operational_produced_water_optimization_model import (
    ProdTank,
)
from pyomo.environ import Var, units as pyunits, value
import plotly.graph_objects as go
import plotly.express as px
import pandas as pd
from enum import Enum
from plotly.offline import init_notebook_mode, iplot


class PrintValues(Enum):
    detailed = 0
    nominal = 1
    essential = 2


class OutputUnits(Enum):
    # All output units are defined by user
    user_units = 0
    # All output units are defined by user EXCEPT time which is determined by the decision period discretization
    unscaled_model_units = 1


def generate_report(
    model, is_print=[], output_units=OutputUnits.user_units, fname=None
):
    """
    This method identifies the type of model: [strategic, operational], create a printing list based on is_print,
    and creates a dictionary that contains headers for all the variables that will be included in an Excel report.
    IMPORTANT: If an indexed variable is added or removed from a model, the printing lists and headers should be updated
    accrodingly.
    """
    # Printing model sets, parameters, constraints, variable values

    printing_list = []

    if model.type == "strategic":
        if len(is_print) == 0:
            printing_list = []
        else:
            # PrintValues.detailed: Slacks values included, Same as "All"
            if is_print[0].value == 0:
                printing_list = [
                    "v_F_Piped",
                    "v_F_Trucked",
                    "v_F_Sourced",
                    "v_F_PadStorageIn",
                    "v_F_ReuseDestination",
                    "v_X_Capacity",
                    "v_T_Capacity",
                    "v_F_Capacity",
                    "v_D_Capacity",
                    "v_F_DisposalDestination",
                    "v_F_PadStorageOut",
                    "v_C_Piped",
                    "v_C_Trucked",
                    "v_C_Sourced",
                    "v_C_Disposal",
                    "v_C_Reuse",
                    "v_L_Storage",
                    "vb_y_Pipeline",
                    "vb_y_Disposal",
                    "vb_y_Storage",
                    "vb_y_Treatment",
                    "vb_y_FLow",
                    "v_F_Overview",
                    "v_S_FracDemand",
                    "v_S_Production",
                    "v_S_Flowback",
                    "v_S_PipelineCapacity",
                    "v_S_StorageCapacity",
                    "v_S_DisposalCapacity",
                    "v_S_TreatmentCapacity",
                    "v_S_ReuseCapacity",
                    "v_Q",
                ]

            # PrintValues.nominal: Essential + Trucked water + Piped Water + Sourced water + vb_y_pipeline + vb_y_disposal + vb_y_storage + etc.
            elif is_print[0].value == 1:
                printing_list = [
                    "v_F_Piped",
                    "v_F_Trucked",
                    "v_F_Sourced",
                    "v_C_Piped",
                    "v_C_Trucked",
                    "v_C_Sourced",
                    "vb_y_Pipeline",
                    "vb_y_Disposal",
                    "vb_y_Storage",
                    "vb_y_Flow",
                    "vb_y_Treatment",
                    "v_F_Overview",
                ]

            # PrintValues.essential: Just message about slacks, "Check detailed results", Overview, Economics, KPIs
            elif is_print[0].value == 2:
                printing_list = ["v_F_Overview"]

            else:
                raise Exception("Report {0} not supported".format(is_print))

        headers = {
            "v_F_Overview_dict": [("Variable Name", "Documentation", "Unit", "Total")],
            "v_F_Piped_dict": [("Origin", "destination", "Time", "Piped water")],
            "v_C_Piped_dict": [("Origin", "Destination", "Time", "Cost piping")],
            "v_F_Trucked_dict": [("Origin", "Destination", "Time", "Trucked water")],
            "v_C_Trucked_dict": [("Origin", "Destination", "Time", "Cost trucking")],
            "v_F_Sourced_dict": [
                ("Fresh water source", "Completion pad", "Time", "Sourced water")
            ],
            "v_C_Sourced_dict": [
                ("Fresh water source", "Completion pad", "Time", "Cost sourced water")
            ],
            "v_F_PadStorageIn_dict": [("Completion pad", "Time", "StorageIn")],
            "v_F_PadStorageOut_dict": [("Completion pad", "Time", "StorageOut")],
            "v_C_Disposal_dict": [("Disposal site", "Time", "Cost of disposal")],
            "v_C_Treatment_dict": [("Treatment site", "Time", "Cost of Treatment")],
            "v_C_Reuse_dict": [("Completion pad", "Time", "Cost of reuse")],
            "v_C_Storage_dict": [("Storage Site", "Time", "Cost of Storage")],
            "v_R_Storage_dict": [
                ("Storage Site", "Time", "Credit of Retrieving Produced Water")
            ],
            "v_L_Storage_dict": [("Storage site", "Time", "Storage Levels")],
            "v_L_PadStorage_dict": [("Completion pad", "Time", "Storage Levels")],
            "vb_y_Pipeline_dict": [
                ("Origin", "Destination", "Pipeline Diameter", "Pipeline Installation")
            ],
            "vb_y_Disposal_dict": [("Disposal Site", "Injection Capacity", "Disposal")],
            "vb_y_Storage_dict": [
                ("Storage Site", "Storage Capacity", "Storage Expansion")
            ],
            "vb_y_Flow_dict": [("Origin", "Destination", "Time", "Flow")],
            "vb_y_Treatment_dict": [
                ("Treatment Site", "Treatment Capacity", "Treatment Expansion")
            ],
            "v_D_Capacity_dict": [("Disposal Site", "Disposal Site Capacity")],
            "v_T_Capacity_dict": [("Treatment Site", "Treatment Capacity")],
            "v_X_Capacity_dict": [("Storage Site", "Storage Site Capacity")],
            "v_F_Capacity_dict": [("Origin", "Destination", "Flow Capacity")],
            "v_F_ReuseDestination_dict": [
                ("Completion Pad", "Time", "Total Deliveries to Completion Pad")
            ],
            "v_F_DisposalDestination_dict": [
                ("Disposal Site", "Time", "Total Deliveries to Disposal Site")
            ],
            "quality.v_Q_dict": [
                ("Location", "Water Component", "Time", "Water Quality")
            ],
            "v_F_UnusedTreatedWater_dict": [
                ("Treatment site", "Time", "Treatment Waste Water")
            ],
            "v_F_CompletionsWater_dict": [
                ("Pads", "Time", "Deliveries to completions not stored")
            ],
            "v_F_CompletionsDestination_dict": [
                ("Pads", "Time", "Total deliveries to completions pads")
            ],
            "v_Q_CompletionPad_dict": [
                ("Completion pad", "Water Component", "Time", "Water Quality")
            ],
            "v_DQ_dict": [
                (
                    "Location",
                    "Time",
                    "Water Component",
                    "Discrete Water Quality",
                    " Water Quality",
                )
            ],
            "v_F_DiscretePiped_dict": [
                (
                    "Origin",
                    "Destination",
                    "Time",
                    "Water Component",
                    "Discrete Water Quality",
                    "Piped water",
                )
            ],
            "v_F_DiscreteTrucked_dict": [
                (
                    "Origin",
                    "Destination",
                    "Time",
                    "Water Component",
                    "Discrete Water Quality",
                    "Trucked water",
                )
            ],
            "v_F_DiscreteDisposalDestination_dict": [
                (
                    "Disposal Site",
                    "Time",
                    "Water Component",
                    "Discrete Water Quality",
                    "Total Deliveries to Disposal Site",
                )
            ],
            "v_F_DiscreteFlowOutStorage_dict": [
                (
                    "Storage Site",
                    "Time",
                    "Water Component",
                    "Discrete Water Quality",
                    "Total outflow storage site",
                )
            ],
            "v_L_DiscreteStorage_dict": [
                (
                    "Storage Site",
                    "Time",
                    "Water Component",
                    "Discrete Water Quality",
                    "Storage Levels",
                )
            ],
            "v_F_DiscreteFlowTreatment_dict": [
                (
                    "Treatment Site",
                    "Time",
                    "Water Component",
                    "Discrete Water Quality",
                    "Treated water",
                )
            ],
            "v_F_DiscreteFlowOutNode_dict": [
                (
                    "Node",
                    "Time",
                    "Water Component",
                    "Discrete Water Quality",
                    "Total outflow node",
                )
            ],
            "v_F_DiscreteBRDestination_dict": [
                (
                    "Reuse Location",
                    "Time",
                    "Water Component",
                    "Discrete Water Quality",
                    "Beneficial water",
                )
            ],
            "v_F_DiscreteFlowCPIntermediate_dict": [
                (
                    "Completion pad intermediate",
                    "Time",
                    "Water Component",
                    "Discrete Water Quality",
                    "Intermediate water",
                )
            ],
            "v_F_DiscreteFlowCPStorage_dict": [
                (
                    "Completion pad storage",
                    "Time",
                    "Water Component",
                    "Discrete Water Quality",
                    "Storage level out",
                )
            ],
            "v_L_DiscretePadStorage_dict": [
                (
                    "Completion pad storage",
                    "Time",
                    "Water Component",
                    "Discrete Water Quality",
                    "Storage levels in",
                )
            ],
            "v_F_DiscreteFlowOutPadStorage_dict": [
                (
                    "Completion pad storage",
                    "Time",
                    "Water Component",
                    "Discrete Water Quality",
                    "Outflow storage",
                )
            ],
            "v_F_DiscreteFlowInPadStorage_dict": [
                (
                    "Completion pad storage",
                    "Time",
                    "Water Component",
                    "Discrete Water Quality",
                    "Inflow storage",
                )
            ],
            "v_F_DiscreteCPDestination_dict": [
                (
                    "Completion pad intermediate",
                    "Time",
                    "Water Component",
                    "Discrete Water Quality",
                    "Intermediate water completion pad",
                )
            ],
            "v_F_BeneficialReuseDestination_dict": [
                (
                    "Beneficial Reuse Site",
                    "Time",
                    "Total deliveries to beneficial reuse",
                )
            ],
            "v_S_FracDemand_dict": [("Completion pad", "Time", "Slack FracDemand")],
            "v_S_Production_dict": [("Production pad", "Time", "Slack Production")],
            "v_S_Flowback_dict": [("Completion pad", "Time", "Slack Flowback")],
            "v_S_PipelineCapacity_dict": [
                ("Origin", "Destination", "Slack Pipeline Capacity")
            ],
            "v_S_StorageCapacity_dict": [("Storage site", "Slack Storage Capacity")],
            "v_S_DisposalCapacity_dict": [("Storage site", "Slack Disposal Capacity")],
            "v_S_TreatmentCapacity_dict": [
                ("Treatment site", "Slack Treatment Capacity")
            ],
            "v_S_ReuseCapacity_dict": [("Reuse site", "Slack Reuse Capacity")],
        }

        # Defining KPIs for strategic model
        model.reuse_WaterKPI = Var(doc="Reuse Fraction Produced Water [%]")
        if model.p_beta_TotalProd.value and model.v_F_TotalReused.value:
            reuseWater_value = value(
                (model.v_F_TotalReused / model.p_beta_TotalProd) * 100
            )
        else:
            reuseWater_value = 0
        model.reuse_WaterKPI.value = reuseWater_value

        model.disposal_WaterKPI = Var(doc="Disposal Fraction Produced Water [%]")
        if model.v_F_TotalDisposed.value and model.p_beta_TotalProd.value:
            disposalWater_value = value(
                (model.v_F_TotalDisposed / model.p_beta_TotalProd) * 100
            )
        else:
            disposalWater_value = 0
        model.disposal_WaterKPI.value = disposalWater_value

        model.fresh_CompletionsDemandKPI = Var(
            doc="Fresh Fraction Completions Demand [%]"
        )
        if model.v_F_TotalSourced.value and model.p_gamma_TotalDemand.value:
            freshDemand_value = value(
                (model.v_F_TotalSourced / model.p_gamma_TotalDemand) * 100
            )
        else:
            freshDemand_value = 0
        model.fresh_CompletionsDemandKPI.value = freshDemand_value

        model.reuse_CompletionsDemandKPI = Var(
            doc="Reuse Fraction Completions Demand [%]"
        )
        if model.v_F_TotalReused.value and model.p_gamma_TotalDemand.value:
            reuseDemand_value = value(
                (model.v_F_TotalReused / model.p_gamma_TotalDemand) * 100
            )
        else:
            reuseDemand_value = 0
        model.reuse_CompletionsDemandKPI.value = reuseDemand_value

    elif model.type == "operational":
        if len(is_print) == 0:
            printing_list = []
        else:
            # PrintValues.detailed: Slacks values included, Same as "All"
            if is_print[0].value == 0:
                printing_list = [
                    "v_F_Piped",
                    "v_F_Trucked",
                    "v_F_Sourced",
                    "v_F_PadStorageIn",
                    "v_L_ProdTank",
                    "v_F_PadStorageOut",
                    "v_C_Piped",
                    "v_C_Trucked",
                    "v_C_Sourced",
                    "v_C_Disposal",
                    "v_C_Reuse",
                    "v_L_Storage",
                    "vb_y_Pipeline",
                    "vb_y_Disposal",
                    "vb_y_Storage",
                    "vb_y_Truck",
                    "v_F_Drain",
                    "v_B_Production",
                    "vb_y_FLow",
                    "v_F_Overview",
                    "v_L_PadStorage",
                    "v_C_Treatment",
                    "v_C_Storage",
                    "v_R_Storage",
                    "v_S_FracDemand",
                    "v_S_Production",
                    "v_S_Flowback",
                    "v_S_PipelineCapacity",
                    "v_S_StorageCapacity",
                    "v_S_DisposalCapacity",
                    "v_S_TreatmentCapacity",
                    "v_S_ReuseCapacity",
                    "v_D_Capacity",
                    "v_X_Capacity",
                    "v_F_Capacity",
                ]

            # PrintValues.nominal: Essential + Trucked water + Piped Water + Sourced water + vb_y_pipeline + vb_y_disposal + vb_y_storage
            elif is_print[0].value == 1:
                printing_list = [
                    "v_F_Piped",
                    "v_F_Trucked",
                    "v_F_Sourced",
                    "v_C_Piped",
                    "v_C_Trucked",
                    "v_C_Sourced",
                    "vb_y_Pipeline",
                    "vb_y_Disposal",
                    "vb_y_Storage",
                    "vb_y_Flow",
                    "vb_y_Truck",
                    "vb_z_PadStorage",
                    "v_F_Overview",
                ]

            # PrintValues.essential: Just message about slacks, "Check detailed results", Overview, Economics, KPIs
            elif is_print[0].value == 2:
                printing_list = ["v_F_Overview"]

            else:
                raise Exception("Report {0} not supported".format(is_print))

        headers = {
            "v_F_Overview_dict": [("Variable Name", "Documentation", "Unit", "Total")],
            "v_F_Piped_dict": [("Origin", "Destination", "Time", "Piped water")],
            "v_C_Piped_dict": [("Origin", "Destination", "Time", "Cost piping")],
            "v_F_Trucked_dict": [("Origin", "Destination", "Time", "Trucked water")],
            "v_C_Trucked_dict": [("Origin", "Destination", "Time", "Cost trucking")],
            "v_F_Sourced_dict": [
                ("Fresh water source", "Completion pad", "Time", "Sourced water")
            ],
            "v_C_Sourced_dict": [
                ("Fresh water source", "Completion pad", "Time", "Cost sourced water")
            ],
            "v_F_PadStorageIn_dict": [("Completion pad", "Time", "StorageIn")],
            "v_F_PadStorageOut_dict": [("Completion pad", "Time", "StorageOut")],
            "v_C_Disposal_dict": [("Disposal site", "Time", "Cost of disposal")],
            "v_C_Treatment_dict": [("Treatment site", "Time", "Cost of Treatment")],
            "v_C_Reuse_dict": [("Completion pad", "Time", "Cost of reuse")],
            "v_C_Storage_dict": [("Storage Site", "Time", "Cost of Storage")],
            "v_R_Storage_dict": [
                ("Storage Site", "Time", "Credit of Retrieving Produced Water")
            ],
            "v_L_Storage_dict": [("Storage site", "Time", "Storage Levels")],
            "v_L_PadStorage_dict": [("Completion pad", "Time", "Storage Levels")],
            "vb_y_Pipeline_dict": [
                ("Origin", "Destination", "Pipeline Diameter", "Pipeline Installation")
            ],
            "vb_y_Disposal_dict": [("Disposal Site", "Injection Capacity", "Disposal")],
            "vb_y_Storage_dict": [
                ("Storage Site", "Storage Capacity", "Storage Expansion")
            ],
            "vb_z_PadStorage_dict": [("Completions Pad", "Time", "Storage Use")],
            "vb_y_Flow_dict": [("Origin", "Destination", "Time", "Flow")],
            "vb_y_Truck_dict": [("Origin", "Destination", "Time", "Truck")],
            "v_D_Capacity_dict": [("Disposal Site", "Disposal Site Capacity")],
            "v_X_Capacity_dict": [("Storage Site", "Storage Site Capacity")],
            "v_F_Capacity_dict": [("Origin", "Destination", "Flow Capacity")],
            "v_F_ReuseDestination_dict": [
                ("Completion Pad", "Time", "Total Deliveries to Completion Pad")
            ],
            "v_F_DisposalDestination_dict": [
                ("Disposal Site", "Time", "Total Deliveries to Disposal Site")
            ],
            "v_F_TreatmentDestination_dict": [
                ("Disposal Site", "Time", "Total Deliveries to Disposal Site")
            ],
            "v_B_Production_dict": [
                ("Pads", "Time", "Produced Water For Transport From Pad")
            ],
            "v_Q_dict": [("Location", "Water Component", "Time", "Water Quality")],
            "v_F_UnusedTreatedWater_dict": [
                ("Treatment site", "Time", "Treatment Waste Water")
            ],
            "v_Q_CompletionPad_dict": [
                ("Completion pad", "Water Component", "Time", "Water Quality")
            ],
            "v_DQ_dict": [
                (
                    "Location",
                    "Time",
                    "Water Component",
                    "Discrete Water Quality",
                    " Water Quality",
                )
            ],
            "v_F_DiscretePiped_dict": [
                (
                    "Origin",
                    "Destination",
                    "Time",
                    "Water Component",
                    "Discrete Water Quality",
                    "Piped water",
                )
            ],
            "v_F_DiscreteTrucked_dict": [
                (
                    "Origin",
                    "Destination",
                    "Time",
                    "Water Component",
                    "Discrete Water Quality",
                    "Trucked water",
                )
            ],
            "v_F_DiscreteDisposalDestination_dict": [
                (
                    "Disposal Site",
                    "Time",
                    "Water Component",
                    "Discrete Water Quality",
                    "Total Deliveries to Disposal Site",
                )
            ],
            "v_F_DiscreteFlowOutStorage_dict": [
                (
                    "Storage Site",
                    "Time",
                    "Water Component",
                    "Discrete Water Quality",
                    "Total outflow storage site",
                )
            ],
            "v_L_DiscreteStorage_dict": [
                (
                    "Storage Site",
                    "Time",
                    "Water Component",
                    "Discrete Water Quality",
                    "Storage Levels",
                )
            ],
            "v_F_DiscreteFlowTreatment_dict": [
                (
                    "Treatment Site",
                    "Time",
                    "Water Component",
                    "Discrete Water Quality",
                    "Treated water",
                )
            ],
            "v_F_DiscreteFlowOutNode_dict": [
                (
                    "Node",
                    "Time",
                    "Water Component",
                    "Discrete Water Quality",
                    "Total outflow node",
                )
            ],
            "v_F_DiscreteBRDestination_dict": [
                (
                    "Reuse Location",
                    "Time",
                    "Water Component",
                    "Discrete Water Quality",
                    "Beneficial water",
                )
            ],
            "v_F_DiscreteFlowCPIntermediate_dict": [
                (
                    "Completion pad intermediate",
                    "Time",
                    "Water Component",
                    "Discrete Water Quality",
                    "Intermediate water",
                )
            ],
            "v_F_DiscreteFlowCPStorage_dict": [
                (
                    "Completion pad storage",
                    "Time",
                    "Water Component",
                    "Discrete Water Quality",
                    "Storage level out",
                )
            ],
            "v_L_DiscretePadStorage_dict": [
                (
                    "Completion pad storage",
                    "Time",
                    "Water Component",
                    "Discrete Water Quality",
                    "Storage levels in",
                )
            ],
            "v_F_DiscreteFlowOutPadStorage_dict": [
                (
                    "Completion pad storage",
                    "Time",
                    "Water Component",
                    "Discrete Water Quality",
                    "Outflow storage",
                )
            ],
            "v_F_DiscreteFlowInPadStorage_dict": [
                (
                    "Completion pad storage",
                    "Time",
                    "Water Component",
                    "Discrete Water Quality",
                    "Inflow storage",
                )
            ],
            "v_F_DiscreteCPDestination_dict": [
                (
                    "Completion pad intermediate",
                    "Time",
                    "Water Component",
                    "Discrete Water Quality",
                    "Intermediate water completion pad",
                )
            ],
            "v_S_FracDemand_dict": [("Completion pad", "Time", "Slack FracDemand")],
            "v_S_Production_dict": [("Production pad", "Time", "Slack Production")],
            "v_S_Flowback_dict": [("Completion pad", "Time", "Slack Flowback")],
            "v_S_PipelineCapacity_dict": [
                ("Origin", "Destination", "Slack Pipeline Capacity")
            ],
            "v_S_StorageCapacity_dict": [("Storage site", "Slack Storage Capacity")],
            "v_S_DisposalCapacity_dict": [("Storage site", "Slack Disposal Capacity")],
            "v_S_TreatmentCapacity_dict": [
                ("Treatment site", "Slack Treatment Capacity")
            ],
            "v_S_ReuseCapacity_dict": [("Reuse site", "Slack Reuse Capacity")],
        }
        # Detect if the model has equalized or individual production tanks
        if model.config.production_tanks == ProdTank.equalized:
            headers.update(
                {"v_L_ProdTank_dict": [("Pads", "Time", "Production Tank Water Level")]}
            )
            headers.update(
                {
                    "v_F_Drain_dict": [
                        ("Pads", "Time", "Produced Water Drained From Production Tank")
                    ]
                }
            )
        elif model.config.production_tanks == ProdTank.individual:
            headers.update(
                {
                    "v_L_ProdTank_dict": [
                        ("Pads", "Tank", "Time", "Production Tank Water Level")
                    ]
                }
            )
            headers.update(
                {
                    "v_F_Drain_dict": [
                        (
                            "Pads",
                            "Tank",
                            "Time",
                            "Produced Water Drained From Production Tank",
                        )
                    ]
                }
            )
        else:
            raise Exception(
                "Tank Type {0} is not supported".format(model.config.production_tanks)
            )

    else:
        raise Exception("Model type {0} is not supported".format(model.type))

    # Loop through all the variables in the model
    for variable in model.component_objects(Var):
        # Not all of our variables have units (binary variables)
        units_true = variable.get_units() is not None
        # If units are used, determine what the display units should be based off user input
        if units_true:
            from_unit_string = variable.get_units().to_string()
            # the display units (to_unit) is defined by output_units from module parameter
            if output_units == OutputUnits.unscaled_model_units:
                to_unit = model.model_to_unscaled_model_display_units[from_unit_string]
            elif output_units == OutputUnits.user_units:
                to_unit = model.model_to_user_units[from_unit_string]
            # if variable data is not none and indexed, update headers to display unit
            if len(variable._data) > 1 and list(variable._data.keys())[0] is not None:
                header = list(headers[str(variable.name) + "_dict"][0])
                header[-1] = (
                    headers[str(variable.name) + "_dict"][0][-1]
                    + " ["
                    + to_unit.to_string().replace("oil_bbl", "bbl")
                    + "]"
                )
                headers[str(variable.name) + "_dict"][0] = tuple(header)
        else:
            to_unit = None
        if variable._data is not None:
            # Loop through the indices of a variable. "i" is a tuple of indices
            for i in variable._data:
                # convert the value to display units
                if units_true:
                    var_value = pyunits.convert_value(
                        variable._data[i].value,
                        from_units=variable.get_units(),
                        to_units=to_unit,
                    )
                else:
                    var_value = variable._data[i].value

                if i is None:
                    # Create the overview report with variables that are not indexed, e.g.:
                    # total piped water, total trucked water, total fresh water, etc.
                    if to_unit is not None:
                        headers["v_F_Overview_dict"].append(
                            (
                                variable.name,
                                variable.doc,
                                to_unit.to_string().replace("oil_bbl", "bbl"),
                                var_value,
                            )
                        )
                    else:
                        headers["v_F_Overview_dict"].append(
                            (variable.name, variable.doc, to_unit, var_value)
                        )

                # if a variable contains only one index, then "i" is recognized as a string and not a tupel,
                # in that case, "i" is redefined by adding a comma so that it becomes a tuple
                elif i is not None and isinstance(i, str):
                    i = (i,)
                # replace the discrete qualities by their actual values
                if str(variable.name) == "v_DQ" and var_value > 0:
                    var_value = model.p_discrete_quality[i[2], i[3]]
                if i is not None and var_value is not None and var_value > 0:
                    headers[str(variable.name) + "_dict"].append((*i, var_value))

    if model.v_C_Slack.value is not None and model.v_C_Slack.value > 0:
        print("!!!ATTENTION!!! One or several slack variables have been triggered!")

    # Loop for printing information on the command prompt
    for i in list(headers.items())[1:]:
        dict_name = i[0][: -len("_dict")]
        if dict_name in printing_list:
            print("\n", "=" * 10, dict_name.upper(), "=" * 10)
            print(i[1][0])
            for j in i[1][1:]:
                print("{0}{1} = {2}".format(dict_name, j[:-1], j[-1]))

    # Loop for printing Overview Information on the command prompt
    for i in list(headers.items())[:1]:
        dict_name = i[0][: -len("_dict")]
        if dict_name in printing_list:
            print("\n", "=" * 10, dict_name.upper(), "=" * 10)
            # print(i[1][1][0])
            for j in i[1][1:]:
                if not j[0]:  # Conditional that checks if a blank line should be added
                    print()
                elif not j[
                    1
                ]:  # Conditional that checks if the header for a section should be added
                    print(j[0].upper())
                else:
                    print("{0} = {1}".format(j[1], j[3]))

    # Printing warning if "proprietary_data" is True
    if len(printing_list) > 0 and model.proprietary_data is True:
        print(
            "\n**********************************************************************"
        )
        print("            WARNING: This report contains Proprietary Data            ")
        print("**********************************************************************")

    # Adding a footnote to the each dictionary indicating if the report contains Prorpietary Data
    if model.proprietary_data is True:
        for report in headers:
            if len(headers[report]) > 1:
                headers[report].append(("PROPRIETARY DATA",))

    # Creating the Excel report
    if fname is None:
        fname = "PARETO_report.xlsx"

    with pd.ExcelWriter(fname) as writer:
        for i in headers:
            df = pd.DataFrame(headers[i][1:], columns=headers[i][0])
            df.fillna("")
            df.to_excel(writer, sheet_name=i[: -len("_dict")], index=False, startrow=1)

    return model, headers


def plot_sankey(input_data={}, args=None):

    """
    This method receives data in the form of 3 separate lists (origin, destination, value lists), generate_report dictionary
    output format, or get_data dictionary output format. It then places this data into 4 lists of unique elements so that
    proper indexes can be assigned for each list so that the elements will correspond with each other based off of the indexes.
    These lists are then passed into the outlet_flow method which gives an output which is passed into the method to generate the
    sankey diagram.
    """
    # Suppress SettingWithCopyWarning because of false positives
    pd.options.mode.chained_assignment = None

    label = []
    check_list = ["source", "destination", "value"]
    is_sections = False

    if all(x in input_data.keys() for x in check_list):
        input_data["type_of_data"] = "Labels"
    elif "pareto_var" in input_data.keys():
        input_data["type_of_data"] = None
        variable = input_data["pareto_var"]
    else:
        raise Exception(
            "Input data is not valid. Either provide source, destination, value, or a pareto_var assigned to the key pareto_var"
        )

    if "sections" in input_data.keys():
        is_sections = True

    # Taking in the lists and assigning them to list variables to be used in the method
    if input_data["type_of_data"] == "Labels":
        source = input_data["source"]
        destination = input_data["destination"]
        value = input_data["value"]

        # Checking if a source and destination are the same and giving the destination a new name for uniqueness
        for n in range(len(source)):
            if source[n] == destination[n]:
                destination[n] = "{0}{1}".format(destination[n], "_TILDE")

    elif input_data["type_of_data"] is None and isinstance(variable, list):

        source = []
        destination = []
        value = []
        temp_variable = []
        temp_variable.append(variable[0])

        # Searching for the keyword "PROPRIETARY DATA"
        if "PROPRIETARY DATA" in variable[-1]:
            variable.pop()

        # Deleting zero values
        for i in variable[1:]:
            if i[-1] > 0:
                temp_variable.append(i)

        variable = temp_variable

        # # Calling handle_time method handles user input for specific time_periods and if the variable is indexed by time
        variable_updated = handle_time(variable, input_data)

        # Loop through dictionaries to be included in sankey diagrams
        for i in variable_updated[1:]:
            source.append(i[0])  # Add sources, values, and destinations to lists
            value.append(i[-1])
            if i[0] == i[1]:
                destination.append(
                    "{0}{1}".format(i[1], "_TILDE")
                )  # Add onto duplicate names so that they can be given a unique index

            else:
                destination.append(i[1])

    elif input_data["type_of_data"] is None and isinstance(variable, dict):
        source = []
        destination = []
        value = []

        formatted_list = []
        temp_variable = {}

        # Deleting zero values
        for key, val in variable.items():
            if val > 0:
                temp_variable.update({key: val})

        variable = temp_variable

        # Calling handle_time method handles user input for specific time_periods and if the variable is indexed by time
        variable_updated = handle_time(variable, input_data)

        # Formatting data into a list of tuples
        for v in variable_updated:
            formatted_list.append((*v, variable_updated[v]))

        if "PROPRIETARY DATA" in formatted_list[-1]:
            formatted_list.pop()

        # Adding sources, destinations, and values to respective lists from tuples
        for i in formatted_list:
            source.append(i[0])
            value.append(i[-1])
            if i[0] == i[1]:
                destination.append(
                    "{0}{1}".format(i[1], "_TILDE")
                )  # Add onto duplicate names so that they can be given a unique index
            else:
                destination.append(i[1])

    else:
        raise Exception(
            "Type of data {0} is not supported. Available options are Labels, get_data format, and generate_report format".format(
                type(variable)
            )
        )

    # Combine locations and cut out duplicates while maintaining same order
    total_labels = source + destination
    label = sorted(set(total_labels), key=total_labels.index)

    all_labels = label.copy()

    for s in source:
        for l in label:
            if s == l:
                s_index = label.index(l)
                for n, k in enumerate(source):
                    if k == s:
                        source[n] = s_index

    for d in destination:
        for l in label:
            if d == l:
                d_index = label.index(l)
                for m, j in enumerate(destination):
                    if j == d:
                        destination[m] = d_index

    # Remove added string from affected names before passing them into sankey method
    for t, x in enumerate(label):
        if x.endswith("_TILDE"):
            label[t] = x[: -len("_TILDE")]

    sum_dict = {"source": source, "destination": destination, "value": value}
    sum_df = pd.DataFrame(sum_dict)

    # Finding duplicates in dataframe and dropping them
    df_dup = sum_df[sum_df.duplicated(subset=["source", "destination"], keep=False)]
    df_dup = df_dup.drop_duplicates(subset=["source", "destination"], keep="first")

    # Looping through dataframe and summing the total values of each node and assigning it to its instance
    for index, row in df_dup.iterrows():
        new_value = 0
        new_value = sum_df.loc[
            (sum_df["source"] == row["source"])
            & (sum_df["destination"] == row["destination"]),
            "value",
        ].sum()
        sum_df.at[index, "value"] = new_value

    df_updated = sum_df.drop_duplicates(subset=["source", "destination"], keep="first")

    if is_sections:
        for key, val in input_data["sections"].items():
            for i, v in enumerate(val):
                try:
                    v_index = label.index(v)
                    val[i] = v_index
                except:
                    print(
                        "WARNING: {0} does not have a value for every specified time period and may not be shown in the sankey diagram.".format(
                            val[i]
                        )
                    )
                    pass

            val = [x for x in val if not isinstance(x, str)]
            df_section = df_updated[
                (df_updated["source"].isin(val) | df_updated["destination"].isin(val))
            ]
            source = df_section["source"].to_list()
            destination = df_section["destination"].to_list()
            value = df_section["value"].to_list()

            updated_label = outlet_flow(source, destination, label, value)

            args["section_name"] = key

            generate_sankey(source, destination, value, updated_label, args)
    else:
        source = df_updated["source"].to_list()
        destination = df_updated["destination"].to_list()
        value = df_updated["value"].to_list()

        updated_label = outlet_flow(source, destination, label, value)

        generate_sankey(source, destination, value, updated_label, args)


def handle_time(variable, input_data):
    """
    The handle_time method checks if a variable is indexed by time and checks if a user
    has passed in certain time periods they would like to use for the data. It then appends
    those rows of data with the specified time value to a new list which is returned in the
    plot_sankey method.
    """
    # Checks the type of data that is passed in and if it is indexed by time
    indexed_by_time = False
    if isinstance(variable, list):
        time_var = []
        for i in variable[:1]:
            i = [j.title() for j in i]
            if "Time" in i:
                indexed_by_time = True
        if indexed_by_time == True:
            if (
                "time_period" in input_data.keys()
            ):  # Checks if user passes in specific time periods they want used in the diagram, if none passed in then it returns original list
                for y in variable[1:]:
                    if y[-2] in input_data["time_period"]:
                        time_var.append((y))
                if len(time_var) == 0:
                    raise Exception(
                        "The time period the user provided does not exist in the data"
                    )
                else:
                    return time_var
            else:
                return variable
        else:
            return variable
    else:
        time_var = {}
        if "labels" in input_data:
            for i in input_data["labels"]:
                i = [j.title() for j in i]
                if "Time" in i:
                    indexed_by_time = True
            if indexed_by_time == True:
                if (
                    "time_period" in input_data.keys()
                ):  # Checks if user passes in specific time periods they want used in the diagram, if none passed in then it returns original dictionary
                    for key, y in variable.items():
                        if key[-1] in input_data["time_period"]:
                            time_var.update({key: y})
                    if len(time_var) == 0:
                        raise Exception(
                            "The time period the user provided does not exist in the data"
                        )
                    else:
                        return time_var
                else:
                    return variable
            else:
                return variable
        else:
            raise Exception("User must provide labels when using Get_data format.")


def outlet_flow(source=[], destination=[], label=[], value=[], qualityDict=[]):
    """
    The outlet_flow method receives source, destination, label, and value lists and
    sums the total value for each label. This value is then added to the label string and
    updated label lists so that it can be displayed on each node as "label:value". This updated label
    list is output to be used in the generate_sankey method.
    """
    static_label = label.copy()

    # Loop through each list finding where labels match sources and destination and totaling/rounding their values to be used in updated label list
    for x, l in enumerate(label):
        output = 0
        v_count = []
        for s, g in enumerate(source):
            if g == x:
                v_count.append(s)
        if len(v_count) == 0:
            for d, h in enumerate(destination):
                if h == x:
                    v_count.append(d)
            if len(v_count) == 0:
                continue
        for v in v_count:
            output = output + float(value[v])
            rounded_output = round(output, 0)
            integer_output = int(rounded_output)

        value_length = len(str(integer_output))
        if value_length >= 4 and value_length <= 7:
            integer_output = str(int(int(rounded_output) / 1000)) + "k"
        elif value_length >= 8:
<<<<<<< HEAD
            integer_output = str(int(int(rounded_output) / 1000000)) + "M"
=======
            integer_output = str(int(integer_output / 1000000)) + "M"
        label_string = "{0}:{1}".format(l, integer_output)
        if qualityDict:
            quality_output = str(int(qualityDict[l] / 1000)) + "k"
            label_string = "{0}:{1} TDS:{2}".format(l, integer_output, quality_output)
>>>>>>> c620066b

        static_label[x] = "{0}:{1}".format(l, integer_output)

    return static_label


def generate_sankey(source=[], destination=[], value=[], label=[], args=None):
    """
    This method receives the final lists for source, destination, value, and labels to be used
    in generating the plotly sankey diagram. It also receives arguments that determine font size and
    plot titles. It outputs the sankey diagram in an html format that is automatically opened
    in a browser.
    """
    format_checklist = ["jpg", "jpeg", "pdf", "png", "svg"]
    figure_output = ""

    # Checking arguments and assigning appropriate values
    if args is None:
        font_size = 20
        plot_title = "Sankey Diagram"
        figure_output = "first_sankey.html"
        jupyter_notebook = False
    else:
        if "font_size" not in args.keys() or args["font_size"] is None:
            font_size = 20
        else:
            font_size = args["font_size"]

        if "plot_title" not in args.keys() or args["plot_title"] is None:
            if "section_name" in args:
                plot_title = args["section_name"]
            else:
                plot_title = "Sankey Diagram"
        else:
            if "section_name" in args:
                plot_title = args["section_name"] + " " + args["plot_title"]
            else:
                plot_title = args["plot_title"]

        if "output_file" not in args.keys() or args["output_file"] is None:
            if "section_name" in args:
                figure_output = args["section_name"] + "_sankey.html"
            else:
                figure_output = "first_sankey.html"
        else:
            if "section_name" in args:
                figure_output = args["section_name"] + "_" + args["output_file"]
            else:
                figure_output = args["output_file"]

        if "jupyter_notebook" not in args.keys() or args["jupyter_notebook"] is None:
            jupyter_notebook = False
        else:
            jupyter_notebook = args["jupyter_notebook"]

    # Creating links and nodes based on the passed in lists to be used as the data for generating the sankey diagram
    link = dict(source=source, target=destination, value=value)
    node = dict(label=label, pad=30, thickness=15, line=dict(color="black", width=0.5))
    data = go.Sankey(link=link, node=node)

    # Assigning sankey diagram to fig variable
    fig = go.Figure(data)

    # Updating the layout of the sankey and formatting based on user passed in arguments
    fig.update_layout(
        title_font_size=font_size * 2,
        title_text=plot_title,
        title_x=0.5,
        font_size=font_size,
    )

    if ".html" in figure_output:
        fig.write_html(figure_output, auto_open=False)
    elif any(x in figure_output for x in format_checklist):
        fig.write_image(figure_output, height=850, width=1800)
    else:
        exception_string = ""
        for x in format_checklist:
            exception_string = exception_string + ", " + x
        raise Exception(
            "The file format provided is not supported. Please use either html{}.".format(
                exception_string
            )
        )
    if jupyter_notebook:
        iplot({"data": fig, "layout": fig.layout})


def plot_bars(input_data, args):
    """
    This method creates a bar chart based on a user passed in dictionary or list that is created from the get_data or generate_report methods.
    The dictionary or list is assigned to the key 'pareto_var' of the input_data dictionary and the method then determines the type of variable
    and proceeds accordingly. These variables are checked if they are indexed by time, if true then an animated bar chart is created, if false then
    a static bar chart is created. In addition to the input_data dictionary, another dictionary named 'args' is passed in containing arguments for customizing
    the bar chart. The args dictionary keys are 'plot_title', 'y_axis', 'group_by', and 'labels' which is only required if the variable is of get_data format(dictionary).
    The 'y_axis' key is optional and accepts the value 'log' which will take the logarithm of the y axis. If 'y_axis' is not passed in then the axis will default to linear.
    The 'group_by' key accepts a value that is equal to a column name of the variable data, this will specify which column to use for the x axis. Finally, the 'labels'
    key accepts a tuple of labels to be assigned to the get_data format(list) variable since no labels are provided from the get_data method.
    """
    # Suppress SettingWithCopyWarning because of false positives
    pd.options.mode.chained_assignment = None

    y_range = []
    tick_text = []
    time_list = []
    indexed_by_time = False
    date_time = False
    print_data = False
    format_checklist = ["jpg", "jpeg", "pdf", "png", "svg"]
    figure_output = ""
    jupyter_notebook = False

    if "output_file" not in args.keys() or args["output_file"] is None:
        figure_output = "first_bar.html"
    else:
        figure_output = args["output_file"]

    # Check for variable data and throw exception if no data is provided
    if "pareto_var" in input_data.keys():
        variable = input_data["pareto_var"]
    else:
        raise Exception(
            "Input data is not valid. Provide a pareto_var assigned to the key pareto_var"
        )

    # Give group_by a value of None/"" if it is not provided
    if "group_by" not in args.keys():
        args["group_by"] = None

    # Assign print_data to the user passed in value
    if "print_data" in args.keys():
        print_data = args["print_data"]

    if "plot_title" not in args.keys() or args["plot_title"] is None:
        plot_title = ""
    else:
        plot_title = args["plot_title"]

    # Check if log was passed in as an option for the y axis and create a boolean for it
    if "y_axis" not in args.keys():
        log_y = False
        yaxis_type = "linear"
    elif args["y_axis"] == "log":
        log_y = True
        yaxis_type = "log"
    else:
        raise Warning("Y axis type {} is not supported".format(args["y_axis"]))

    if "jupyter_notebook" not in args.keys() or args["jupyter_notebook"] is None:
        jupyter_notebook = False
    else:
        jupyter_notebook = args["jupyter_notebook"]

    # Check the type of variable passed in and assign labels/Check for time indexing
    if isinstance(variable, list):
        for i in variable[:1]:
            i = [j.title() for j in i]
            if args["group_by"] == "" or args["group_by"] is None:
                x_title = i[0]
                y_title = i[-1]
            elif args["group_by"].title() in i:  # add default group_by as first column
                y_title = i[-1]
                x_title = args["group_by"].title()
            if "Time" in i:
                indexed_by_time = True
                time = "Time"

        # Searching for the keyword "PROPRIETARY DATA"
        if "PROPRIETARY DATA" in variable[-1]:
            variable.pop()

        formatted_variable = variable[1:]
    elif isinstance(variable, dict):
        formatted_list = []

        for v in variable:
            formatted_list.append((*v, variable[v]))

        if input_data["labels"] is not None:
            for i in input_data["labels"]:
                i = [j.title() for j in i]
                if args["group_by"] == "" or args["group_by"] is None:
                    x_title = i[0]
                    y_title = i[-1]
                elif args["group_by"].title() in i:
                    y_title = i[-1]
                    x_title = args["group_by"].title()
                if "Time" in i:
                    indexed_by_time = True
                    time = "Time"
        else:
            raise Exception("User must provide labels when using Get_data format.")

        formatted_variable = formatted_list
    else:
        raise Exception(
            "Type of data {0} is not supported. Valid data formats are list and dictionary".format(
                type(variable)
            )
        )

    if indexed_by_time:
        # Create dataframes for use in the method
        df = pd.DataFrame(columns=i)
        df_bar = df[[x_title, time, y_title]]

        df_new = pd.DataFrame(formatted_variable, columns=i)
        df_new = df_new.round(0)
        df_modified = df_new[[x_title, time, y_title]]

        char_checklist = ["/", "-"]
        removed_char = ""
        if any(x in df_modified[time][0] for x in char_checklist):
            df_modified[time] = pd.to_datetime(df_modified[time]).dt.date
            date_time = True
        else:
            removed_char = df_modified[time][0][:1]
            df_modified[time] = df_modified[time].apply(lambda x: x.strip(removed_char))
            df_modified[time] = df_modified[time].apply(lambda x: pd.to_numeric(x))

        for d, y in df_modified.iterrows():
            time_list.append(y[time])
        time_loop = set(time_list)
        time_loop = sorted(time_loop)

        # Loop through time list and give any nodes without a value for that time a 0
        for ind, x in df_modified.iterrows():
            time_value = df_modified.loc[df_modified[x_title] == x[x_title], time]
            for t in time_loop:
                if t not in time_value.values:
                    df_modified.loc[len(df_modified.index)] = [x[x_title], t, 1e-10]

        # Take the sums of flows from nodes to destinations that have the same time period and locations
        df_dup = df_modified[df_modified.duplicated(subset=[x_title, time], keep=False)]
        df_dup = df_dup.drop_duplicates(subset=[x_title, time], keep="first")
        for index, row in df_dup.iterrows():
            new_value = 0
            new_value = df_modified.loc[
                (df_modified[x_title] == row[x_title])
                & (df_modified[time] == row[time]),
                y_title,
            ].sum()
            df_modified.at[index, y_title] = new_value

        df_bar = df_modified.drop_duplicates(subset=[x_title, time], keep="first")

        # Get all y values and then calculate the max for the y axis range
        for a, b in df_bar.iterrows():
            y_range.append(b[y_title])
            tick_text.append(b[x_title])

        for y, x in enumerate(y_range):
            y_range[y] = float(x)

        max_y = max(y_range)

        # Sort by time and x values
        df_time_sort = df_bar.sort_values(by=[time, x_title])

        # If time is of type datetime, convert to string for figure processing
        if date_time:
            df_time_sort[time] = df_time_sort[time].apply(lambda x: str(x))
        else:
            df_time_sort[time] = df_time_sort[time].apply(
                lambda x: removed_char + str(x)
            )

        # Create bar chart with provided data and parameters
        fig = px.bar(
            df_time_sort,
            x=x_title,
            y=y_title,
            color=x_title,
            animation_frame=time,
            range_y=[1, max_y * 1.02],
            title=plot_title,
            log_y=log_y,
        )

        fig.update_layout(
            font_color="#fff",
            paper_bgcolor="#333",
            plot_bgcolor="#ccc",
        )

        # Update animation settings
        fig.layout.updatemenus[0].buttons[0].args[1]["frame"]["duration"] = 800
        fig.layout.updatemenus[0].buttons[0].args[1]["frame"]["redraw"] = False
        fig.layout.updatemenus[0].buttons[0].args[1]["transition"]["duration"] = 1000
        fig.layout.updatemenus[0].buttons[0].args[1]["transition"]["easing"] = "linear"

        if print_data:
            # Printing dataframe that is used in bar chart
            with pd.option_context(
                "display.max_rows",
                None,
                "display.max_columns",
                None,
                "display.precision",
                1,
            ):
                print(df_time_sort)

        # Write the figure to html format and open in the browser
        if ".html" in figure_output:
            fig.write_html(figure_output, auto_open=False, auto_play=False)
        elif any(x in figure_output for x in format_checklist):
            fig.write_image(figure_output, height=850, width=1800)
        else:
            exception_string = ""
            for x in format_checklist:
                exception_string = exception_string + ", " + x
            raise Exception(
                "The file format provided is not supported. Please use either html{}.".format(
                    exception_string
                )
            )
        if jupyter_notebook:
            iplot({"data": fig, "layout": fig.layout}, auto_play=False)
    else:

        # Create dataframe for use in the method
        df_new = pd.DataFrame(formatted_variable, columns=i)

        # Take the sums of flows from nodes to destinations that have the same locations
        df_modified = df_new[df_new.duplicated(subset=[x_title], keep=False)]
        for index, row in df_modified.iterrows():
            new_value = 0
            new_value = df_modified.loc[
                df_modified[x_title] == row[x_title], y_title
            ].sum()
            df_new.at[index, y_title] = new_value

        df_new_updated = df_new.drop_duplicates(subset=[x_title], keep="first")

        # Get all values and then calculate the max for the y axis range
        for a, b in df_new_updated.iterrows():
            y_range.append(b[y_title])

        for y, x in enumerate(y_range):
            y_range[y] = float(x)

        max_y = max(y_range)

        # Create bar chart with provided data and parameters
        fig = px.bar(
            df_new_updated,
            x=x_title,
            y=y_title,
            range_y=[0, max_y * 1.02],
            color=x_title,
            title=plot_title,
            text=y_title,
        )

        fig.update_layout(
            font_color="#fff",
            paper_bgcolor="#333",
            plot_bgcolor="#ccc",
            yaxis_type=yaxis_type,
        )

        if print_data:
            # Printing dataframe that is used in bar chart
            with pd.option_context(
                "display.max_rows",
                None,
                "display.max_columns",
                None,
                "display.precision",
                1,
            ):
                print(df_new_updated)

        if ".html" in figure_output:
            fig.write_html(figure_output, auto_open=False)
        elif any(x in figure_output for x in format_checklist):
            fig.write_image(figure_output, height=850, width=1800)
        else:
            exception_string = ""
            for x in format_checklist:
                exception_string = exception_string + ", " + x
            raise Exception(
                "The file format provided is not supported. Please use either html{}.".format(
                    exception_string
                )
            )
        if jupyter_notebook:
            iplot({"data": fig, "layout": fig.layout})


def plot_scatter(input_data, args):

    """
    The plot_scatter method creates a scatter plot based on two variables that are assigned to x and y,
    and a dictionary of arguments including labels, size specifications, group by and chart title. The variables
    that are passed in can be of type list (generate_report format) and of type dictionary (get_data format). Labels and
    size arguments are then interpreted/assigned appropriately to create the scatter plots. This method will produce two different
    kinds of scatter plots depending on if the variables are indexed by time or not. If they are indexed by time, an animated plot
    will be created, if they are not indexed by time, a static plot will be created. Before the manipulation and framing of this data
    is completed, missing values in the datasets are detected and mitigated by giving them a value of 0 if none is provided. The size argument
    is then sorted out either by calculating the ratio that the user provided as 'y/x' or 'x/y', or taking the variable that was provided
    for the size argument and assigning those size values to their respective rows. Once these data modifications are completed, the scatter plot
    is created with the data and arguments that are provided.
    """
    # Suppress SettingWithCopyWarning because of false positives
    pd.options.mode.chained_assignment = None

    y_range = []
    x_range = []
    time_list = []
    category_list = []
    indexed_by_time = False
    provided_size = False
    is_list = False
    is_dict = False
    s_variable = None
    date_time = False
    print_data = False
    group_by_category = False
    category_variable = None
    size = "Size"
    format_checklist = ["jpg", "jpeg", "pdf", "png", "svg"]
    figure_output = ""
    jupyter_notebook = False

    # Checks if output_file has been passed in as a user argument
    if "output_file" not in args.keys() or args["output_file"] is None:
        figure_output = "first_scatter_plot.html"
    else:
        figure_output = args["output_file"]

    # Give group_by and plot_title a value of None/"" if it is not provided
    if "group_by" not in args.keys():
        args["group_by"] = None

    if "plot_title" not in args.keys() or args["plot_title"] is None:
        plot_title = ""
    else:
        plot_title = args["plot_title"]

    # Assigns boolean variable to True if labels have been provided in the arguments
    check_list = ["labels_x", "labels_y"]
    if all(x in input_data.keys() for x in check_list):
        has_labels = True
    else:
        has_labels = False

    # Assign print_data to the user passed in value
    if "print_data" in args.keys():
        print_data = args["print_data"]

    # Checking for size argument and checking the type
    if "size" in input_data.keys():
        s_variable = input_data["size"]
        provided_size = True
        if isinstance(s_variable, list):
            is_list = True
        elif isinstance(s_variable, dict):
            is_dict = True

    # Check if group by category argument was provided
    if "group_by_category" in args.keys():
        if isinstance(args["group_by_category"], bool):
            group_by_category = args["group_by_category"]
        elif isinstance(args["group_by_category"], dict):
            category_variable = args["group_by_category"]
            for c in category_variable:
                category_list.append((c, category_variable[c]))
            df_category = pd.DataFrame(category_list, columns=["Node", "Category"])
        elif isinstance(args["group_by_category"], list):
            category_variable = args["group_by_category"][1:]
            df_category = pd.DataFrame(category_variable, columns=["Node", "Category"])
        else:
            raise Exception(
                'Invalid type for argument "group_by_category". Must be of type boolean, list variable or dictionary variable.'
            )

    if "jupyter_notebook" not in args.keys() or args["jupyter_notebook"] is None:
        jupyter_notebook = False
    else:
        jupyter_notebook = args["jupyter_notebook"]

    variable_x = input_data["pareto_var_x"]
    variable_y = input_data["pareto_var_y"]

    if isinstance(variable_x, list) and isinstance(variable_y, list):
        for i, g in zip(variable_x[:1], variable_y[:1]):
            i = [j.title() for j in i]
            g = [l.title() for l in g]
        x_title = i[-1]
        y_title = g[-1]
        if args["group_by"] is not None:
            col_1 = args["group_by"]
        else:
            col_1 = i[0]
        if "Time" in i and "Time" in g:
            indexed_by_time = True
            time = "Time"
        elif "Time" not in i and "Time" not in g:
            indexed_by_time = False
        else:
            raise Exception(
                "Cannot create scatter plot unless BOTH variables are/are not indexed by time"
            )

        # Searching for the keyword "PROPRIETARY DATA"
        if "PROPRIETARY DATA" in variable_x[-1]:
            variable_x.pop()

        # Searching for the keyword "PROPRIETARY DATA"
        if "PROPRIETARY DATA" in variable_y[-1]:
            variable_y.pop()

        formatted_variable_x = variable_x[1:]
        formatted_variable_y = variable_y[1:]

        # If size is provided in the form of a list, grab labels for size and check if indexed by time compared to x and y variables
        if provided_size and is_list:
            for s in s_variable[:1]:
                s = [j.title() for j in s]
            s_title = s[-1]
            if indexed_by_time and "Time" not in s:
                raise Exception(
                    "Both x and y variables are indexed by time. Size variable must also be indexed by time to create scatter plot."
                )
            s_variable = s_variable[1:]
    elif isinstance(variable_x, dict) and isinstance(variable_y, dict):
        formatted_list_x = []
        formatted_list_y = []
        v_tuples = []

        # Get a list of tuples which are the keys from both variables, Example => ('N01','N05','T01')
        for t in variable_x:
            v_tuples.append(t)
        for u in variable_y:
            v_tuples.append(u)

        v_tuples = list(set(v_tuples))

        # Use list of tuples to find any missing rows and assign value of 0
        for tup in v_tuples:
            if tup not in variable_x:
                variable_x[tup] = 0
            if tup not in variable_y:
                variable_y[tup] = 0

        for l, k in zip(variable_x, variable_y):
            formatted_list_x.append((*l, variable_x[l]))
            formatted_list_y.append((*k, variable_y[k]))
        if has_labels:
            for i in input_data["labels_x"]:
                i = [j.title() for j in i]
            x_title = i[-1]
            for g in input_data["labels_y"]:
                g = [r.title() for r in g]
            y_title = g[-1]
            if args["group_by"] is not None:
                col_1 = args["group_by"]
            else:
                col_1 = i[0]
            if "Time" in i and "Time" in g:
                indexed_by_time = True
                time = "Time"
            elif "Time" not in i and "Time" not in g:
                indexed_by_time = False
            else:
                raise Exception(
                    "Cannot create scatter plot unless BOTH variables are/are not indexed by time"
                )
        else:
            raise Exception(
                "User must provide labels for both x and y when using Get_data format."
            )
        formatted_variable_x = formatted_list_x
        formatted_variable_y = formatted_list_y

        # If size is provided in the form of a dictionary, grab labels for size and check if indexed by time compared to x and y variables
        if provided_size and is_dict:
            size_list = []
            for v in s_variable:
                size_list.append((*v, s_variable[v]))
            s_variable = size_list
            if "labels_size" in input_data.keys():
                for s in input_data["labels_size"]:
                    s = [k.title() for k in s]
                s_title = s[-1]
                if indexed_by_time and "Time" not in s:
                    raise Exception(
                        "Both x and y variables are indexed by time. Size variable must also be indexed by time to create scatter plot."
                    )
            else:
                raise Exception("User must provide labels for the size variable ")
    else:
        raise Exception(
            "Type of data {0} or {1} is not supported. Available options are list and dictionary. Both variables must be the same type of data.".format(
                type(variable_x), type(variable_y)
            )
        )

    if indexed_by_time:

        # Creating dataframe based on the passed in variable and rounding the values
        df_new_x = pd.DataFrame(formatted_variable_x, columns=i)
        df_new_x = df_new_x.round(0)
        df_modified_x = df_new_x[[col_1, time, x_title]]

        df_new_y = pd.DataFrame(formatted_variable_y, columns=g)
        df_new_y = df_new_y.round(0)
        df_modified_y = df_new_y[[col_1, time, y_title]]

        # Check if time period is in datetime format or in letter number format
        char_checklist = ["/", "-"]
        removed_char = ""
        if any(x in df_modified_x[time][0] for x in char_checklist):
            df_modified_x[time] = pd.to_datetime(df_modified_x[time]).dt.date
            df_modified_y[time] = pd.to_datetime(df_modified_y[time]).dt.date
            date_time = True
        else:
            removed_char = df_modified_x[time][0][:1]
            df_modified_x[time] = df_modified_x[time].apply(
                lambda x: x.strip(removed_char)
            )
            df_modified_y[time] = df_modified_y[time].apply(
                lambda x: x.strip(removed_char)
            )

            df_modified_x[time] = df_modified_x[time].apply(lambda x: pd.to_numeric(x))
            df_modified_y[time] = df_modified_y[time].apply(lambda x: pd.to_numeric(x))

        # Creates time list from data frame to be used to assign values to nodes without values for each time frame
        for d, y in df_modified_x.iterrows():
            time_list.append(y[time])
        for c, f in df_modified_y.iterrows():
            time_list.append(f[time])

        time_loop = set(time_list)
        time_loop = sorted(time_loop)

        # Loop through time list and give any nodes without a value for that time a value of 0
        for x_ind, x in df_modified_x.iterrows():
            time_value = df_modified_x.loc[df_modified_x[col_1] == x[col_1], time]
            x_vals = [z for z in time_loop if z not in time_value.values]
            for t in x_vals:
                df_modified_x.loc[len(df_modified_x.index)] = [x[col_1], t, 0.0]

        for y_ind, u in df_modified_y.iterrows():
            time_value = df_modified_y.loc[df_modified_y[col_1] == u[col_1], time]
            y_vals = [z for z in time_loop if z not in time_value.values]
            for t in y_vals:
                df_modified_y.loc[len(df_modified_y.index)] = [u[col_1], t, 0.0]

        # Finding duplicates in dataframe and dropping them
        df_dup_x = df_modified_x[
            df_modified_x.duplicated(subset=[col_1, time], keep=False)
        ]
        df_dup_y = df_modified_y[
            df_modified_y.duplicated(subset=[col_1, time], keep=False)
        ]

        df_dup_x = df_dup_x.drop_duplicates(subset=[col_1, time], keep="first")
        df_dup_y = df_dup_y.drop_duplicates(subset=[col_1, time], keep="first")

        # Looping through dataframe and summing the total values of each node and assigning it to its instance
        for index, row in df_dup_x.iterrows():
            new_x_value = 0
            new_x_value = df_modified_x.loc[
                (df_modified_x[col_1] == row[col_1])
                & (df_modified_x[time] == row[time]),
                x_title,
            ].sum()
            df_modified_x.at[index, x_title] = new_x_value

        for y_index, y_row in df_dup_y.iterrows():
            new_y_value = 0
            new_y_value = df_modified_y.loc[
                (df_modified_y[col_1] == y_row[col_1])
                & (df_modified_y[time] == y_row[time]),
                y_title,
            ].sum()
            df_modified_y.at[y_index, y_title] = new_y_value

        # Dropping new duplicates
        df_modified_x = df_modified_x.drop_duplicates(
            subset=[col_1, time], keep="first"
        )
        df_modified_y = df_modified_y.drop_duplicates(
            subset=[col_1, time], keep="first"
        )

        # Add y value column then add the value for that node
        df_modified_x[y_title] = 0
        for x_indx, x_df_row in df_modified_x.iterrows():
            y_value = 0
            y_value = df_modified_y.loc[
                (df_modified_y[col_1] == x_df_row[col_1])
                & (df_modified_y[time] == x_df_row[time]),
                y_title,
            ]
            df_modified_x.at[x_indx, y_title] = y_value

        # Add size column and calculate the ratio or grab the size from the variable passed in for size
        df_modified_x[size] = 0
        if isinstance(s_variable, str):  # provided_size == False or
            for s_indx, s_df_row in df_modified_x.iterrows():
                s_value = 0
                s_xvalue = 0
                s_yvalue = 0
                s_xvalue = df_modified_x.loc[
                    (df_modified_x[col_1] == s_df_row[col_1])
                    & (df_modified_x[time] == s_df_row[time]),
                    x_title,
                ]
                s_yvalue = df_modified_x.loc[
                    (df_modified_x[col_1] == s_df_row[col_1])
                    & (df_modified_x[time] == s_df_row[time]),
                    y_title,
                ]
                if s_variable == "y/x":
                    if float(s_xvalue) == 0 and float(s_yvalue) == 0:
                        s_value = 0.0
                    elif float(s_xvalue) == float(s_yvalue):
                        s_value = s_value + 1
                    else:
                        if float(s_xvalue) > float(s_yvalue):
                            s_value = s_value + (s_yvalue / s_xvalue) * 1000
                        else:
                            s_value = s_value + (s_yvalue / s_xvalue)
                elif s_variable == "x/y":
                    if float(s_xvalue) == 0 and float(s_yvalue) == 0:
                        s_value = 0.0
                    elif float(s_xvalue) == float(s_yvalue):
                        s_value = s_value + 1
                    else:
                        if float(s_yvalue) > float(s_xvalue):
                            s_value = s_value + (s_xvalue / s_yvalue) * 1000
                        else:
                            s_value = s_value + (s_xvalue / s_yvalue)
                else:
                    raise Exception(
                        "Possible size options are y/x or x/y to compute the size ratio. Provide a valid size ratio option or a variable to be used for the size."
                    )
                try:
                    df_modified_x.at[s_indx, size] = s_value
                except:
                    raise Exception(
                        "Size value returned an error or was not properly calculated based on {0} ratio provided. Please review size data provided or enter a new ratio.".format(
                            s_variable
                        )
                    )

        elif is_dict or is_list:
            df_size = pd.DataFrame(s_variable, columns=s)
            df_size = df_size.round(0)
            df_modified_size = df_size[[col_1, time, s_title]]

            if any(x in df_modified_size[time][0] for x in char_checklist):
                df_modified_size[time] = pd.to_datetime(df_modified_size[time]).dt.date
            else:
                df_modified_size[time] = df_modified_size[time].apply(
                    lambda x: x.strip(removed_char)
                )
                df_modified_size[time] = df_modified_size[time].apply(
                    lambda x: pd.to_numeric(x)
                )

            # Finding duplicates in dataframe and dropping them
            df_dup_size = df_modified_size[
                df_modified_size.duplicated(subset=[col_1, time], keep=False)
            ]

            df_dup_size = df_dup_size.drop_duplicates(
                subset=[col_1, time], keep="first"
            )

            # Looping through dataframe and summing the total values of each node and assigning it to its instance
            for size_index, size_row in df_dup_size.iterrows():
                new_size_value = 0
                new_size_value = df_modified_size.loc[
                    (df_modified_size[col_1] == size_row[col_1])
                    & (df_modified_size[time] == size_row[time]),
                    s_title,
                ].sum()
                df_modified_size.at[size_index, s_title] = new_size_value

            # Dropping new duplicates
            df_modified_size = df_modified_size.drop_duplicates(
                subset=[col_1, time], keep="first"
            )

            # Assigning new size value to the correct row in the modified x variable dataframe
            for s_indx, s_df_row in df_modified_size.iterrows():
                s_value = 0
                s_value = df_modified_size.loc[
                    (df_modified_size[col_1] == s_df_row[col_1])
                    & (df_modified_size[time] == s_df_row[time]),
                    s_title,
                ].values[0]
                x_index = df_modified_x.loc[
                    (df_modified_x[col_1] == s_df_row[col_1])
                    & (df_modified_x[time] == s_df_row[time])
                ].index
                df_modified_x.at[x_index, size] = s_value

        # Looping through updated dataframe and assigning all y and x values to a list
        for a, b in df_modified_x.iterrows():
            y_range.append(b[y_title])
            x_range.append(b[x_title])

        # Converting y values to a float data type
        for y, x in enumerate(y_range):
            y_range[y] = float(x)

        # Converting x values to a float data type
        for z, w in enumerate(x_range):
            x_range[z] = float(w)

        # Getting the max y and x value from y and x value lists
        max_y = max(y_range)
        max_x = max(x_range)

        # Sorting dataframe by time so that the animation plays in order
        df_scatter = df_modified_x.sort_values(by=[time, col_1])

        # Convert time periods to strings and append removed letter if time is not of type datetime
        if date_time:
            df_scatter[time] = df_scatter[time].apply(lambda x: str(x))
        else:
            df_scatter[time] = df_scatter[time].apply(lambda x: removed_char + str(x))

        # Categorize by color
        if category_variable is not None:
            df_category["Category"] = df_category["Category"].apply(lambda x: str(x))
            df_scatter["Color"] = ""
            for c_index, c_df_row in df_category.iterrows():
                category_num = c_df_row["Category"]
                scatter_indxs = df_scatter.loc[
                    df_scatter[col_1] == c_df_row["Node"]
                ].index.tolist()
                for s_index in scatter_indxs:
                    df_scatter.at[s_index, "Color"] = category_num
        else:
            if group_by_category:
                df_scatter["Color"] = ""
                category_char = ""
                for row_ind, row in df_scatter.iterrows():
                    category_char = row[col_1][:1]
                    df_scatter.at[row_ind, "Color"] = category_char
            else:
                df_scatter["Color"] = col_1

        # Make sure all values in the Color column are of type string
        df_scatter["Color"] = df_scatter["Color"].apply(lambda x: str(x))

        fig = px.scatter(
            df_scatter,
            x=x_title,
            y=y_title,
            animation_frame=time,
            animation_group=col_1,
            size=size,
            size_max=65,
            opacity=0.8,
            color="Color",
            color_discrete_sequence=px.colors.qualitative.T10,
            hover_name=col_1,
            range_x=[0, max_x * 1.02],
            range_y=[0, max_y * 1.02],
            title=plot_title,
        )

        # Formatting the colors of the layout
        fig.update_layout(font_color="#fff", paper_bgcolor="#333", plot_bgcolor="#ccc")

        # Update the size of the markers if user did not provide size
        if provided_size == False:
            for x in fig.frames:
                for i in x.data:
                    i["marker"]["size"] = 30

        fig.layout.updatemenus[0].buttons[0].args[1]["frame"]["duration"] = 800
        fig.layout.updatemenus[0].buttons[0].args[1]["frame"]["redraw"] = False
        fig.layout.updatemenus[0].buttons[0].args[1]["transition"]["duration"] = 1000
        fig.layout.updatemenus[0].buttons[0].args[1]["transition"]["easing"] = "linear"

        if print_data:
            # Printing dataframe that is used in scatter plot
            with pd.option_context(
                "display.max_rows",
                None,
                "display.max_columns",
                None,
                "display.precision",
                1,
            ):
                print(df_scatter)

        # Writing figure to desired format
        if ".html" in figure_output:
            fig.write_html(figure_output, auto_open=False, auto_play=False)
        elif any(x in figure_output for x in format_checklist):
            fig.write_image(figure_output, height=850, width=1800)
        else:
            exception_string = ""
            for x in format_checklist:
                exception_string = exception_string + ", " + x
            raise Exception(
                "The file format provided is not supported. Please use either html{}.".format(
                    exception_string
                )
            )
        if jupyter_notebook:
            iplot({"data": fig, "layout": fig.layout}, auto_play=False)

    else:
        # Creating dataframe based on the passed in variable and rounding the values
        df_new_x = pd.DataFrame(formatted_variable_x, columns=i)
        df_new_x = df_new_x.round(0)
        df_modified_x = df_new_x[[col_1, x_title]]

        df_new_y = pd.DataFrame(formatted_variable_y, columns=g)
        df_new_y = df_new_y.round(0)
        df_modified_y = df_new_y[[col_1, y_title]]

        # Looping through dataframe and summing the total values of each node and assigning it to its instance
        df_dup_x = df_modified_x[df_modified_x.duplicated(subset=[col_1], keep=False)]
        df_dup_y = df_modified_y[df_modified_y.duplicated(subset=[col_1], keep=False)]

        df_dup_x = df_dup_x.drop_duplicates(subset=[col_1], keep="first")
        df_dup_y = df_dup_y.drop_duplicates(subset=[col_1], keep="first")

        # Looping through dataframe and summing the total values of each node and assigning it to its instance
        for index, row in df_dup_x.iterrows():
            new_x_value = 0
            new_x_value = df_modified_x.loc[
                (df_modified_x[col_1] == row[col_1]), x_title
            ].sum()
            df_modified_x.at[index, x_title] = new_x_value

        for y_index, y_row in df_dup_y.iterrows():
            new_y_value = 0
            new_y_value = df_modified_y.loc[
                (df_modified_y[col_1] == y_row[col_1]), y_title
            ].sum()
            df_modified_y.at[y_index, y_title] = new_y_value

        # Dropping new duplicates
        df_modified_x = df_modified_x.drop_duplicates(subset=[col_1], keep="first")
        df_modified_y = df_modified_y.drop_duplicates(subset=[col_1], keep="first")

        # Add y value column then add the value for that node
        df_modified_x[y_title] = 0
        for x_indx, x_df_row in df_modified_x.iterrows():
            y_value = 0
            y_value = df_modified_y.loc[
                (df_modified_y[col_1] == x_df_row[col_1]), y_title
            ]
            df_modified_x.at[x_indx, y_title] = y_value

        # Add size column and calculate the ratio
        df_modified_x[size] = 0
        if isinstance(s_variable, str):
            for s_indx, s_df_row in df_modified_x.iterrows():
                s_value = 0
                s_xvalue = 0
                s_yvalue = 0
                s_xvalue = df_modified_x.loc[
                    (df_modified_x[col_1] == s_df_row[col_1]), x_title
                ]
                s_yvalue = df_modified_x.loc[
                    (df_modified_x[col_1] == s_df_row[col_1]), y_title
                ]
                if s_variable == "y/x":
                    if float(s_xvalue) == 0 and float(s_yvalue) == 0:
                        s_value = 0.0
                    elif float(s_xvalue) == float(s_yvalue):
                        s_value = s_value + 1
                    else:
                        if float(s_xvalue) > float(s_yvalue):
                            s_value = s_value + (s_yvalue / s_xvalue) * 1000
                        else:
                            s_value = s_value + (s_yvalue / s_xvalue)
                elif s_variable == "x/y":
                    if float(s_xvalue) == 0 and float(s_yvalue) == 0:
                        s_value = 0.0
                    elif float(s_xvalue) == float(s_yvalue):
                        s_value = s_value + 1
                    else:
                        if float(s_yvalue) > float(s_xvalue):
                            s_value = s_value + (s_xvalue / s_yvalue) * 1000
                        else:
                            s_value = s_value + (s_xvalue / s_yvalue)
                else:
                    raise Exception(
                        "Possible size options are y/x or x/y to compute the size ratio. Provide a valid size ratio option or a variable to be used for the size."
                    )
                try:
                    df_modified_x.at[s_indx, size] = s_value
                except:
                    raise Exception(
                        "Size value returned an error or was not properly calculated based on {0} ratio provided. Please review size data provided or enter a new ratio.".format(
                            s_variable
                        )
                    )

        elif is_dict or is_list:
            df_size = pd.DataFrame(s_variable, columns=s)
            df_size = df_size.round(0)
            df_modified_size = df_size[[col_1, s_title]]

            # Finding duplicates in dataframe and dropping them
            df_dup_size = df_modified_size[
                df_modified_size.duplicated(subset=[col_1], keep=False)
            ]

            df_dup_size = df_dup_size.drop_duplicates(subset=[col_1], keep="first")

            # Looping through dataframe and summing the total values of each node and assigning it to its instance
            for size_index, size_row in df_dup_size.iterrows():
                new_size_value = 0
                new_size_value = df_modified_size.loc[
                    (df_modified_size[col_1] == size_row[col_1]), s_title
                ].sum()
                df_modified_size.at[size_index, s_title] = new_size_value

            # Dropping new duplicates
            df_modified_size = df_modified_size.drop_duplicates(
                subset=[col_1], keep="first"
            )

            # Assigning new size value to the correct row in the modified x variable dataframe
            for s_indx, s_df_row in df_modified_size.iterrows():
                s_value = df_modified_size.loc[
                    (df_modified_size[col_1] == s_df_row[col_1]), s_title
                ]
                x_index = df_modified_x.loc[
                    (df_modified_x[col_1] == s_df_row[col_1])
                ].index
                df_modified_x.at[x_index, size] = s_value

        # Looping through updated dataframe and assigning all y and x values to a list
        for a, b in df_modified_x.iterrows():
            y_range.append(b[y_title])
            x_range.append(b[x_title])

        # Converting y values to a float data type
        for y, x in enumerate(y_range):
            y_range[y] = float(x)

        # Converting x values to a float data type
        for z, w in enumerate(x_range):
            x_range[z] = float(w)

        # Getting the max y and x value from y and x value lists
        max_y = max(y_range)
        max_x = max(x_range)

        # Sorting dataframe by time so that the animation plays in order
        df_scatter = df_modified_x.sort_values(by=[col_1])

        # Categorize by color
        if category_variable is not None:
            df_category["Category"] = df_category["Category"].apply(lambda x: str(x))
            df_scatter["Color"] = ""
            for c_index, c_df_row in df_category.iterrows():
                category_num = c_df_row["Category"]
                scatter_indxs = df_scatter.loc[
                    df_scatter[col_1] == c_df_row["Node"]
                ].index.tolist()
                for s_index in scatter_indxs:
                    df_scatter.at[s_index, "Color"] = category_num
        else:
            if group_by_category:
                df_scatter["Color"] = ""
                category_char = ""
                for row_ind, row in df_scatter.iterrows():
                    category_char = row[col_1][:1]
                    df_scatter.at[row_ind, "Color"] = category_char
            else:
                df_scatter["Color"] = col_1

        # Make sure all values in the Color column are of type string
        df_scatter["Color"] = df_scatter["Color"].apply(lambda x: str(x))

        fig = px.scatter(
            df_scatter,
            x=x_title,
            y=y_title,
            size=size,
            size_max=65,
            opacity=0.8,
            color="Color",
            color_discrete_sequence=px.colors.qualitative.T10,
            hover_name=col_1,
            range_x=[0, max_x * 1.02],
            range_y=[0, max_y * 1.02],
            title=plot_title,
        )

        # Formatting the colors of the layout
        fig.update_layout(font_color="#fff", paper_bgcolor="#333", plot_bgcolor="#ccc")

        # Update the size of the markers if user did not provide size
        if provided_size == False:
            fig.update_traces(marker=dict(size=24))

        if print_data:
            # Printing dataframe that is used in scatter plot
            with pd.option_context(
                "display.max_rows",
                None,
                "display.max_columns",
                None,
                "display.precision",
                1,
            ):
                print(df_scatter)

        # Writing figure to desired format
        if ".html" in figure_output:
            fig.write_html(figure_output, auto_open=False)
        elif any(x in figure_output for x in format_checklist):
            fig.write_image(figure_output, height=850, width=1800)
        else:
            exception_string = ""
            for x in format_checklist:
                exception_string = exception_string + ", " + x
            raise Exception(
                "The file format provided is not supported. Please use either html{}.".format(
                    exception_string
                )
            )
        if jupyter_notebook:
            iplot({"data": fig, "layout": fig.layout})<|MERGE_RESOLUTION|>--- conflicted
+++ resolved
@@ -1099,15 +1099,11 @@
         if value_length >= 4 and value_length <= 7:
             integer_output = str(int(int(rounded_output) / 1000)) + "k"
         elif value_length >= 8:
-<<<<<<< HEAD
-            integer_output = str(int(int(rounded_output) / 1000000)) + "M"
-=======
             integer_output = str(int(integer_output / 1000000)) + "M"
         label_string = "{0}:{1}".format(l, integer_output)
         if qualityDict:
             quality_output = str(int(qualityDict[l] / 1000)) + "k"
             label_string = "{0}:{1} TDS:{2}".format(l, integer_output, quality_output)
->>>>>>> c620066b
 
         static_label[x] = "{0}:{1}".format(l, integer_output)
 
