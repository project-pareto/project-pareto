--- conflicted
+++ resolved
@@ -20,11 +20,8 @@
     WaterQuality,
 )
 from pareto.strategic_water_management.strategic_produced_water_optimization import (
-<<<<<<< HEAD
     BuildUnits,
-=======
     PipelineCost,
->>>>>>> e4ce7c8c
 )
 from pyomo.environ import Var, units as pyunits, value
 import plotly.graph_objects as go
@@ -934,11 +931,6 @@
                 if i is not None and var_value is not None and var_value > 0:
                     headers[str(variable.name) + "_dict"].append((*i, var_value))
 
-    # # region Create CAPEX summary (Infrastructure Buildout) tab for strategic model
-    # if "vb_y_overview_dict" in headers:
-    #
-    # # endregion
-
     if model.v_C_Slack.value is not None and model.v_C_Slack.value > 0:
         print("!!!ATTENTION!!! One or several slack variables have been triggered!")
 
