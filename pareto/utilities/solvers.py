--- conflicted
+++ resolved
@@ -67,10 +67,16 @@
                     break
         except:
             pass
-<<<<<<< HEAD
-=======
+        # Checks for solver is available and then for valid license
+        try:
+            solver = SolverFactory(name)
+            if solver.available(exception_flag=True):
+                if solver.license_is_valid():
+                    print(f"Model solved using {name}")
+                    break
+        except:
+            pass
 
->>>>>>> b05e8392
     else:
         raise NoAvailableSolver(solver_names)
     # TODO add extra solver validation, logging, etc
