#####################################################################################################
# PARETO was produced under the DOE Produced Water Application for Beneficial Reuse Environmental
# Impact and Treatment Optimization (PARETO), and is copyright (c) 2021-2023 by the software owners:
# The Regents of the University of California, through Lawrence Berkeley National Laboratory, et al.
# All rights reserved.
#
# NOTICE. This Software was developed under funding from the U.S. Department of Energy and the U.S.
# Government consequently retains certain rights. As such, the U.S. Government has been granted for
# itself and others acting on its behalf a paid-up, nonexclusive, irrevocable, worldwide license in
# the Software to reproduce, distribute copies to the public, prepare derivative works, and perform
# publicly and display publicly, and to permit others to do so.
#####################################################################################################

from pareto.strategic_water_management.strategic_produced_water_optimization import (
    WaterQuality,
    create_model,
    Objectives,
    solve_model,
    PipelineCost,
    PipelineCapacity,
    Hydraulics,
    RemovalEfficiencyMethod,
    InfrastructureTiming,
)
from pareto.utilities.get_data import get_data
from pareto.utilities.results import (
    generate_report,
    PrintValues,
    OutputUnits,
    is_feasible,
    nostdout,
)
from importlib import resources

# This emulates what the pyomo command-line tools does
# Tabs in the input Excel spreadsheet
set_list = [
    "ProductionPads",
    "CompletionsPads",
    "SWDSites",
    "FreshwaterSources",
    "StorageSites",
    "TreatmentSites",
    "ReuseOptions",
    "NetworkNodes",
    "PipelineDiameters",
    "StorageCapacities",
    "InjectionCapacities",
    "TreatmentCapacities",
    "TreatmentTechnologies",
]
parameter_list = [
    "Units",
    "PNA",
    "CNA",
    "CCA",
    "NNA",
    "NCA",
    "NKA",
    "NRA",
    "NSA",
    "FCA",
    "RCA",
    "RNA",
    "RSA",
    "SCA",
    "SNA",
    "ROA",
    "SOA",
    "NOA",
    "PCT",
    "PKT",
    "FCT",
    "CST",
    "CCT",
    "CKT",
    "RST",
    "ROT",
    "SOT",
    "Elevation",
    "CompletionsPadOutsideSystem",
    "DesalinationTechnologies",
    "DesalinationSites",
    "BeneficialReuseCredit",
    "TruckingTime",
    "CompletionsDemand",
    "PadRates",
    "FlowbackRates",
    "WellPressure",
    "NodeCapacities",
    "InitialPipelineCapacity",
    "InitialPipelineDiameters",
    "InitialDisposalCapacity",
    "InitialTreatmentCapacity",
    "ReuseMinimum",
    "ReuseCapacity",
    "FreshwaterSourcingAvailability",
    "PadOffloadingCapacity",
    "CompletionsPadStorage",
    "DisposalOperationalCost",
    "TreatmentOperationalCost",
    "ReuseOperationalCost",
    "PipelineOperationalCost",
    "FreshSourcingCost",
    "TruckingHourlyCost",
    "PipelineDiameterValues",
    "DisposalCapacityIncrements",
    "InitialStorageCapacity",
    "StorageCapacityIncrements",
    "TreatmentCapacityIncrements",
    "TreatmentEfficiency",
    "RemovalEfficiency",
    "DisposalExpansionCost",
    "StorageExpansionCost",
    "TreatmentExpansionCost",
    "PipelineCapexDistanceBased",
    "PipelineCapexCapacityBased",
    "PipelineCapacityIncrements",
    "PipelineExpansionDistance",
    "Hydraulics",
    "Economics",
    "PadWaterQuality",
    "StorageInitialWaterQuality",
    "PadStorageInitialWaterQuality",
    "DisposalOperatingCapacity",
<<<<<<< HEAD
    "AirEmissionCoefficients",
    "TreatmentEmissionCoefficients",
=======
    "TreatmentExpansionLeadTime",
    "DisposalExpansionLeadTime",
    "StorageExpansionLeadTime",
    "PipelineExpansionLeadTime_Dist",
    "PipelineExpansionLeadTime_Capac",
>>>>>>> 90aecb2b
]

# user needs to provide the path to the case study data file
# for example: 'C:\\user\\Documents\\myfile.xlsx'
# note the double backslashes '\\' in that path reference
"""By default, PARETO comes with the following 4 strategic case studies:
strategic_treatment_demo.xlsx
strategic_permian_demo.xlsx
strategic_small_case_study.xlsx
strategic_toy_case_study.xlsx
"""
with resources.path(
    "pareto.case_studies",
    "strategic_toy_case_study.xlsx",
) as fpath:
    [df_sets, df_parameters] = get_data(fpath, set_list, parameter_list)

# create mathematical model
"""Valid values of config arguments for the default parameter in the create_model() call
 objective: [Objectives.cost, Objectives.reuse]
 pipeline_cost: [PipelineCost.distance_based, PipelineCost.capacity_based]
 pipeline_capacity: [PipelineCapacity.input, PipelineCapacity.calculated]
 hydraulics: [Hydraulics.false, Hydraulics.post_process, Hydraulics.co_optimize]
 node_capacity: [True, False]
 water_quality: [WaterQuality.false, WaterQuality.post_process, WaterQuality.discrete]
 removal_efficiency_method: [RemovalEfficiencyMethod.concentration_based, RemovalEfficiencyMethod.load_based]
 infrastructure_timing: [InfrastructureTiming.false, InfrastructureTiming.true]
 """

strategic_model = create_model(
    df_sets,
    df_parameters,
    default={
        "objective": Objectives.cost,
        "pipeline_cost": PipelineCost.distance_based,
        "pipeline_capacity": PipelineCapacity.input,
        "hydraulics": Hydraulics.false,
        "node_capacity": True,
        "water_quality": WaterQuality.false,
        "removal_efficiency_method": RemovalEfficiencyMethod.concentration_based,
        "infrastructure_timing": InfrastructureTiming.true,
    },
)

options = {
    "deactivate_slacks": True,
    "scale_model": False,
    "scaling_factor": 1000,
    "running_time": 200,
    "gap": 0,
}

results = solve_model(model=strategic_model, options=options)
with nostdout():
    feasibility_status = is_feasible(strategic_model)

if not feasibility_status:
    print("\nModel results are not feasible and should not be trusted\n" + "-" * 60)
else:
    print("\nModel results validated and found to pass feasibility tests\n" + "-" * 60)

# Generate report with results in Excel
print("\nConverting to Output Units and Displaying Solution\n" + "-" * 60)
"""Valid values of parameters in the generate_report() call
 is_print: [PrintValues.detailed, PrintValues.nominal, PrintValues.essential]
 output_units: [OutputUnits.user_units, OutputUnits.unscaled_model_units]
 """
[model, results_dict] = generate_report(
    strategic_model,
    results_obj=results,
    is_print=PrintValues.essential,
    output_units=OutputUnits.user_units,
    fname="strategic_optimization_results_bigger.xlsx",
)

# This shows how to read data from PARETO reports
set_list = []
parameter_list = ["v_F_Trucked", "v_C_Trucked"]
fname = "strategic_optimization_results.xlsx"
[sets_reports, parameters_report] = get_data(fname, set_list, parameter_list)<|MERGE_RESOLUTION|>--- conflicted
+++ resolved
@@ -123,16 +123,13 @@
     "StorageInitialWaterQuality",
     "PadStorageInitialWaterQuality",
     "DisposalOperatingCapacity",
-<<<<<<< HEAD
     "AirEmissionCoefficients",
     "TreatmentEmissionCoefficients",
-=======
     "TreatmentExpansionLeadTime",
     "DisposalExpansionLeadTime",
     "StorageExpansionLeadTime",
     "PipelineExpansionLeadTime_Dist",
     "PipelineExpansionLeadTime_Capac",
->>>>>>> 90aecb2b
 ]
 
 # user needs to provide the path to the case study data file
@@ -146,7 +143,8 @@
 """
 with resources.path(
     "pareto.case_studies",
-    "strategic_toy_case_study.xlsx",
+    "strategic_permian_demo.xlsx"
+    #"strategic_toy_case_study.xlsx",
 ) as fpath:
     [df_sets, df_parameters] = get_data(fpath, set_list, parameter_list)
 
@@ -205,7 +203,7 @@
     results_obj=results,
     is_print=PrintValues.essential,
     output_units=OutputUnits.user_units,
-    fname="strategic_optimization_results_bigger.xlsx",
+    fname="strategic_optimization_results.xlsx",
 )
 
 # This shows how to read data from PARETO reports
