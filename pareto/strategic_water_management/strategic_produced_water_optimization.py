--- conflicted
+++ resolved
@@ -1088,7 +1088,7 @@
             model.s_D,
             default=30,
             initialize=df_parameters["PipelineCapexCapacityBased"],
-            doc="Pipeline construction/expansion capital cost for selected increment [$/bbl]",
+            doc="Pipeline construction/expansion capital cost for selected increment [$/bbl/day]",
         )
 
     # model.p_kappa_Disposal.pprint()
@@ -4535,36 +4535,8 @@
                 * (diameter * 0.0254) ** 2.63
             )
 
-<<<<<<< HEAD
-    # Pipeline Capacity
-    # Pipeline diameter is converted to pipeline capacity (bbl/week) using
-    # Hazen-Williams equation.
-    # (https://en.wikipedia.org/wiki/Hazen%E2%80%93Williams_equation)
-    # Required inputs are:
-    # - pipeline diameter [inch]
-    # - pipe roughness []
-    # - max head loss
-
-    # retrieve roughness and max head loss
-    roughness = _df_parameters["Hydraulics"]["roughness"]
-    max_head_loss = _df_parameters["Hydraulics"]["max_head_loss"]
-
-    _df_parameters["PipelineCapacityIncrements"] = {}
-    for key in _df_parameters["PipelineDiameterValues"]:
-        diameter = _df_parameters["PipelineDiameterValues"][key]
-        flow_rate = (
-            (1 / 10.67) ** (1 / 1.852)
-            * roughness
-            * (max_head_loss ** 0.54)
-            * (diameter * 0.0254) ** 2.63
-        )
-
-        # convert to bbl/day:
-        flow_rate *= 6.28981 * (3600 * 24)
-=======
-            # convert to bbl/week:
-            flow_rate *= 6.28981 * (3600 * 24 * 7)
->>>>>>> 7e6dcf11
+            # convert to bbl/day:
+            flow_rate *= 6.28981 * (3600 * 24)
 
             # add to parameter df.
             _df_parameters["PipelineCapacityIncrements"][key] = flow_rate
