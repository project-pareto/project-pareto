#####################################################################################################
# PARETO was produced under the DOE Produced Water Application for Beneficial Reuse Environmental
# Impact and Treatment Optimization (PARETO), and is copyright (c) 2021 by the software owners: The
# Regents of the University of California, through Lawrence Berkeley National Laboratory, et al. All
# rights reserved.
#
# NOTICE. This Software was developed under funding from the U.S. Department of Energy and the
# U.S. Government consequently retains certain rights. As such, the U.S. Government has been granted
# for itself and others acting on its behalf a paid-up, nonexclusive, irrevocable, worldwide license
# in the Software to reproduce, distribute copies to the public, prepare derivative works, and perform
# publicly and display publicly, and to permit other to do so.
#####################################################################################################
# Title: STRATEGIC Produced Water Optimization Model

# Notes:
# - Implemented a corrected version of the disposal capacity constraint considering more trucking-to-disposal arcs (PKT, SKT, SKT, RKT) [June 29]
# - Implemented an improved slack variable display loop [June 29]
# - Implemented fresh sourcing via trucking [July 2]
# - Implemented completions pad storage [July 6]
# - Implemented changes to flowback processing [July 14]
# - Implemented correction for pipeline capacity slack penalty [July 19]
# - Implemented terminal storage level parameters and constraints [July 26]
# - Implemented enhanced network node balance (incl. storage flows) [July 28]
# - Implemented bi-directional capacity restriction [July 29]
# - Implemented KPI constraints (total piped/trucked/sourced/disposed/... volumes) [July 30]
# - Implemented layflat modifications [August 5]
# - Implemented treatment capacity expansion [August 10]
# - Implemented alternative objectives (cost vs. reuse) via config argument [August 11]
# - Implemented reuse/disposal deliveries variables/constraints/results [August 12]
# - Implemented calculation of maximum flows based on pipeline diameters

# Import
from cmath import nan
from unittest import result
import numpy as np

from pyomo.environ import (
    Var,
    Param,
    Set,
    ConcreteModel,
    Constraint,
    Objective,
    minimize,
    NonNegativeReals,
    Reals,
    Binary,
    Any,
    units as pyunits,
    Block,
    Suffix,
    TransformationFactory,
    value,
)

from pyomo.core.base.constraint import simple_constraint_rule
from pyomo.core.expr.current import identify_variables

# from gurobipy import *
from pyomo.common.config import ConfigBlock, ConfigValue, In
from enum import Enum

from pareto.utilities.solvers import get_solver, set_timeout
from pyomo.opt import TerminationCondition


class Objectives(Enum):
    cost = 0
    reuse = 1


class PipelineCapacity(Enum):
    calculated = 0
    input = 1


class PipelineCost(Enum):
    distance_based = 0
    capacity_based = 1


class IncludeNodeCapacity(Enum):
    false = 0
    true = 1


class WaterQuality(Enum):
    false = 0
    post_process = 1
    discrete = 2


# create config dictionary
CONFIG = ConfigBlock()
CONFIG.declare(
    "has_pipeline_constraints",
    ConfigValue(
        default=True,
        domain=In([True, False]),
        description="build pipeline constraints",
        doc="""Indicates whether holdup terms should be constructed or not.
**default** - True.
**Valid values:** {
**True** - construct pipeline constraints,
**False** - do not construct pipeline constraints}""",
    ),
)
CONFIG.declare(
    "objective",
    ConfigValue(
        default=Objectives.cost,
        domain=In(Objectives),
        description="alternate objectives selection",
        doc="Alternate objective functions (i.e., minimize cost, maximize reuse)",
    ),
)

CONFIG.declare(
    "pipeline_capacity",
    ConfigValue(
        default=PipelineCapacity.input,
        domain=In(PipelineCapacity),
        description="alternate pipeline capacity selection",
        doc="""Alternate pipeline capacity selection (calculated or input)
        ***default*** - PipelineCapacity.input
        **Valid Values:** - {
        **PipelineCapacity.input** - use input for pipeline capacity,
        **PipelineCapacity.calculated** - calculate pipeline capacity from pipeline diameters 
        }""",
    ),
)

CONFIG.declare(
    "pipeline_cost",
    ConfigValue(
        default=PipelineCost.capacity_based,
        domain=In(PipelineCost),
        description="alternate pipeline cost selection",
        doc="""Alternate pipeline capex cost structures (distance or capacity based)
        ***default*** - PipelineCost.capacity_based
        **Valid Values:** - {
        **PipelineCost.capacity_based** - use pipeline capacities and rate in [currency/volume] to calculate pipeline capex costs,
        **PipelineCost.distance_based** - use pipeline distances and rate in [currency/(diameter-distance)] to calculate pipeline capex costs
        }""",
    ),
)

CONFIG.declare(
    "node_capacity",
    ConfigValue(
        default=IncludeNodeCapacity.true,
        domain=In(IncludeNodeCapacity),
        description="Node Capacity",
        doc="""Selection to include Node Capacity
        ***default*** - IncludeNodeCapacity.True
        **Valid Values:** - {
        **IncludeNodeCapacity.True** - Include network node capacity constraints,
        **IncludeNodeCapacity.Fales** - Exclude network node capacity constraints
        }""",
    ),
)
# Currency base units are not inherently defined by default
pyunits.load_definitions_from_strings(["USD = [currency]"])

# return the units container used for strategic model
# this is needed for the testing_strategic_model.py for checking units consistency
def get_strategic_model_unit_container():
    return pyunits


CONFIG.declare(
    "water_quality",
    ConfigValue(
        default=WaterQuality.post_process,
        domain=In(WaterQuality),
        description="Water quality",
        doc="""Selection to include water quality
        ***default*** - WaterQuality.continuous
        **Valid Values:** - {
        **WaterQuality.False** - Exclude water quality from model,
        **WaterQuality.post_process** - Include water quality as post process
        **WaterQuality.discrete** - Include water quality as discrete values in model
        }""",
    ),
)

# Creation of a Concrete Model


def create_model(df_sets, df_parameters, default={}):
    model = ConcreteModel()

    # import config dictionary
    model.config = CONFIG(default)
    model.type = "strategic"
    model.df_sets = df_sets
    model.df_parameters = df_parameters

    # Convert user unit selection to a user_units dictionary
    model.user_units = {}
    for user_input in model.df_parameters["Units"]:
        # Concentration is a relationship between two units, so requires some manipulation from user input
        if user_input == "concentration":
            split = model.df_parameters["Units"][user_input].split("/")
            mass = split[0]
            vol = split[1]
            exec(
                "model.user_units['concentration'] = pyunits.%s / pyunits.%s"
                % (mass, vol)
            )
        # Pyunits defines oil_bbl separately from bbl. Users will see 'bbl', but pyunits are defined in oil_bbl
        elif user_input == "volume":
            user_volume = model.df_parameters["Units"][user_input]
            if user_volume == "bbl":
                exec("model.user_units['volume'] = pyunits.%s" % ("oil_bbl"))
            elif user_volume == "kbbl":
                exec("model.user_units['volume'] = pyunits.%s" % ("koil_bbl"))

        # Decision Period is not a user_unit. We will define this as a separate variable.
        elif user_input == "decision period":
            exec(
                "model.decision_period = pyunits.%s"
                % model.df_parameters["Units"][user_input]
            )
        # All other units can be interpreted directly from user input
        else:
            exec(
                "model.user_units['%s'] = pyunits.%s"
                % (user_input, df_parameters["Units"][user_input])
            )

    model.model_units = {
        "volume": pyunits.koil_bbl,
        "distance": pyunits.mile,
        "diameter": pyunits.inch,
        "concentration": pyunits.kg / pyunits.liter,
        "currency": pyunits.kUSD,
    }

    # Units that are most helpful for troubleshooting
    model.unscaled_model_display_units = {
        "volume": pyunits.oil_bbl,
        "distance": pyunits.mile,
        "diameter": pyunits.inch,
        "concentration": pyunits.mg / pyunits.liter,
        "currency": pyunits.USD,
    }

    # Defining compound units
    model.user_units["volume_time"] = (
        model.user_units["volume"] / model.user_units["time"]
    )
    model.user_units["currency_time"] = (
        model.user_units["currency"] / model.user_units["time"]
    )
    model.user_units["pipe_cost_distance"] = model.user_units["currency"] / (
        model.user_units["diameter"] * model.user_units["distance"]
    )
    model.user_units["pipe_cost_capacity"] = model.user_units["currency"] / (
        model.user_units["volume"] / model.user_units["time"]
    )
    model.user_units["currency_volume"] = (
        model.user_units["currency"] / model.user_units["volume"]
    )
    model.user_units["currency_volume_time"] = (
        model.user_units["currency"] / model.user_units["volume_time"]
    )

    model.model_units["volume_time"] = (
        model.model_units["volume"] / model.decision_period
    )
    model.model_units["currency_time"] = (
        model.model_units["currency"] / model.decision_period
    )
    model.model_units["pipe_cost_distance"] = model.model_units["currency"] / (
        model.model_units["diameter"] * model.model_units["distance"]
    )
    model.model_units["pipe_cost_capacity"] = model.model_units["currency"] / (
        model.model_units["volume"] / model.decision_period
    )
    model.model_units["currency_volume"] = (
        model.model_units["currency"] / model.model_units["volume"]
    )
    model.model_units["currency_volume_time"] = (
        model.model_units["currency"] / model.model_units["volume_time"]
    )

    model.unscaled_model_display_units["volume_time"] = (
        model.unscaled_model_display_units["volume"] / model.decision_period
    )
    model.unscaled_model_display_units["currency_time"] = (
        model.unscaled_model_display_units["currency"] / model.decision_period
    )
    model.unscaled_model_display_units[
        "pipe_cost_distance"
    ] = model.unscaled_model_display_units["currency"] / (
        model.unscaled_model_display_units["diameter"]
        * model.unscaled_model_display_units["distance"]
    )
    model.unscaled_model_display_units[
        "pipe_cost_capacity"
    ] = model.unscaled_model_display_units["currency"] / (
        model.unscaled_model_display_units["volume"] / model.decision_period
    )
    model.unscaled_model_display_units["currency_volume"] = (
        model.unscaled_model_display_units["currency"]
        / model.unscaled_model_display_units["volume"]
    )
    model.unscaled_model_display_units["currency_volume_time"] = (
        model.unscaled_model_display_units["currency"]
        / model.unscaled_model_display_units["volume_time"]
    )

    # Create dictionary to map model units to user units to assist generating results in the user units
    model.model_to_user_units = {}
    for unit in model.model_units:
        model_unit = model.model_units[unit].to_string()
        if "/" in model_unit:
            model_unit = "(" + model_unit + ")"
        user_unit = model.user_units[unit]
        model.model_to_user_units[model_unit] = user_unit

    # Create dictionary to map model units to user units to assist generating results in units relative to time discretization
    model.model_to_unscaled_model_display_units = {}
    for unit in model.model_units:
        model_unit = model.model_units[unit].to_string()
        if "/" in model_unit:
            model_unit = "(" + model_unit + ")"
        developer_output = model.unscaled_model_display_units[unit]
        model.model_to_unscaled_model_display_units[model_unit] = developer_output

    model.proprietary_data = df_parameters["proprietary_data"][0]

    ## Define sets ##

    model.s_T = Set(
        initialize=model.df_sets["TimePeriods"], doc="Time Periods", ordered=True
    )
    model.s_PP = Set(initialize=model.df_sets["ProductionPads"], doc="Production Pads")
    model.s_CP = Set(
        initialize=model.df_sets["CompletionsPads"], doc="Completions Pads"
    )
    model.s_P = Set(initialize=(model.s_PP | model.s_CP), doc="Pads")
    model.s_F = Set(
        initialize=model.df_sets["FreshwaterSources"], doc="Freshwater Sources"
    )
    model.s_K = Set(initialize=model.df_sets["SWDSites"], doc="Disposal Sites")
    model.s_S = Set(initialize=model.df_sets["StorageSites"], doc="Storage Sites")
    model.s_R = Set(initialize=model.df_sets["TreatmentSites"], doc="Treatment Sites")
    model.s_O = Set(initialize=model.df_sets["ReuseOptions"], doc="Reuse Options")
    model.s_N = Set(initialize=model.df_sets["NetworkNodes"], doc="Network Nodes")
    model.s_W = Set(
        initialize=model.df_sets["WaterQualityComponents"],
        doc="Water Quality Components",
    )

    model.s_L = Set(
        initialize=(
            model.s_P
            | model.s_F
            | model.s_K
            | model.s_S
            | model.s_R
            | model.s_O
            | model.s_N
        ),
        doc="Locations",
    )
    model.s_D = Set(
        initialize=model.df_sets["PipelineDiameters"], doc="Pipeline diameters"
    )
    model.s_C = Set(
        initialize=model.df_sets["StorageCapacities"], doc="Storage capacities"
    )
    model.s_J = Set(
        initialize=model.df_sets["TreatmentCapacities"], doc="Treatment capacities"
    )
    model.s_I = Set(
        initialize=model.df_sets["InjectionCapacities"],
        doc="Injection (i.e. disposal) capacities",
    )

    # model.s_P.pprint()
    # model.s_L.pprint()

    ## Define continuous variables ##

    model.v_Z = Var(
        within=Reals,
        units=model.model_units["currency"],
        doc="Objective function variable [currency]",
    )

    model.v_F_Piped = Var(
        model.s_L,
        model.s_L,
        model.s_T,
        within=NonNegativeReals,
        initialize=0,
        units=model.model_units["volume_time"],
        doc="Produced water quantity piped from location l to location l [volume/time]",
    )
    model.v_F_Trucked = Var(
        model.s_L,
        model.s_L,
        model.s_T,
        within=NonNegativeReals,
        initialize=0,
        units=model.model_units["volume_time"],
        doc="Produced water quantity trucked from location l to location l [volume/time]",
    )
    model.v_F_Sourced = Var(
        model.s_F,
        model.s_CP,
        model.s_T,
        within=NonNegativeReals,
        initialize=0,
        units=model.model_units["volume_time"],
        doc="Fresh water sourced from source f to completions pad p [volume/time]",
    )

    model.v_F_PadStorageIn = Var(
        model.s_CP,
        model.s_T,
        within=NonNegativeReals,
        initialize=0,
        units=model.model_units["volume_time"],
        doc="Water put into completions pad storage [volume/time]",
    )
    model.v_F_PadStorageOut = Var(
        model.s_CP,
        model.s_T,
        within=NonNegativeReals,
        initialize=0,
        units=model.model_units["volume_time"],
        doc="Water from completions pad storage used for fracturing [volume/time]",
    )
    model.v_F_UnusedTreatedWater = Var(
        model.s_R,
        model.s_T,
        within=NonNegativeReals,
        initialize=0,
        units=model.model_units["volume_time"],
        doc="Water leftover from the treatment process [volume/time]",
    )

    model.v_L_Storage = Var(
        model.s_S,
        model.s_T,
        within=NonNegativeReals,
        initialize=0,
        units=model.model_units["volume"],
        doc="Water level at storage site [volume]",
    )
    model.v_L_PadStorage = Var(
        model.s_CP,
        model.s_T,
        within=NonNegativeReals,
        initialize=0,
        units=model.model_units["volume"],
        doc="Water level in completions pad storage [volume]",
    )

    model.v_F_TotalTrucked = Var(
        within=NonNegativeReals,
        units=model.model_units["volume"],
        doc="Total volume water trucked [volume]",
    )
    model.v_F_TotalSourced = Var(
        within=NonNegativeReals,
        units=model.model_units["volume"],
        doc="Total volume freshwater sourced [volume]",
    )
    model.v_F_TotalDisposed = Var(
        within=NonNegativeReals,
        units=model.model_units["volume"],
        doc="Total volume of water disposed [volume]",
    )
    model.v_F_TotalReused = Var(
        within=NonNegativeReals,
        units=model.model_units["volume"],
        doc="Total volume of produced water reused [volume]",
    )

    model.v_C_Piped = Var(
        model.s_L,
        model.s_L,
        model.s_T,
        initialize=0,
        within=NonNegativeReals,
        units=model.model_units["currency_time"],
        doc="Cost of piping produced water from location l to location l [currency/time]",
    )
    model.v_C_Trucked = Var(
        model.s_L,
        model.s_L,
        model.s_T,
        initialize=0,
        within=NonNegativeReals,
        units=model.model_units["currency_time"],
        doc="Cost of trucking produced water from location l to location l [currency/time]",
    )
    model.v_C_Sourced = Var(
        model.s_F,
        model.s_CP,
        model.s_T,
        initialize=0,
        within=NonNegativeReals,
        units=model.model_units["currency_time"],
        doc="Cost of sourcing fresh water from source f to completion pad p [currency/time]",
    )
    model.v_C_Disposal = Var(
        model.s_K,
        model.s_T,
        initialize=0,
        within=NonNegativeReals,
        units=model.model_units["currency_time"],
        doc="Cost of injecting produced water at disposal site [currency/time]",
    )
    model.v_C_Treatment = Var(
        model.s_R,
        model.s_T,
        initialize=0,
        within=NonNegativeReals,
        units=model.model_units["currency_time"],
        doc="Cost of treating produced water at treatment site [currency/time]",
    )
    model.v_C_UnusedTreatedWater = Var(
        model.s_R,
        model.s_T,
        initialize=0,
        within=NonNegativeReals,
        units=model.model_units["currency_time"],
        doc="Cost of unused treated water [$/week]",
    )
    model.v_C_Reuse = Var(
        model.s_CP,
        model.s_T,
        initialize=0,
        within=NonNegativeReals,
        units=model.model_units["currency_time"],
        doc="Cost of reusing produced water at completions site [currency/time]",
    )
    model.v_C_Storage = Var(
        model.s_S,
        model.s_T,
        initialize=0,
        within=NonNegativeReals,
        units=model.model_units["currency_time"],
        doc="Cost of storing produced water at storage site [currency/time]",
    )

    model.v_R_Storage = Var(
        model.s_S,
        model.s_T,
        initialize=0,
        within=NonNegativeReals,
        units=model.model_units["currency_time"],
        doc="Credit for retrieving stored produced water from storage site [currency/time]",
    )

    model.v_C_TotalSourced = Var(
        within=NonNegativeReals,
        units=model.model_units["currency"],
        doc="Total cost of sourcing freshwater [currency]",
    )
    model.v_C_TotalDisposal = Var(
        within=NonNegativeReals,
        units=model.model_units["currency"],
        doc="Total cost of injecting produced water [currency]",
    )
    model.v_C_TotalTreatment = Var(
        within=NonNegativeReals,
        units=model.model_units["currency"],
        doc="Total cost of treating produced water [currency]",
    )
    model.v_C_TotalUnusedTreatedWater = Var(
        within=NonNegativeReals, doc="Total cost of unused treated water [$]"
    )
    model.v_C_TotalReuse = Var(
        within=NonNegativeReals,
        units=model.model_units["currency"],
        doc="Total cost of reusing produced water [currency]",
    )
    model.v_C_TotalPiping = Var(
        within=NonNegativeReals,
        units=model.model_units["currency"],
        doc="Total cost of piping produced water [currency]",
    )
    model.v_C_TotalStorage = Var(
        within=NonNegativeReals,
        units=model.model_units["currency"],
        doc="Total cost of storing produced water [currency]",
    )
    model.v_C_TotalTrucking = Var(
        within=NonNegativeReals,
        units=model.model_units["currency"],
        doc="Total cost of trucking produced water [currency]",
    )
    model.v_C_Slack = Var(
        within=NonNegativeReals,
        units=model.model_units["currency"],
        doc="Total cost of slack variables [currency]",
    )
    model.v_R_TotalStorage = Var(
        within=NonNegativeReals,
        units=model.model_units["currency"],
        doc="Total credit for withdrawing produced water [currency]",
    )

    model.v_F_ReuseDestination = Var(
        model.s_CP,
        model.s_T,
        initialize=0,
        within=NonNegativeReals,
        units=model.model_units["volume_time"],
        doc="Total deliveries to completions pad [volume/time]",
    )
    model.v_F_DisposalDestination = Var(
        model.s_K,
        model.s_T,
        initialize=0,
        within=NonNegativeReals,
        units=model.model_units["volume_time"],
        doc="Total deliveries to disposal site [volume/time]",
    )
    model.v_F_BeneficialReuseDestination = Var(
        model.s_O,
        model.s_T,
        within=NonNegativeReals,
        units=model.model_units["volume_time"],
        doc="Total deliveries to Beneficial Reuse Site [volume/time]",
    )
    model.v_F_CompletionsDestination = Var(
        model.s_CP,
        model.s_T,
        within=NonNegativeReals,
        units=model.model_units["volume_time"],
        doc="Total deliveries to completions pad that meet completions demand [volume/time]",
    )

    model.v_D_Capacity = Var(
        model.s_K,
        within=NonNegativeReals,
        units=model.model_units["volume_time"],
        doc="Disposal capacity at a disposal site [volume/time]",
    )
    model.v_X_Capacity = Var(
        model.s_S,
        within=NonNegativeReals,
        units=model.model_units["volume"],
        doc="Storage capacity at a storage site [volume]",
    )
    model.v_T_Capacity = Var(
        model.s_R,
        within=NonNegativeReals,
        units=model.model_units["volume_time"],
        doc="Treatment capacity at a treatment site [volume/time]",
    )
    model.v_F_Capacity = Var(
        model.s_L,
        model.s_L,
        within=NonNegativeReals,
        initialize=0,
        units=model.model_units["volume_time"],
        doc="Flow capacity along pipeline arc [volume/time]",
    )

    model.v_C_DisposalCapEx = Var(
        within=NonNegativeReals,
        units=model.model_units["currency"],
        doc="Capital cost of constructing or expanding disposal capacity [currency]",
    )
    model.v_C_PipelineCapEx = Var(
        within=NonNegativeReals,
        units=model.model_units["currency"],
        doc="Capital cost of constructing or expanding piping capacity [currency]",
    )
    model.v_C_StorageCapEx = Var(
        within=NonNegativeReals,
        units=model.model_units["currency"],
        doc="Capital cost of constructing or expanding storage capacity [currency]",
    )
    model.v_C_TreatmentCapEx = Var(
        within=NonNegativeReals,
        units=model.model_units["currency"],
        doc="Capital cost of constructing or expanding treatment capacity [currency]",
    )

    model.v_S_FracDemand = Var(
        model.s_CP,
        model.s_T,
        within=NonNegativeReals,
        initialize=0,
        units=model.model_units["volume_time"],
        doc="Slack variable to meet the completions demand [volume/time]",
    )
    model.v_S_Production = Var(
        model.s_PP,
        model.s_T,
        within=NonNegativeReals,
        initialize=0,
        units=model.model_units["volume_time"],
        doc="Slack variable to process the produced water production [volume/time]",
    )
    model.v_S_Flowback = Var(
        model.s_CP,
        model.s_T,
        within=NonNegativeReals,
        initialize=0,
        units=model.model_units["volume_time"],
        doc="Slack variable to proces flowback water production [volume/time]",
    )
    model.v_S_PipelineCapacity = Var(
        model.s_L,
        model.s_L,
        within=NonNegativeReals,
        initialize=0,
        units=model.model_units["volume_time"],
        doc="Slack variable to provide necessary pipeline capacity [volume/time]",
    )
    model.v_S_StorageCapacity = Var(
        model.s_S,
        within=NonNegativeReals,
        units=model.model_units["volume"],
        doc="Slack variable to provide necessary storage capacity [volume]",
    )
    model.v_S_DisposalCapacity = Var(
        model.s_K,
        within=NonNegativeReals,
        units=model.model_units["volume_time"],
        doc="Slack variable to provide necessary disposal capacity [volume/time]",
    )
    model.v_S_TreatmentCapacity = Var(
        model.s_R,
        within=NonNegativeReals,
        units=model.model_units["volume_time"],
        doc="Slack variable to provide necessary treatment capacity [volume/time]",
    )
    model.v_S_ReuseCapacity = Var(
        model.s_O,
        within=NonNegativeReals,
        units=model.model_units["volume_time"],
        doc="Slack variable to provide necessary reuse capacity [volume/time]",
    )

    ## Define binary variables ##

    model.vb_y_Pipeline = Var(
        model.s_L,
        model.s_L,
        model.s_D,
        within=Binary,
        initialize=0,
        doc="New pipeline installed between one location and another location with specific diameter",
    )
    model.vb_y_Storage = Var(
        model.s_S,
        model.s_C,
        within=Binary,
        initialize=0,
        doc="New or additional storage capacity installed at storage site with specific storage capacity",
    )
    model.vb_y_Treatment = Var(
        model.s_R,
        model.s_J,
        within=Binary,
        initialize=0,
        doc="New or additional treatment capacity installed at treatment site with specific treatment capacity",
    )
    model.vb_y_Disposal = Var(
        model.s_K,
        model.s_I,
        within=Binary,
        initialize=0,
        doc="New or additional disposal capacity installed at disposal site with specific injection capacity",
    )
    model.vb_y_Flow = Var(
        model.s_L,
        model.s_L,
        model.s_T,
        within=Binary,
        initialize=0,
        doc="Directional flow between two locations",
    )

    # model.vb_z_Pipeline      = Var(model.s_L,model.s_L,model.s_D,model.s_T,within=Binary, doc='Timing of pipeline installation between two locations')
    # model.vb_z_Storage       = Var(model.s_S,model.s_C,model.s_T,within=Binary, doc='Timing of storage facility installation at storage site')
    # model.vb_z_Disposal      = Var(model.s_K,model.s_I,model.s_T,within=Binary, doc='Timing of disposal facility installation at disposal site')

    ## Pre-process Data ##
    # df_parameters = _preprocess_data(model, df_parameters)
    _preprocess_data(model)

    ## Define set parameters ##

    PCA_Table = {}

    PNA_Table = {}

    PPA_Table = {}

    CNA_Table = {}

    NNA_Table = {}

    NCA_Table = {}

    NKA_Table = {}

    NSA_Table = {}

    NRA_Table = {}

    NOA_Table = {}

    FCA_Table = {}

    RNA_Table = {}

    RKA_Table = {}

    RSA_Table = {}

    SNA_Table = {}

    SCA_Table = {}

    SKA_Table = {}

    SRA_Table = {}

    SOA_Table = {}

    PCT_Table = {}

    PKT_Table = {}

    PST_Table = {}

    PRT_Table = {}

    POT_Table = {}

    CKT_Table = {}

    CST_Table = {}

    CRT_Table = {}

    SCT_Table = {}

    CRT_Table = {}

    SCT_Table = {}

    SKT_Table = {}

    RKT_Table = {}

    model.p_PCA = Param(
        model.s_PP,
        model.s_CP,
        default=0,
        initialize=PCA_Table,
        doc="Valid production-to-completions pipeline arcs [-]",
    )
    model.p_PNA = Param(
        model.s_PP,
        model.s_N,
        default=0,
        initialize=model.df_parameters["PNA"],
        doc="Valid production-to-node pipeline arcs [-]",
    )
    model.p_PPA = Param(
        model.s_PP,
        model.s_PP,
        default=0,
        initialize=PPA_Table,
        doc="Valid production-to-production pipeline arcs [-]",
    )
    model.p_CNA = Param(
        model.s_CP,
        model.s_N,
        default=0,
        initialize=model.df_parameters["CNA"],
        doc="Valid completion-to-node pipeline arcs [-]",
    )
    model.p_CCA = Param(
        model.s_CP,
        model.s_CP,
        default=0,
        initialize=model.df_parameters["CCA"],
        doc="Valid completions-to-completions pipelin arcs [-]",
    )
    model.p_NNA = Param(
        model.s_N,
        model.s_N,
        default=0,
        initialize=model.df_parameters["NNA"],
        doc="Valid node-to-node pipeline arcs [-]",
    )
    model.p_NCA = Param(
        model.s_N,
        model.s_CP,
        default=0,
        initialize=model.df_parameters["NCA"],
        doc="Valid node-to-completions pipeline arcs [-]",
    )
    model.p_NKA = Param(
        model.s_N,
        model.s_K,
        default=0,
        initialize=model.df_parameters["NKA"],
        doc="Valid node-to-disposal pipeline arcs [-]",
    )
    model.p_NSA = Param(
        model.s_N,
        model.s_S,
        default=0,
        initialize=model.df_parameters["NSA"],
        doc="Valid node-to-storage pipeline arcs [-]",
    )
    model.p_NRA = Param(
        model.s_N,
        model.s_R,
        default=0,
        initialize=model.df_parameters["NRA"],
        doc="Valid node-to-treatment pipeline arcs [-]",
    )
    model.p_NOA = Param(
        model.s_N,
        model.s_O,
        default=0,
        initialize=NOA_Table,
        doc="Valid node-to-reuse pipeline arcs [-]",
    )
    model.p_FCA = Param(
        model.s_F,
        model.s_CP,
        default=0,
        initialize=model.df_parameters["FCA"],
        doc="Valid freshwater-to-completions pipeline arcs [-]",
    )
    model.p_RCA = Param(
        model.s_R,
        model.s_CP,
        default=0,
        initialize=model.df_parameters["RCA"],
        doc="Valid treatment-to-completions layflat arcs [-]",
    )
    model.p_RNA = Param(
        model.s_R,
        model.s_N,
        default=0,
        initialize=model.df_parameters["RNA"],
        doc="Valid treatment-to-node pipeline arcs [-]",
    )
    model.p_RKA = Param(
        model.s_R,
        model.s_K,
        default=0,
        initialize=RKA_Table,
        doc="Valid treatment-to-disposal pipeline arcs [-]",
    )
    model.p_RSA = Param(
        model.s_R,
        model.s_S,
        default=0,
        initialize=RSA_Table,
        doc="Valid treatment-to-storage pipeline arcs [-]",
    )
    model.p_SNA = Param(
        model.s_S,
        model.s_N,
        default=0,
        initialize=model.df_parameters["SNA"],
        doc="Valid storage-to-node pipeline arcs [-]",
    )
    model.p_SCA = Param(
        model.s_S,
        model.s_CP,
        default=0,
        initialize=SCA_Table,
        doc="Valid storage-to-completions pipeline arcs [-]",
    )
    model.p_SKA = Param(
        model.s_S,
        model.s_K,
        default=0,
        initialize=SKA_Table,
        doc="Valid storage-to-disposal pipeline arcs [-]",
    )
    model.p_SRA = Param(
        model.s_S,
        model.s_R,
        default=0,
        initialize=SRA_Table,
        doc="Valid storage-to-treatment pipeline arcs [-]",
    )
    model.p_SOA = Param(
        model.s_S,
        model.s_O,
        default=0,
        initialize=SOA_Table,
        doc="Valid storage-to-reuse pipeline arcs [-]",
    )

    df_parameters["LLP"] = {
        **df_parameters["PNA"],
        **df_parameters["CNA"],
        **df_parameters["CCA"],
        **df_parameters["NNA"],
        **df_parameters["NCA"],
        **df_parameters["NKA"],
        **df_parameters["NSA"],
        **df_parameters["NRA"],
        **df_parameters["FCA"],
        **df_parameters["RCA"],
        **df_parameters["RNA"],
        **df_parameters["SNA"],
    }

    model.p_LLP = Param(
        model.s_L,
        model.s_L,
        default=0,
        initialize=df_parameters["LLP"],
        doc="Valid location-to-location piping arcs [-]",
    )

    model.p_PCT = Param(
        model.s_PP,
        model.s_CP,
        default=0,
        initialize=model.df_parameters["PCT"],
        doc="Valid production-to-completions trucking arcs [-]",
    )
    model.p_FCT = Param(
        model.s_F,
        model.s_CP,
        default=0,
        initialize=model.df_parameters["FCT"],
        doc="Valid freshwater-to-completions trucking arcs [-]",
    )
    model.p_PKT = Param(
        model.s_PP,
        model.s_K,
        default=0,
        initialize=model.df_parameters["PKT"],
        doc="Valid production-to-disposal trucking arcs [-]",
    )
    model.p_PST = Param(
        model.s_PP,
        model.s_S,
        default=0,
        initialize=PST_Table,
        doc="Valid production-to-storage trucking arcs [-]",
    )
    model.p_PRT = Param(
        model.s_PP,
        model.s_R,
        default=0,
        initialize=PRT_Table,
        doc="Valid production-to-treatment trucking arcs [-]",
    )
    model.p_POT = Param(
        model.s_PP,
        model.s_O,
        default=0,
        initialize=POT_Table,
        doc="Valid production-to-reuse trucking arcs [-]",
    )
    model.p_CKT = Param(
        model.s_CP,
        model.s_K,
        default=0,
        initialize=model.df_parameters["CKT"],
        doc="Valid completions-to-disposal trucking arcs [-]",
    )
    model.p_CST = Param(
        model.s_CP,
        model.s_S,
        default=0,
        initialize=model.df_parameters["CST"],
        doc="Valid completions-to-storage trucking arcs [-]",
    )
    model.p_CRT = Param(
        model.s_CP,
        model.s_R,
        default=0,
        initialize=CRT_Table,
        doc="Valid completions-to-treatment trucking arcs [-]",
    )
    model.p_CCT = Param(
        model.s_CP,
        model.s_CP,
        default=0,
        initialize=model.df_parameters["CCT"],
        doc="Valid completion-to-completion trucking arcs [-]",
    )
    model.p_SCT = Param(
        model.s_S,
        model.s_CP,
        default=0,
        initialize=SCT_Table,
        doc="Valid storage-to-completions trucking arcs [-]",
    )
    model.p_SKT = Param(
        model.s_S,
        model.s_K,
        default=0,
        initialize=SKT_Table,
        doc="Valid storage-to-disposal trucking arcs [-]",
    )
    model.p_RKT = Param(
        model.s_R,
        model.s_K,
        default=0,
        initialize=RKT_Table,
        doc="Valid treatment-to-disposal trucking arcs [-]",
    )

    df_parameters["LLT"] = {
        **df_parameters["PCT"],
        **df_parameters["FCT"],
        **df_parameters["PKT"],
        **df_parameters["CKT"],
        **df_parameters["CST"],
        **df_parameters["CCT"],
    }

    model.p_LLT = Param(
        model.s_L,
        model.s_L,
        default=0,
        initialize=df_parameters["LLT"],
        doc="Valid location-to-location trucking arcs [-]",
    )

    model.s_LLT = Set(
        initialize=list(df_parameters["LLT"].keys()),
        doc="Location-to-location piping arcs",
    )
    model.s_LLP = Set(
        initialize=list(df_parameters["LLP"].keys()),
        doc="Location-to-location trucking arcs",
    )

    # model.p_NNC = Param(
    #     model.s_N,
    #     default=0
    #     initialize=
    # )

    # model.p_PCA.pprint()
    # model.p_PNA.pprint()
    # model.p_CNA.pprint()
    # model.p_NNA.pprint()
    # model.p_CCA.pprint()

    ## Define set parameters ##

    CompletionsDemandTable = {}

    ProductionTable = {}

    FlowbackTable = {}

    InitialPipelineCapacityTable = {}

    # COMMENT: For EXISTING/INITAL pipeline capacity (l,l_tilde)=(l_tilde=l); needs implemented!

    InitialDisposalCapacityTable = {}

    InitialStorageCapacityTable = {}

    InitialTreatmentCapacityTable = {}

    InitialReuseCapacityTable = {}

    FreshwaterSourcingAvailabilityTable = {}

    PadOffloadingCapacityTable = {}

    StorageOffloadingCapacityTable = {}

    ProcessingCapacityPadTable = {}

    ProcessingCapacityStorageTable = {}

    PipelineCapacityIncrementsTable = {("D0"): 0}

    DisposalCapacityIncrementsTable = {("I0"): 0}

    StorageDisposalCapacityIncrementsTable = {("C0"): 0}

    TruckingTimeTable = {}

    DisposalCapExTable = {("K02", "I0"): 0}

    StorageCapExTable = {}

    TreatmentCapExTable = {}

    PipelineCapExTable = {}

    DisposalOperationalCostTable = {}

    TreatmentOperationalCostTable = {}

    ReuseOperationalCostTable = {}

    StorageOperationalCostTable = {}

    StorageOperationalCreditTable = {}

    PipelineOperationalCostTable = {}

    TruckingHourlyCostTable = {}

    FreshSourcingCostTable = {}

    model.p_alpha_AnnualizationRate = Param(
        default=1,
        initialize=model.df_parameters["AnnualizationRate"],
        doc="Annualization rate [%]",
    )
    model.p_gamma_Completions = Param(
        model.s_P,
        model.s_T,
        default=0,
        initialize={
            key: pyunits.convert_value(
                value,
                from_units=model.user_units["volume_time"],
                to_units=model.model_units["volume_time"],
            )
            for key, value in model.df_parameters["CompletionsDemand"].items()
        },
        units=model.model_units["volume_time"],
        doc="Completions water demand [volume/time]",
    )
    model.p_gamma_TotalDemand = Param(
        default=0,
        initialize=sum(
            sum(model.p_gamma_Completions[p, t] for p in model.s_P) for t in model.s_T
        ),
        units=model.model_units["volume"],
        doc="Total water demand over the planning horizon [volume]",
        mutable=True,
    )
    model.p_beta_Production = Param(
        model.s_P,
        model.s_T,
        default=0,
        initialize={
            key: pyunits.convert_value(
                value,
                from_units=model.user_units["volume_time"],
                to_units=model.model_units["volume_time"],
            )
            for key, value in model.df_parameters["PadRates"].items()
        },
        units=model.model_units["volume_time"],
        doc="Produced water supply forecast [volume/time]",
    )
    model.p_beta_Flowback = Param(
        model.s_P,
        model.s_T,
        default=0,
        initialize={
            key: pyunits.convert_value(
                value,
                from_units=model.user_units["volume_time"],
                to_units=model.model_units["volume_time"],
            )
            for key, value in model.df_parameters["FlowbackRates"].items()
        },
        units=model.model_units["volume_time"],
        doc="Flowback supply forecast for a completions bad [volume/time]",
    )
    model.p_beta_TotalProd = Param(
        default=0,
        initialize=sum(
            sum(
                model.p_beta_Production[p, t] + model.p_beta_Flowback[p, t]
                for p in model.s_P
            )
            for t in model.s_T
        ),
        units=model.model_units["volume"],
        doc="Combined water supply forecast (flowback & production) over the planning horizon [volume]",
        mutable=True,
    )
    model.p_sigma_Pipeline = Param(
        model.s_L,
        model.s_L,
        default=0,
        initialize={
            key: pyunits.convert_value(
                value,
                from_units=model.user_units["volume_time"],
                to_units=model.model_units["volume_time"],
            )
            for key, value in model.df_parameters["InitialPipelineCapacity"].items()
        },
        units=model.model_units["volume_time"],
        doc="Initial pipeline capacity between two locations [volume/time]",
    )
    model.p_sigma_Disposal = Param(
        model.s_K,
        default=0,
        initialize={
            key: pyunits.convert_value(
                value,
                from_units=model.user_units["volume_time"],
                to_units=model.model_units["volume_time"],
            )
            for key, value in model.df_parameters["InitialDisposalCapacity"].items()
        },
        units=model.model_units["volume_time"],
        doc="Initial disposal capacity at disposal sites [volume/time]",
    )
    model.p_sigma_Storage = Param(
        model.s_S,
        default=0,
        initialize={
            key: pyunits.convert_value(
                value,
                from_units=model.user_units["volume"],
                to_units=model.model_units["volume"],
            )
            for key, value in model.df_parameters["InitialStorageCapacity"].items()
        },
        units=model.model_units["volume"],
        doc="Initial storage capacity at storage site [volume]",
    )
    model.p_sigma_PadStorage = Param(
        model.s_CP,
        default=0,
        initialize={
            key: pyunits.convert_value(
                value,
                from_units=model.user_units["volume"],
                to_units=model.model_units["volume"],
            )
            for key, value in model.df_parameters["CompletionsPadStorage"].items()
        },
        units=model.model_units["volume"],
        doc="Storage capacity at completions site [volume]",
    )
    model.p_sigma_Treatment = Param(
        model.s_R,
        default=0,
        initialize={
            key: pyunits.convert_value(
                value,
                from_units=model.user_units["volume_time"],
                to_units=model.model_units["volume_time"],
            )
            for key, value in model.df_parameters["InitialTreatmentCapacity"].items()
        },
        units=model.model_units["volume_time"],
        doc="Initial treatment capacity at treatment site [volume/time]",
    )
    model.p_sigma_Reuse = Param(
        model.s_O,
        default=0,
        initialize={
            key: pyunits.convert_value(
                value,
                from_units=model.user_units["volume_time"],
                to_units=model.model_units["volume_time"],
            )
            for key, value in InitialReuseCapacityTable.items()
        },
        units=model.model_units["volume_time"],
        doc="Initial reuse capacity at reuse site [volume/time]",
    )
    model.p_sigma_Freshwater = Param(
        model.s_F,
        model.s_T,
        default=0,
        initialize={
            key: pyunits.convert_value(
                value,
                from_units=model.user_units["volume_time"],
                to_units=model.model_units["volume_time"],
            )
            for key, value in model.df_parameters[
                "FreshwaterSourcingAvailability"
            ].items()
        },
        units=model.model_units["volume_time"],
        doc="Freshwater sourcing capacity at freshwater source [volume/time]",
        mutable=True,
    )

    model.p_sigma_OffloadingPad = Param(
        model.s_P,
        default=9999,
        initialize={
            key: pyunits.convert_value(
                value,
                from_units=model.user_units["volume_time"],
                to_units=model.model_units["volume_time"],
            )
            for key, value in model.df_parameters["PadOffloadingCapacity"].items()
        },
        units=model.model_units["volume_time"],
        doc="Truck offloading sourcing capacity per pad [volume/time]",
        mutable=True,
    )
    model.p_sigma_OffloadingStorage = Param(
        model.s_S,
        default=9999,
        initialize={
            key: pyunits.convert_value(
                value,
                from_units=model.user_units["volume_time"],
                to_units=model.model_units["volume_time"],
            )
            for key, value in StorageOffloadingCapacityTable.items()
        },
        units=model.model_units["volume_time"],
        doc="Truck offloading capacity per pad [volume/time]",
        mutable=True,
    )
    model.p_sigma_ProcessingPad = Param(
        model.s_P,
        default=9999,
        initialize={
            key: pyunits.convert_value(
                value,
                from_units=model.user_units["volume_time"],
                to_units=model.model_units["volume_time"],
            )
            for key, value in ProcessingCapacityPadTable.items()
        },
        units=model.model_units["volume_time"],
        doc="Processing (e.g. clarification) capacity per pad [volume/time]",
        mutable=True,
    )
    model.p_sigma_ProcessingStorage = Param(
        model.s_S,
        default=9999,
        initialize={
            key: pyunits.convert_value(
                value,
                from_units=model.user_units["volume_time"],
                to_units=model.model_units["volume_time"],
            )
            for key, value in ProcessingCapacityStorageTable.items()
        },
        units=model.model_units["volume_time"],
        doc="Processing (e.g. clarification) capacity per storage site [volume/time]",
        mutable=True,
    )
    if model.config.node_capacity == IncludeNodeCapacity.true:
        model.p_sigma_NetworkNode = Param(
            model.s_N,
            default=nan,
            within=Any,
            initialize={
                key: pyunits.convert_value(
                    value,
                    from_units=model.user_units["volume_time"],
                    to_units=model.model_units["volume_time"],
                )
                for key, value in df_parameters["NodeCapacities"].items()
            },
            units=model.model_units["volume_time"],
            doc="Capacity per network node [volume/time]",
        )

    model.p_epsilon_Treatment = Param(
        model.s_R,
        model.s_W,
        default=1.0,
        initialize=model.df_parameters["TreatmentEfficiency"],
        doc="Treatment efficiency [%]",
    )

    model.p_W_TreatmentComponent = Param(
        model.s_R,
        default=model.s_W.first(),
        within=model.s_W,
        doc="Water quality component treated at site",
    )
    # Note PipelineCapacityIncrements_Calculated is set in _pre_process. These values are already in model units, they
    # do not need to be calculated
    if model.config.pipeline_capacity == PipelineCapacity.calculated:
        model.p_delta_Pipeline = Param(
            model.s_D,
            default=0,
            initialize=model.df_parameters["PipelineCapacityIncrements_Calculated"],
            units=model.model_units["volume_time"],
            doc="Pipeline capacity installation/expansion increments [volume/time]",
        )
    elif model.config.pipeline_capacity == PipelineCapacity.input:
        model.p_delta_Pipeline = Param(
            model.s_D,
            default=0,
            initialize={
                key: pyunits.convert_value(
                    value,
                    from_units=model.user_units["volume_time"],
                    to_units=model.model_units["volume_time"],
                )
                for key, value in model.df_parameters[
                    "PipelineCapacityIncrements"
                ].items()
            },
            units=model.model_units["volume_time"],
            doc="Pipeline capacity installation/expansion increments [volume/time]",
        )

    model.p_delta_Disposal = Param(
        model.s_I,
        default=pyunits.convert_value(
            10,
            from_units=pyunits.oil_bbl / pyunits.week,
            to_units=model.model_units["volume_time"],
        ),
        initialize={
            key: pyunits.convert_value(
                value,
                from_units=model.user_units["volume_time"],
                to_units=model.model_units["volume_time"],
            )
            for key, value in model.df_parameters["DisposalCapacityIncrements"].items()
        },
        units=model.model_units["volume_time"],
        doc="Disposal capacity installation/expansion increments [volume/time]",
    )

    model.p_delta_Storage = Param(
        model.s_C,
        default=pyunits.convert_value(
            10,
            from_units=pyunits.oil_bbl,
            to_units=model.model_units["volume"],
        ),
        initialize={
            key: pyunits.convert_value(
                value,
                from_units=model.user_units["volume"],
                to_units=model.model_units["volume"],
            )
            for key, value in model.df_parameters["StorageCapacityIncrements"].items()
        },
        units=model.model_units["volume"],
        doc="Storage capacity installation/expansion increments [volume]",
    )
    model.p_delta_Treatment = Param(
        model.s_J,
        default=pyunits.convert_value(
            10,
            from_units=pyunits.oil_bbl / pyunits.week,
            to_units=model.model_units["volume_time"],
        ),
        initialize={
            key: pyunits.convert_value(
                value,
                from_units=model.user_units["volume_time"],
                to_units=model.model_units["volume_time"],
            )
            for key, value in model.df_parameters["TreatmentCapacityIncrements"].items()
        },
        units=model.model_units["volume_time"],
        doc="Treatment capacity installation/expansion increments [volume/time]",
    )

    model.p_delta_Truck = Param(
        default=pyunits.convert_value(
            110, from_units=pyunits.oil_bbl, to_units=model.model_units["volume"]
        ),
        units=model.model_units["volume"],
        doc="Truck capacity [volume]",
    )

    model.p_tau_Disposal = Param(
        model.s_K,
        default=pyunits.convert_value(
            12, from_units=pyunits.week, to_units=model.decision_period
        ),
        units=model.decision_period,
        doc="Disposal construction/expansion lead time [time]",
    )

    model.p_tau_Storage = Param(
        model.s_S,
        default=pyunits.convert_value(
            12, from_units=pyunits.week, to_units=model.decision_period
        ),
        units=model.decision_period,
        doc="Storage construction/expansion lead time [time]",
    )

    model.p_tau_Pipeline = Param(
        model.s_L,
        model.s_L,
        default=pyunits.convert_value(
            12, from_units=pyunits.week, to_units=model.decision_period
        ),
        units=model.decision_period,
        doc="Pipeline construction/expansion lead time [time]",
    )

    # COMMENT: It is expected that the units for this parameter are hours, which usually differs from the time units used
    # for flow rates, e.g., day, week, month. Therefore, for the sake of simplicity, no units are defined for this parameter,
    # as the hr units will cancel out with the units in model.p_pi_Trucking which is the hourly cost of trucking.
    model.p_tau_Trucking = Param(
        model.s_L,
        model.s_L,
        default=12,
        initialize=model.df_parameters["TruckingTime"],
        doc="Drive time between locations [hr]",
    )

    # COMMENT: Many more parameters missing. See documentation for details.

    model.p_lambda_Storage = Param(
        model.s_S,
        default=0,
        units=model.model_units["volume"],
        doc="Initial storage level at storage site [volume]",
    )

    model.p_lambda_PadStorage = Param(
        model.s_CP,
        default=0,
        units=model.model_units["volume"],
        doc="Initial storage level at completions site [volume]",
    )

    model.p_theta_Storage = Param(
        model.s_S,
        default=0,
        units=model.model_units["volume"],
        doc="Terminal storage level at storage site [volume]",
    )

    model.p_theta_PadStorage = Param(
        model.s_CP,
        default=0,
        units=model.model_units["volume"],
        doc="Terminal storage level at completions site [volume]",
    )

    PipelineExpansionDistance_convert_to_model = {
        key: pyunits.convert_value(
            value,
            from_units=model.user_units["distance"],
            to_units=model.model_units["distance"],
        )
        for key, value in model.df_parameters["PipelineExpansionDistance"].items()
    }
    model.p_lambda_Pipeline = Param(
        model.s_L,
        model.s_L,
        default=max(PipelineExpansionDistance_convert_to_model.values()) * 100
        if PipelineExpansionDistance_convert_to_model
        else pyunits.convert_value(
            10000, from_units=pyunits.miles, to_units=model.model_units["distance"]
        ),
        initialize=PipelineExpansionDistance_convert_to_model,
        units=model.model_units["distance"],
        doc="Pipeline segment length [distance]",
    )

    model.p_kappa_Disposal = Param(
        model.s_K,
        model.s_I,
        default=pyunits.convert_value(
            20,
            from_units=pyunits.USD / (pyunits.oil_bbl / pyunits.day),
            to_units=model.model_units["currency_volume_time"],
        ),
        initialize={
            key: pyunits.convert_value(
                value,
                from_units=model.user_units["currency_volume_time"],
                to_units=model.model_units["currency_volume_time"],
            )
            for key, value in model.df_parameters["DisposalExpansionCost"].items()
        },
        units=model.model_units["currency_volume_time"],
        doc="Disposal construction/expansion capital cost for selected increment [currency/(volume/time)]",
    )

    model.p_kappa_Storage = Param(
        model.s_S,
        model.s_C,
        default=pyunits.convert_value(
            0.1,
            from_units=pyunits.USD / pyunits.oil_bbl,
            to_units=model.model_units["currency_volume"],
        ),
        initialize={
            key: pyunits.convert_value(
                value,
                from_units=model.user_units["currency_volume"],
                to_units=model.model_units["currency_volume"],
            )
            for key, value in model.df_parameters["StorageExpansionCost"].items()
        },
        units=model.model_units["currency_volume"],
        doc="Storage construction/expansion capital cost for selected increment [currency/volume]",
    )

    model.p_kappa_Treatment = Param(
        model.s_R,
        model.s_J,
        default=pyunits.convert_value(
            10,
            from_units=pyunits.USD / (pyunits.oil_bbl / pyunits.day),
            to_units=model.model_units["currency_volume_time"],
        ),
        initialize={
            key: pyunits.convert_value(
                value,
                from_units=model.user_units["currency_volume_time"],
                to_units=model.model_units["currency_volume_time"],
            )
            for key, value in model.df_parameters["TreatmentExpansionCost"].items()
        },
        units=model.model_units["currency_volume_time"],
        doc="Treatment construction/expansion capital cost for selected increment [currency/(volume/time)]",
    )

    if model.config.pipeline_cost == PipelineCost.distance_based:
        model.p_kappa_Pipeline = Param(
            default=pyunits.convert_value(
                120000,
                from_units=pyunits.USD / (pyunits.inch * pyunits.mile),
                to_units=model.model_units["pipe_cost_distance"],
            ),
            initialize=pyunits.convert_value(
                model.df_parameters["PipelineCapexDistanceBased"][
                    "pipeline_expansion_cost"
                ],
                from_units=model.user_units["pipe_cost_distance"],
                to_units=model.model_units["pipe_cost_distance"],
            ),
            units=model.model_units["pipe_cost_distance"],
            doc="Pipeline construction/expansion capital cost for selected increment [[currency/(diameter-distance)]",
        )

        model.p_mu_Pipeline = Param(
            model.s_D,
            default=0,
            initialize={
                key: pyunits.convert_value(
                    value,
                    from_units=model.user_units["diameter"],
                    to_units=model.model_units["diameter"],
                )
                for key, value in model.df_parameters["PipelineDiameterValues"].items()
            },
            units=model.model_units["diameter"],
            doc="Pipeline capacity installation/expansion increments [diameter]",
        )

    elif model.config.pipeline_cost == PipelineCost.capacity_based:
        model.p_kappa_Pipeline = Param(
            model.s_L,
            model.s_L,
            model.s_D,
            default=pyunits.convert_value(
                30,
                from_units=pyunits.USD / (pyunits.oil_bbl / pyunits.day),
                to_units=model.model_units["pipe_cost_capacity"],
            ),
            initialize={
                key: pyunits.convert_value(
                    value,
                    from_units=model.user_units["pipe_cost_capacity"],
                    to_units=model.model_units["pipe_cost_capacity"],
                )
                for key, value in model.df_parameters[
                    "PipelineCapexCapacityBased"
                ].items()
            },
            units=model.model_units["pipe_cost_capacity"],
            doc="Pipeline construction/expansion capital cost for selected increment [currency/volume/time]",
        )

    # model.p_kappa_Disposal.pprint()
    # model.p_kappa_Storage.pprint()
    # model.p_kappa_Treatment.pprint()
    # model.p_kappa_Pipeline.pprint()
    DisposalOperationalCost_convert_to_model = {
        key: pyunits.convert_value(
            value,
            from_units=model.user_units["currency_volume"],
            to_units=model.model_units["currency_volume"],
        )
        for key, value in model.df_parameters["DisposalOperationalCost"].items()
    }
    model.p_pi_Disposal = Param(
        model.s_K,
        default=max(DisposalOperationalCost_convert_to_model.values()) * 100
        if DisposalOperationalCost_convert_to_model
        else pyunits.convert_value(
            25,
            from_units=pyunits.USD / pyunits.oil_bbl,
            to_units=model.model_units["currency_volume"],
        ),
        initialize=DisposalOperationalCost_convert_to_model,
        units=model.model_units["currency_volume"],
        doc="Disposal operational cost [currency/volume]",
    )
    model.p_pi_UnusedTreatedWater = Param(
        default=0,
        initialize=max(DisposalOperationalCost_convert_to_model.values()) * 2
        if DisposalOperationalCost_convert_to_model
        else 0,
        units=model.model_units["currency_volume"],
        doc="Disposal operational cost [currency/volume]",
    )
    model.p_pi_Treatment = Param(
        model.s_R,
        default=0,
        initialize={
            key: pyunits.convert_value(
                value,
                from_units=model.user_units["currency_volume"],
                to_units=model.model_units["currency_volume"],
            )
            for key, value in model.df_parameters["TreatmentOperationalCost"].items()
        },
        units=model.model_units["currency_volume"],
        doc="Treatment operational cost [currency/volume]",
    )
    ReuseOperationalCost_convert_to_model = {
        key: pyunits.convert_value(
            value,
            from_units=model.user_units["currency_volume"],
            to_units=model.model_units["currency_volume"],
        )
        for key, value in model.df_parameters["ReuseOperationalCost"].items()
    }
    model.p_pi_Reuse = Param(
        model.s_CP,
        default=max(ReuseOperationalCost_convert_to_model.values()) * 100
        if ReuseOperationalCost_convert_to_model
        else pyunits.convert_value(
            25,
            from_units=pyunits.USD / pyunits.oil_bbl,
            to_units=model.model_units["currency_volume"],
        ),
        initialize=ReuseOperationalCost_convert_to_model,
        units=model.model_units["currency_volume"],
        doc="Reuse operational cost [currency/volume]",
    )
    model.p_pi_Storage = Param(
        model.s_S,
        default=pyunits.convert_value(
            1,
            from_units=pyunits.USD / pyunits.oil_bbl,
            to_units=model.model_units["currency_volume"],
        ),
        initialize={
            key: pyunits.convert_value(
                value,
                from_units=model.user_units["currency_volume"],
                to_units=model.model_units["currency_volume"],
            )
            for key, value in StorageOperationalCostTable.items()
        },
        units=model.model_units["currency_volume"],
        doc="Storage deposit operational cost [currency/volume]",
    )
    model.p_rho_Storage = Param(
        model.s_S,
        default=pyunits.convert_value(
            0.99,
            from_units=pyunits.USD / pyunits.oil_bbl,
            to_units=model.model_units["currency_volume"],
        ),
        initialize={
            key: pyunits.convert_value(
                value,
                from_units=model.user_units["currency_volume"],
                to_units=model.model_units["currency_volume"],
            )
            for key, value in StorageOperationalCreditTable.items()
        },
        units=model.model_units["currency_volume"],
        doc="Storage withdrawal operational credit [currency/volume]",
    )
    model.p_pi_Pipeline = Param(
        model.s_L,
        model.s_L,
        default=pyunits.convert_value(
            0.01,
            from_units=pyunits.USD / pyunits.oil_bbl,
            to_units=model.model_units["currency_volume"],
        ),
        initialize={
            key: pyunits.convert_value(
                value,
                from_units=model.user_units["currency_volume"],
                to_units=model.model_units["currency_volume"],
            )
            for key, value in model.df_parameters["PipelineOperationalCost"].items()
        },
        units=model.model_units["currency_volume"],
        doc="Pipeline operational cost [currency/volume]",
    )
    # COMMENT: For this parameter only currency units are defined, as the hourly rate is canceled out with the
    # trucking time units from parameter p_Tau_Trucking. This is to avoid adding an extra unit for time which may
    # be confusing
    model.p_pi_Trucking = Param(
        model.s_L,
        default=max(model.df_parameters["TruckingHourlyCost"].values()) * 100
        if model.df_parameters["TruckingHourlyCost"]
        else pyunits.convert_value(
            15000,
            from_units=model.user_units["currency"],
            to_units=model.model_units["currency"],
        ),
        initialize={
            key: pyunits.convert_value(
                value,
                from_units=model.user_units["currency"],
                to_units=model.model_units["currency"],
            )
            for key, value in model.df_parameters["TruckingHourlyCost"].items()
        },
        units=model.model_units["currency"],
        doc="Trucking hourly cost (by source) [currency/hr]",
    )
    FreshSourcingCost_convert_to_model = {
        key: pyunits.convert_value(
            value,
            from_units=model.user_units["currency_volume"],
            to_units=model.model_units["currency_volume"],
        )
        for key, value in model.df_parameters["FreshSourcingCost"].items()
    }
    model.p_pi_Sourcing = Param(
        model.s_F,
        default=max(FreshSourcingCost_convert_to_model.values()) * 100
        if FreshSourcingCost_convert_to_model
        else pyunits.convert_value(
            150,
            from_units=pyunits.USD / pyunits.oil_bbl,
            to_units=model.model_units["currency_volume"],
        ),
        initialize=FreshSourcingCost_convert_to_model,
        units=model.model_units["currency_volume"],
        doc="Fresh sourcing cost [currency/volume]",
    )

    model.p_M_Flow = Param(
        default=99999,
        units=model.model_units["volume_time"],
        doc="Big-M flow parameter [volume/time]",
    )

    model.p_psi_FracDemand = Param(
        default=99999,
        units=model.model_units["currency_volume_time"],
        doc="Slack cost parameter [currency/volume/time]",
    )
    model.p_psi_Production = Param(
        default=99999,
        units=model.model_units["currency_volume_time"],
        doc="Slack cost parameter [currency/volume/time]",
    )
    model.p_psi_Flowback = Param(
        default=99999,
        units=model.model_units["currency_volume_time"],
        doc="Slack cost parameter [currency/volume/time]",
    )
    model.p_psi_PipelineCapacity = Param(
        default=99999,
        units=model.model_units["currency_volume_time"],
        doc="Slack cost parameter [currency/volume/time]",
    )
    model.p_psi_StorageCapacity = Param(
        default=99999,
        units=model.model_units["currency_volume"],
        doc="Slack cost parameter [currency/volume]",
    )
    model.p_psi_DisposalCapacity = Param(
        default=99999,
        units=model.model_units["currency_volume_time"],
        doc="Slack cost parameter [currency/volume/time]",
    )
    model.p_psi_TreatmentCapacity = Param(
        default=99999,
        units=model.model_units["currency_volume_time"],
        doc="Slack cost parameter [currency/volume/time]",
    )
    model.p_psi_ReuseCapacity = Param(
        default=99999,
        units=model.model_units["currency_volume_time"],
        doc="Slack cost parameter [currency/volume/time]",
    )

    # model.p_sigma_Freshwater.pprint()

    ## Define cost objective function ##

    if model.config.objective == Objectives.cost:

        def CostObjectiveFunctionRule(model):
            return model.v_Z == (
                model.v_C_TotalSourced
                + model.v_C_TotalDisposal
                + model.v_C_TotalTreatment
                + model.v_C_TotalUnusedTreatedWater
                + model.v_C_TotalReuse
                + model.v_C_TotalPiping
                + model.v_C_TotalStorage
                + model.v_C_TotalTrucking
                + model.p_alpha_AnnualizationRate
                * (
                    model.v_C_DisposalCapEx
                    + model.v_C_StorageCapEx
                    + model.v_C_TreatmentCapEx
                    + model.v_C_PipelineCapEx
                )
                + model.v_C_Slack
                - model.v_R_TotalStorage
            )

        model.CostObjectiveFunction = Constraint(
            rule=CostObjectiveFunctionRule, doc="Cost objective function"
        )

        # model.CostObjectiveFunction.pprint()

    ## Define reuse objective function ##

    elif model.config.objective == Objectives.reuse:

        def ReuseObjectiveFunctionRule(model):
            return model.v_Z == -(
                model.v_F_TotalReused / model.p_beta_TotalProd
            ) + 1 / 38446652 * (
                model.v_C_TotalSourced
                + model.v_C_TotalDisposal
                + model.v_C_TotalTreatment
                + model.v_C_TotalReuse
                + model.v_C_TotalPiping
                + model.v_C_TotalStorage
                + model.v_C_TotalTrucking
                + model.p_alpha_AnnualizationRate
                * (
                    model.v_C_DisposalCapEx
                    + model.v_C_StorageCapEx
                    + model.v_C_TreatmentCapEx
                    + model.v_C_PipelineCapEx
                )
                + model.v_C_Slack
                - model.v_R_TotalStorage
            )

        model.ReuseObjectiveFunction = Constraint(
            rule=ReuseObjectiveFunctionRule, doc="Reuse objective function"
        )

        # model.ReuseObjectiveFunction.pprint()

    else:
        raise Exception("objective not supported")

    ## Define constraints ##

    def CompletionsPadDemandBalanceRule(model, p, t):
        constraint = model.p_gamma_Completions[p, t] == (
            sum(model.v_F_Piped[n, p, t] for n in model.s_N if model.p_NCA[n, p])
            + sum(
                model.v_F_Piped[p_tilde, p, t]
                for p_tilde in model.s_PP
                if model.p_PCA[p_tilde, p]
            )
            + sum(model.v_F_Piped[s, p, t] for s in model.s_S if model.p_SCA[s, p])
            + sum(
                model.v_F_Piped[p_tilde, p, t]
                for p_tilde in model.s_CP
                if model.p_CCA[p_tilde, p]
            )
            + sum(model.v_F_Piped[r, p, t] for r in model.s_R if model.p_RCA[r, p])
            + sum(model.v_F_Sourced[f, p, t] for f in model.s_F if model.p_FCA[f, p])
            + sum(
                model.v_F_Trucked[p_tilde, p, t]
                for p_tilde in model.s_PP
                if model.p_PCT[p_tilde, p]
            )
            + sum(
                model.v_F_Trucked[p_tilde, p, t]
                for p_tilde in model.s_CP
                if model.p_CCT[p_tilde, p]
            )
            + sum(model.v_F_Trucked[s, p, t] for s in model.s_S if model.p_SCT[s, p])
            + sum(model.v_F_Trucked[f, p, t] for f in model.s_F if model.p_FCT[f, p])
            + model.v_F_PadStorageOut[p, t]
            - model.v_F_PadStorageIn[p, t]
            + model.v_S_FracDemand[p, t]
        )

        return process_constraint(constraint)

    model.CompletionsPadDemandBalance = Constraint(
        model.s_CP,
        model.s_T,
        rule=CompletionsPadDemandBalanceRule,
        doc="Completions pad demand balance",
    )

    # model.CompletionsPadDemandBalance['CP02','T24'].pprint()

    def CompletionsPadStorageBalanceRule(model, p, t):
        if t == model.s_T.first():
            constraint = model.v_L_PadStorage[p, t] == model.p_lambda_PadStorage[p] + (
                model.v_F_PadStorageIn[p, t] - model.v_F_PadStorageOut[p, t]
            )
        else:
            constraint = model.v_L_PadStorage[p, t] == model.v_L_PadStorage[
                p, model.s_T.prev(t)
            ] + (model.v_F_PadStorageIn[p, t] - model.v_F_PadStorageOut[p, t])

        return process_constraint(constraint)

    model.CompletionsPadStorageBalance = Constraint(
        model.s_CP,
        model.s_T,
        rule=CompletionsPadStorageBalanceRule,
        doc="Completions pad storage balance",
    )

    # model.CompletionsPadStorageBalance.pprint()

    def CompletionsPadStorageCapacityRule(model, p, t):
        constraint = model.v_L_PadStorage[p, t] <= model.p_sigma_PadStorage[p]

        return process_constraint(constraint)

    model.CompletionsPadStorageCapacity = Constraint(
        model.s_CP,
        model.s_T,
        rule=CompletionsPadStorageCapacityRule,
        doc="Completions pad storage capacity",
    )

    # model.CompletionsPadStorageCapacity.pprint()

    def TerminalCompletionsPadStorageLevelRule(model, p, t):
        if t == model.s_T.last():
            constraint = model.v_L_PadStorage[p, t] <= model.p_theta_PadStorage[p]
        else:
            return Constraint.Skip

        return process_constraint(constraint)

    model.TerminalCompletionsPadStorageLevel = Constraint(
        model.s_CP,
        model.s_T,
        rule=TerminalCompletionsPadStorageLevelRule,
        doc="Terminal completions pad storage level",
    )

    # model.TerminalCompletionsPadStorageLevel.pprint()

    def FreshwaterSourcingCapacityRule(model, f, t):
        constraint = (
            sum(model.v_F_Sourced[f, p, t] for p in model.s_CP if model.p_FCA[f, p])
            + sum(model.v_F_Trucked[f, p, t] for p in model.s_CP if model.p_FCT[f, p])
            <= model.p_sigma_Freshwater[f, t]
        )

        return process_constraint(constraint)

    model.FreshwaterSourcingCapacity = Constraint(
        model.s_F,
        model.s_T,
        rule=FreshwaterSourcingCapacityRule,
        doc="Freshwater sourcing capacity",
    )

    # model.FreshwaterSourcingCapacity.pprint()

    def CompletionsPadTruckOffloadingCapacityRule(model, p, t):

        constraint = (
            sum(
                model.v_F_Trucked[p_tilde, p, t]
                for p_tilde in model.s_PP
                if model.p_PCT[p_tilde, p]
            )
            + sum(model.v_F_Trucked[s, p, t] for s in model.s_S if model.p_SCT[s, p])
            + sum(
                model.v_F_Trucked[p_tilde, p, t]
                for p_tilde in model.s_CP
                if model.p_CCT[p_tilde, p]
            )
            + sum(model.v_F_Trucked[f, p, t] for f in model.s_F if model.p_FCT[f, p])
            <= model.p_sigma_OffloadingPad[p]
        )

        return process_constraint(constraint)

    model.CompletionsPadTruckOffloadingCapacity = Constraint(
        model.s_CP,
        model.s_T,
        rule=CompletionsPadTruckOffloadingCapacityRule,
        doc="Completions pad truck offloading capacity",
    )

    # model.CompletionsPadTruckOffloadingCapacity.pprint()

    def StorageSiteTruckOffloadingCapacityRule(model, s, t):
        constraint = (
            sum(model.v_F_Trucked[p, s, t] for p in model.s_PP if model.p_PST[p, s])
            + sum(model.v_F_Trucked[p, s, t] for p in model.s_CP if model.p_CST[p, s])
            <= model.p_sigma_OffloadingStorage[s]
        )

        return process_constraint(constraint)

    model.StorageSiteTruckOffloadingCapacity = Constraint(
        model.s_S,
        model.s_T,
        rule=StorageSiteTruckOffloadingCapacityRule,
        doc="Storage site truck offloading capacity",
    )

    # model.StorageSiteTruckOffloadingCapacity.pprint()

    def StorageSiteProcessingCapacityRule(model, s, t):
        constraint = (
            sum(model.v_F_Piped[n, s, t] for n in model.s_N if model.p_NSA[n, s])
            + sum(model.v_F_Piped[r, s, t] for r in model.s_R if model.p_RSA[r, s])
            + sum(model.v_F_Trucked[p, s, t] for p in model.s_PP if model.p_PST[p, s])
            + sum(model.v_F_Trucked[p, s, t] for p in model.s_CP if model.p_CST[p, s])
            <= model.p_sigma_ProcessingStorage[s]
        )

        return process_constraint(constraint)

    model.StorageSiteProcessingCapacity = Constraint(
        model.s_S,
        model.s_T,
        rule=StorageSiteProcessingCapacityRule,
        doc="Storage site processing capacity",
    )

    # model.StorageSiteProcessingCapacity.pprint()

    def ProductionPadSupplyBalanceRule(model, p, t):
        constraint = (
            model.p_beta_Production[p, t]
            == sum(model.v_F_Piped[p, n, t] for n in model.s_N if model.p_PNA[p, n])
            + sum(
                model.v_F_Piped[p, p_tilde, t]
                for p_tilde in model.s_CP
                if model.p_PCA[p, p_tilde]
            )
            + sum(
                model.v_F_Piped[p, p_tilde, t]
                for p_tilde in model.s_PP
                if model.p_PPA[p, p_tilde]
            )
            + sum(
                model.v_F_Trucked[p, p_tilde, t]
                for p_tilde in model.s_CP
                if model.p_PCT[p, p_tilde]
            )
            + sum(model.v_F_Trucked[p, k, t] for k in model.s_K if model.p_PKT[p, k])
            + sum(model.v_F_Trucked[p, s, t] for s in model.s_S if model.p_PST[p, s])
            + sum(model.v_F_Trucked[p, r, t] for r in model.s_R if model.p_PRT[p, r])
            + sum(model.v_F_Trucked[p, o, t] for o in model.s_O if model.p_POT[p, o])
            + model.v_S_Production[p, t]
        )
        return process_constraint(constraint)

    model.ProductionPadSupplyBalance = Constraint(
        model.s_PP,
        model.s_T,
        rule=ProductionPadSupplyBalanceRule,
        doc="Production pad supply balance",
    )

    # model.ProductionPadSupplyBalance.pprint()

    def CompletionsPadSupplyBalanceRule(model, p, t):
        return (
            model.p_beta_Flowback[p, t]
            == sum(model.v_F_Piped[p, n, t] for n in model.s_N if model.p_CNA[p, n])
            + sum(
                model.v_F_Piped[p, p_tilde, t]
                for p_tilde in model.s_CP
                if model.p_CCA[p, p_tilde]
            )
            + sum(model.v_F_Trucked[p, k, t] for k in model.s_K if model.p_CKT[p, k])
            + sum(
                model.v_F_Trucked[p, p_tilde, t]
                for p_tilde in model.s_CP
                if model.p_CCT[p, p_tilde]
            )
            + sum(model.v_F_Trucked[p, s, t] for s in model.s_S if model.p_CST[p, s])
            + sum(model.v_F_Trucked[p, r, t] for r in model.s_R if model.p_CRT[p, r])
            + model.v_S_Flowback[p, t]
        )

        return process_constraint(constraint)

    model.CompletionsPadSupplyBalance = Constraint(
        model.s_CP,
        model.s_T,
        rule=CompletionsPadSupplyBalanceRule,
        doc="Completions pad supply balance (i.e. flowback balance",
    )

    # model.CompletionsPadSupplyBalance.pprint()

    def NetworkNodeBalanceRule(model, n, t):
        constraint = sum(
            model.v_F_Piped[p, n, t] for p in model.s_PP if model.p_PNA[p, n]
        ) + sum(
            model.v_F_Piped[p, n, t] for p in model.s_CP if model.p_CNA[p, n]
        ) + sum(
            model.v_F_Piped[n_tilde, n, t]
            for n_tilde in model.s_N
            if model.p_NNA[n_tilde, n]
        ) + sum(
            model.v_F_Piped[s, n, t] for s in model.s_S if model.p_SNA[s, n]
        ) == sum(
            model.v_F_Piped[n, n_tilde, t]
            for n_tilde in model.s_N
            if model.p_NNA[n, n_tilde]
        ) + sum(
            model.v_F_Piped[n, p, t] for p in model.s_CP if model.p_NCA[n, p]
        ) + sum(
            model.v_F_Piped[n, k, t] for k in model.s_K if model.p_NKA[n, k]
        ) + sum(
            model.v_F_Piped[n, r, t] for r in model.s_R if model.p_NRA[n, r]
        ) + sum(
            model.v_F_Piped[n, s, t] for s in model.s_S if model.p_NSA[n, s]
        ) + sum(
            model.v_F_Piped[n, o, t] for o in model.s_O if model.p_NOA[n, o]
        )

        return process_constraint(constraint)

    model.NetworkBalance = Constraint(
        model.s_N, model.s_T, rule=NetworkNodeBalanceRule, doc="Network node balance"
    )

    # model.NetworkBalance['N12','T05'].pprint()

    def BidirectionalFlowRule1(model, l, l_tilde, t):
        if l in model.s_PP and l_tilde in model.s_CP:
            if model.p_PCA[l, l_tilde]:
                constraint = (
                    model.vb_y_Flow[l, l_tilde, t] + model.vb_y_Flow[l_tilde, l, t] == 1
                )
                return process_constraint(constraint)
            else:
                return Constraint.Skip
        elif l in model.s_PP and l_tilde in model.s_N:
            if model.p_PNA[l, l_tilde]:
                constraint = (
                    model.vb_y_Flow[l, l_tilde, t] + model.vb_y_Flow[l_tilde, l, t] == 1
                )
                return process_constraint(constraint)
            else:
                return Constraint.Skip
        elif l in model.s_PP and l_tilde in model.s_PP:
            if model.p_PPA[l, l_tilde]:
                constraint = (
                    model.vb_y_Flow[l, l_tilde, t] + model.vb_y_Flow[l_tilde, l, t] == 1
                )
                return process_constraint(constraint)
            else:
                return Constraint.Skip
        elif l in model.s_CP and l_tilde in model.s_N:
            if model.p_CNA[l, l_tilde]:
                constraint = (
                    model.vb_y_Flow[l, l_tilde, t] + model.vb_y_Flow[l_tilde, l, t] == 1
                )
                return process_constraint(constraint)
            else:
                return Constraint.Skip
        elif l in model.s_N and l_tilde in model.s_N:
            if model.p_NNA[l, l_tilde]:
                constraint = (
                    model.vb_y_Flow[l, l_tilde, t] + model.vb_y_Flow[l_tilde, l, t] == 1
                )
                return process_constraint(constraint)
            else:
                return Constraint.Skip
        elif l in model.s_N and l_tilde in model.s_CP:
            if model.p_NCA[l, l_tilde]:
                constraint = (
                    model.vb_y_Flow[l, l_tilde, t] + model.vb_y_Flow[l_tilde, l, t] == 1
                )
                return process_constraint(constraint)
            else:
                return Constraint.Skip
        elif l in model.s_N and l_tilde in model.s_K:
            if model.p_NKA[l, l_tilde]:
                constraint = (
                    model.vb_y_Flow[l, l_tilde, t] + model.vb_y_Flow[l_tilde, l, t] == 1
                )
                return process_constraint(constraint)
            else:
                return Constraint.Skip
        elif l in model.s_N and l_tilde in model.s_S:
            if model.p_NSA[l, l_tilde]:
                constraint = (
                    model.vb_y_Flow[l, l_tilde, t] + model.vb_y_Flow[l_tilde, l, t] == 1
                )
                return process_constraint(constraint)
            else:
                return Constraint.Skip
        elif l in model.s_N and l_tilde in model.s_R:
            if model.p_NRA[l, l_tilde]:
                constraint = (
                    model.vb_y_Flow[l, l_tilde, t] + model.vb_y_Flow[l_tilde, l, t] == 1
                )
                return process_constraint(constraint)
            else:
                return Constraint.Skip
        elif l in model.s_N and l_tilde in model.s_O:
            if model.p_NOA[l, l_tilde]:
                constraint = (
                    model.vb_y_Flow[l, l_tilde, t] + model.vb_y_Flow[l_tilde, l, t] == 1
                )
                return process_constraint(constraint)
            else:
                return Constraint.Skip
        elif l in model.s_R and l_tilde in model.s_N:
            if model.p_RNA[l, l_tilde]:
                constraint = (
                    model.vb_y_Flow[l, l_tilde, t] + model.vb_y_Flow[l_tilde, l, t] == 1
                )
                return process_constraint(constraint)
            else:
                return Constraint.Skip
        elif l in model.s_R and l_tilde in model.s_CP:
            if model.p_RCA[l, l_tilde]:
                constraint = (
                    model.vb_y_Flow[l, l_tilde, t] + model.vb_y_Flow[l_tilde, l, t] == 1
                )
                return process_constraint(constraint)
            else:
                return Constraint.Skip
        elif l in model.s_R and l_tilde in model.s_K:
            if model.p_RKA[l, l_tilde]:
                constraint = (
                    model.vb_y_Flow[l, l_tilde, t] + model.vb_y_Flow[l_tilde, l, t] == 1
                )
                return process_constraint(constraint)
            else:
                return Constraint.Skip
        elif l in model.s_S and l_tilde in model.s_CP:
            if model.p_SCA[l, l_tilde]:
                constraint = (
                    model.vb_y_Flow[l, l_tilde, t] + model.vb_y_Flow[l_tilde, l, t] == 1
                )
                return process_constraint(constraint)
            else:
                return Constraint.Skip
        elif l in model.s_S and l_tilde in model.s_K:
            if model.p_SKA[l, l_tilde]:
                constraint = (
                    model.vb_y_Flow[l, l_tilde, t] + model.vb_y_Flow[l_tilde, l, t] == 1
                )
                return process_constraint(constraint)
            else:
                return Constraint.Skip
        elif l in model.s_S and l_tilde in model.s_R:
            if model.p_SRA[l, l_tilde]:
                constraint = (
                    model.vb_y_Flow[l, l_tilde, t] + model.vb_y_Flow[l_tilde, l, t] == 1
                )
                return process_constraint(constraint)
            else:
                return Constraint.Skip
        elif l in model.s_S and l_tilde in model.s_O:
            if model.p_SOA[l, l_tilde]:
                constraint = (
                    model.vb_y_Flow[l, l_tilde, t] + model.vb_y_Flow[l_tilde, l, t] == 1
                )
                return process_constraint(constraint)
            else:
                return Constraint.Skip
        else:
            return Constraint.Skip

    model.BidirectionalFlow1 = Constraint(
        model.s_L,
        model.s_L,
        model.s_T,
        rule=BidirectionalFlowRule1,
        doc="Bi-directional flow",
    )

    # model.BidirectionalFlow1.pprint()

    def BidirectionalFlowRule2(model, l, l_tilde, t):
        if l in model.s_PP and l_tilde in model.s_CP:
            if model.p_PCA[l, l_tilde]:
                constraint = (
                    model.v_F_Piped[l, l_tilde, t]
                    <= model.vb_y_Flow[l, l_tilde, t] * model.p_M_Flow
                )
                return process_constraint(constraint)
            else:
                return Constraint.Skip
        elif l in model.s_PP and l_tilde in model.s_N:
            if model.p_PNA[l, l_tilde]:
                constraint = (
                    model.v_F_Piped[l, l_tilde, t]
                    <= model.vb_y_Flow[l, l_tilde, t] * model.p_M_Flow
                )
                return process_constraint(constraint)
            else:
                return Constraint.Skip
        elif l in model.s_PP and l_tilde in model.s_PP:
            if model.p_PPA[l, l_tilde]:
                constraint = (
                    model.v_F_Piped[l, l_tilde, t]
                    <= model.vb_y_Flow[l, l_tilde, t] * model.p_M_Flow
                )
                return process_constraint(constraint)
            else:
                return Constraint.Skip
        elif l in model.s_CP and l_tilde in model.s_N:
            if model.p_CNA[l, l_tilde]:
                constraint = (
                    model.v_F_Piped[l, l_tilde, t]
                    <= model.vb_y_Flow[l, l_tilde, t] * model.p_M_Flow
                )
                return process_constraint(constraint)
            else:
                return Constraint.Skip
        elif l in model.s_N and l_tilde in model.s_N:
            if model.p_NNA[l, l_tilde]:
                constraint = (
                    model.v_F_Piped[l, l_tilde, t]
                    <= model.vb_y_Flow[l, l_tilde, t] * model.p_M_Flow
                )
                return process_constraint(constraint)
            else:
                return Constraint.Skip
        elif l in model.s_N and l_tilde in model.s_CP:
            if model.p_NCA[l, l_tilde]:
                constraint = (
                    model.v_F_Piped[l, l_tilde, t]
                    <= model.vb_y_Flow[l, l_tilde, t] * model.p_M_Flow
                )
                return process_constraint(constraint)
            else:
                return Constraint.Skip
        elif l in model.s_N and l_tilde in model.s_K:
            if model.p_NKA[l, l_tilde]:
                constraint = (
                    model.v_F_Piped[l, l_tilde, t]
                    <= model.vb_y_Flow[l, l_tilde, t] * model.p_M_Flow
                )
                return process_constraint(constraint)
            else:
                return Constraint.Skip
        elif l in model.s_N and l_tilde in model.s_S:
            if model.p_NSA[l, l_tilde]:
                constraint = (
                    model.v_F_Piped[l, l_tilde, t]
                    <= model.vb_y_Flow[l, l_tilde, t] * model.p_M_Flow
                )
                return process_constraint(constraint)
            else:
                return Constraint.Skip
        elif l in model.s_N and l_tilde in model.s_R:
            if model.p_NRA[l, l_tilde]:
                constraint = (
                    model.v_F_Piped[l, l_tilde, t]
                    <= model.vb_y_Flow[l, l_tilde, t] * model.p_M_Flow
                )
                return process_constraint(constraint)
            else:
                return Constraint.Skip
        elif l in model.s_N and l_tilde in model.s_O:
            if model.p_NOA[l, l_tilde]:
                constraint = (
                    model.v_F_Piped[l, l_tilde, t]
                    <= model.vb_y_Flow[l, l_tilde, t] * model.p_M_Flow
                )
                return process_constraint(constraint)
            else:
                return Constraint.Skip
        elif l in model.s_R and l_tilde in model.s_N:
            if model.p_RNA[l, l_tilde]:
                constraint = (
                    model.v_F_Piped[l, l_tilde, t]
                    <= model.vb_y_Flow[l, l_tilde, t] * model.p_M_Flow
                )
                return process_constraint(constraint)
            else:
                return Constraint.Skip
        elif l in model.s_R and l_tilde in model.s_CP:
            if model.p_RCA[l, l_tilde]:
                constraint = (
                    model.v_F_Piped[l, l_tilde, t]
                    <= model.vb_y_Flow[l, l_tilde, t] * model.p_M_Flow
                )
                return process_constraint(constraint)
            else:
                return Constraint.Skip
        elif l in model.s_R and l_tilde in model.s_K:
            if model.p_RKA[l, l_tilde]:
                constraint = (
                    model.v_F_Piped[l, l_tilde, t]
                    <= model.vb_y_Flow[l, l_tilde, t] * model.p_M_Flow
                )
                return process_constraint(constraint)
            else:
                return Constraint.Skip
        elif l in model.s_S and l_tilde in model.s_N:
            if model.p_SNA[l, l_tilde]:
                constraint = (
                    model.v_F_Piped[l, l_tilde, t]
                    <= model.vb_y_Flow[l, l_tilde, t] * model.p_M_Flow
                )
                return process_constraint(constraint)
            else:
                return Constraint.Skip
        elif l in model.s_S and l_tilde in model.s_CP:
            if model.p_SCA[l, l_tilde]:
                constraint = (
                    model.v_F_Piped[l, l_tilde, t]
                    <= model.vb_y_Flow[l, l_tilde, t] * model.p_M_Flow
                )
                return process_constraint(constraint)
            else:
                return Constraint.Skip
        elif l in model.s_S and l_tilde in model.s_K:
            if model.p_SKA[l, l_tilde]:
                constraint = (
                    model.v_F_Piped[l, l_tilde, t]
                    <= model.vb_y_Flow[l, l_tilde, t] * model.p_M_Flow
                )
                return process_constraint(constraint)
            else:
                return Constraint.Skip
        elif l in model.s_S and l_tilde in model.s_R:
            if model.p_SRA[l, l_tilde]:
                constraint = (
                    model.v_F_Piped[l, l_tilde, t]
                    <= model.vb_y_Flow[l, l_tilde, t] * model.p_M_Flow
                )
                return process_constraint(constraint)
            else:
                return Constraint.Skip
        elif l in model.s_S and l_tilde in model.s_O:
            if model.p_SOA[l, l_tilde]:
                constraint = (
                    model.v_F_Piped[l, l_tilde, t]
                    <= model.vb_y_Flow[l, l_tilde, t] * model.p_M_Flow
                )
                return process_constraint(constraint)
            else:
                return Constraint.Skip
        else:
            return Constraint.Skip

    model.BidirectionalFlow2 = Constraint(
        model.s_L,
        model.s_L,
        model.s_T,
        rule=BidirectionalFlowRule2,
        doc="Bi-directional flow",
    )

    # model.BidirectionalFlow2.pprint()

    def StorageSiteBalanceRule(model, s, t):
        if t == model.s_T.first():
            constraint = model.v_L_Storage[s, t] == model.p_lambda_Storage[s] + (
                sum(model.v_F_Piped[n, s, t] for n in model.s_N if model.p_NSA[n, s])
                + sum(model.v_F_Piped[r, s, t] for r in model.s_R if model.p_RSA[r, s])
                + sum(
                    model.v_F_Trucked[p, s, t] for p in model.s_PP if model.p_PST[p, s]
                )
                + sum(
                    model.v_F_Trucked[p, s, t] for p in model.s_CP if model.p_CST[p, s]
                )
                - sum(model.v_F_Piped[s, n, t] for n in model.s_N if model.p_SNA[s, n])
                - sum(model.v_F_Piped[s, p, t] for p in model.s_CP if model.p_SCA[s, p])
                - sum(model.v_F_Piped[s, k, t] for k in model.s_K if model.p_SKA[s, k])
                - sum(model.v_F_Piped[s, r, t] for r in model.s_R if model.p_SRA[s, r])
                - sum(model.v_F_Piped[s, o, t] for o in model.s_O if model.p_SOA[s, o])
                - sum(
                    model.v_F_Trucked[s, p, t] for p in model.s_CP if model.p_SCT[s, p]
                )
                - sum(
                    model.v_F_Trucked[s, k, t] for k in model.s_K if model.p_SKT[s, k]
                )
            )
        else:
            constraint = model.v_L_Storage[s, t] == model.v_L_Storage[
                s, model.s_T.prev(t)
            ] + (
                sum(model.v_F_Piped[n, s, t] for n in model.s_N if model.p_NSA[n, s])
                + sum(model.v_F_Piped[r, s, t] for r in model.s_R if model.p_RSA[r, s])
                + sum(
                    model.v_F_Trucked[p, s, t] for p in model.s_PP if model.p_PST[p, s]
                )
                + sum(
                    model.v_F_Trucked[p, s, t] for p in model.s_CP if model.p_CST[p, s]
                )
                - sum(model.v_F_Piped[s, n, t] for n in model.s_N if model.p_SNA[s, n])
                - sum(model.v_F_Piped[s, p, t] for p in model.s_CP if model.p_SCA[s, p])
                - sum(model.v_F_Piped[s, k, t] for k in model.s_K if model.p_SKA[s, k])
                - sum(model.v_F_Piped[s, r, t] for r in model.s_R if model.p_SRA[s, r])
                - sum(model.v_F_Piped[s, o, t] for o in model.s_O if model.p_SOA[s, o])
                - sum(
                    model.v_F_Trucked[s, p, t] for p in model.s_CP if model.p_SCT[s, p]
                )
                - sum(
                    model.v_F_Trucked[s, k, t] for k in model.s_K if model.p_SKT[s, k]
                )
            )

        return process_constraint(constraint)

    model.StorageSiteBalance = Constraint(
        model.s_S,
        model.s_T,
        rule=StorageSiteBalanceRule,
        doc="Storage site balance rule",
    )

    # model.StorageSiteBalance.pprint()

    def TerminalStorageLevelRule(model, s, t):
        if t == model.s_T.last():
            constraint = model.v_L_Storage[s, t] <= model.p_theta_Storage[s]
        else:
            return Constraint.Skip

        return process_constraint(constraint)

    model.TerminalStorageLevel = Constraint(
        model.s_S,
        model.s_T,
        rule=TerminalStorageLevelRule,
        doc="Terminal storage site level",
    )

    # model.TerminalStorageLevel.pprint()

    def PipelineCapacityExpansionRule(model, l, l_tilde):
        if l in model.s_PP and l_tilde in model.s_CP:
            if model.p_PCA[l, l_tilde]:
                constraint = (
                    model.v_F_Capacity[l, l_tilde]
                    == model.p_sigma_Pipeline[l, l_tilde]
                    + sum(
                        model.p_delta_Pipeline[d] * (model.vb_y_Pipeline[l, l_tilde, d])
                        for d in model.s_D
                    )
                    + model.v_S_PipelineCapacity[l, l_tilde]
                )
                return process_constraint(constraint)
            else:
                return Constraint.Skip
        elif l in model.s_PP and l_tilde in model.s_N:
            if model.p_PNA[l, l_tilde]:
                constraint = (
                    model.v_F_Capacity[l, l_tilde]
                    == model.p_sigma_Pipeline[l, l_tilde]
                    + sum(
                        model.p_delta_Pipeline[d] * (model.vb_y_Pipeline[l, l_tilde, d])
                        for d in model.s_D
                    )
                    + model.v_S_PipelineCapacity[l, l_tilde]
                )
                return process_constraint(constraint)
            else:
                return Constraint.Skip
        elif l in model.s_PP and l_tilde in model.s_PP:
            if model.p_PPA[l, l_tilde]:
                constraint = (
                    model.v_F_Capacity[l, l_tilde]
                    == model.p_sigma_Pipeline[l, l_tilde]
                    + sum(
                        model.p_delta_Pipeline[d]
                        * (
                            model.vb_y_Pipeline[l, l_tilde, d]
                            + model.vb_y_Pipeline[l_tilde, l, d]
                        )
                        for d in model.s_D
                    )
                    + model.v_S_PipelineCapacity[l, l_tilde]
                )
                return process_constraint(constraint)
            else:
                return Constraint.Skip
        elif l in model.s_CP and l_tilde in model.s_N:
            if model.p_CNA[l, l_tilde]:
                constraint = (
                    model.v_F_Capacity[l, l_tilde]
                    == model.p_sigma_Pipeline[l, l_tilde]
                    + sum(
                        model.p_delta_Pipeline[d] * (model.vb_y_Pipeline[l, l_tilde, d])
                        for d in model.s_D
                    )
                    + model.v_S_PipelineCapacity[l, l_tilde]
                )
                return process_constraint(constraint)
            else:
                return Constraint.Skip
        elif l in model.s_N and l_tilde in model.s_N:
            if model.p_NNA[l, l_tilde]:
                constraint = (
                    model.v_F_Capacity[l, l_tilde]
                    == model.p_sigma_Pipeline[l, l_tilde]
                    + sum(
                        model.p_delta_Pipeline[d]
                        * (
                            model.vb_y_Pipeline[l, l_tilde, d]
                            + model.vb_y_Pipeline[l_tilde, l, d]
                        )
                        for d in model.s_D
                    )
                    + model.v_S_PipelineCapacity[l, l_tilde]
                )
                return process_constraint(constraint)
            else:
                return Constraint.Skip
        elif l in model.s_N and l_tilde in model.s_CP:
            if model.p_NCA[l, l_tilde]:
                constraint = (
                    model.v_F_Capacity[l, l_tilde]
                    == model.p_sigma_Pipeline[l, l_tilde]
                    + sum(
                        model.p_delta_Pipeline[d] * (model.vb_y_Pipeline[l, l_tilde, d])
                        for d in model.s_D
                    )
                    + model.v_S_PipelineCapacity[l, l_tilde]
                )
                return process_constraint(constraint)
            else:
                return Constraint.Skip
        elif l in model.s_N and l_tilde in model.s_K:
            if model.p_NKA[l, l_tilde]:
                constraint = (
                    model.v_F_Capacity[l, l_tilde]
                    == model.p_sigma_Pipeline[l, l_tilde]
                    + sum(
                        model.p_delta_Pipeline[d] * (model.vb_y_Pipeline[l, l_tilde, d])
                        for d in model.s_D
                    )
                    + model.v_S_PipelineCapacity[l, l_tilde]
                )
                return process_constraint(constraint)
            else:
                return Constraint.Skip
        elif l in model.s_N and l_tilde in model.s_S:
            if model.p_NSA[l, l_tilde]:
                constraint = (
                    model.v_F_Capacity[l, l_tilde]
                    == model.p_sigma_Pipeline[l, l_tilde]
                    + sum(
                        model.p_delta_Pipeline[d]
                        * (
                            model.vb_y_Pipeline[l, l_tilde, d]
                            + model.vb_y_Pipeline[l_tilde, l, d]
                        )
                        for d in model.s_D
                    )
                    + model.v_S_PipelineCapacity[l, l_tilde]
                )
                return process_constraint(constraint)
            else:
                return Constraint.Skip
        elif l in model.s_N and l_tilde in model.s_R:
            if model.p_NRA[l, l_tilde]:
                constraint = (
                    model.v_F_Capacity[l, l_tilde]
                    == model.p_sigma_Pipeline[l, l_tilde]
                    + sum(
                        model.p_delta_Pipeline[d]
                        * (
                            model.vb_y_Pipeline[l, l_tilde, d]
                            + model.vb_y_Pipeline[l_tilde, l, d]
                        )
                        for d in model.s_D
                    )
                    + model.v_S_PipelineCapacity[l, l_tilde]
                )
                return process_constraint(constraint)
            else:
                return Constraint.Skip
        elif l in model.s_N and l_tilde in model.s_O:
            if model.p_NOA[l, l_tilde]:
                constraint = (
                    model.v_F_Capacity[l, l_tilde]
                    == model.p_sigma_Pipeline[l, l_tilde]
                    + sum(
                        model.p_delta_Pipeline[d] * (model.vb_y_Pipeline[l, l_tilde, d])
                        for d in model.s_D
                    )
                    + model.v_S_PipelineCapacity[l, l_tilde]
                )
                return process_constraint(constraint)
            else:
                return Constraint.Skip
        elif l in model.s_F and l_tilde in model.s_CP:
            if model.p_FCA[l, l_tilde]:
                constraint = (
                    model.v_F_Capacity[l, l_tilde]
                    == model.p_sigma_Pipeline[l, l_tilde]
                    + sum(
                        model.p_delta_Pipeline[d] * (model.vb_y_Pipeline[l, l_tilde, d])
                        for d in model.s_D
                    )
                    + model.v_S_PipelineCapacity[l, l_tilde]
                )
                return process_constraint(constraint)
            else:
                return Constraint.Skip
        elif l in model.s_R and l_tilde in model.s_N:
            if model.p_RNA[l, l_tilde]:
                constraint = (
                    model.v_F_Capacity[l, l_tilde]
                    == model.p_sigma_Pipeline[l, l_tilde]
                    + sum(
                        model.p_delta_Pipeline[d]
                        * (
                            model.vb_y_Pipeline[l, l_tilde, d]
                            + model.vb_y_Pipeline[l_tilde, l, d]
                        )
                        for d in model.s_D
                    )
                    + model.v_S_PipelineCapacity[l, l_tilde]
                )
                return process_constraint(constraint)
            else:
                return Constraint.Skip
        elif l in model.s_R and l_tilde in model.s_CP:
            if model.p_RCA[l, l_tilde]:
                constraint = (
                    model.v_F_Capacity[l, l_tilde]
                    == model.p_sigma_Pipeline[l, l_tilde]
                    + sum(
                        model.p_delta_Pipeline[d] * (model.vb_y_Pipeline[l, l_tilde, d])
                        for d in model.s_D
                    )
                    + model.v_S_PipelineCapacity[l, l_tilde]
                )
                return process_constraint(constraint)
            else:
                return Constraint.Skip
        elif l in model.s_R and l_tilde in model.s_K:
            if model.p_RKA[l, l_tilde]:
                constraint = (
                    model.v_F_Capacity[l, l_tilde]
                    == model.p_sigma_Pipeline[l, l_tilde]
                    + sum(
                        model.p_delta_Pipeline[d]
                        * (
                            model.vb_y_Pipeline[l, l_tilde, d]
                            + model.vb_y_Pipeline[l_tilde, l, d]
                        )
                        for d in model.s_D
                    )
                    + model.v_S_PipelineCapacity[l, l_tilde]
                )
                return process_constraint(constraint)
            else:
                return Constraint.Skip
        elif l in model.s_S and l_tilde in model.s_N:
            if model.p_SNA[l, l_tilde]:
                constraint = (
                    model.v_F_Capacity[l, l_tilde]
                    == model.p_sigma_Pipeline[l, l_tilde]
                    + sum(
                        model.p_delta_Pipeline[d]
                        * (
                            model.vb_y_Pipeline[l, l_tilde, d]
                            + model.vb_y_Pipeline[l_tilde, l, d]
                        )
                        for d in model.s_D
                    )
                    + model.v_S_PipelineCapacity[l, l_tilde]
                )
                return process_constraint(constraint)
            else:
                return Constraint.Skip
        elif l in model.s_S and l_tilde in model.s_CP:
            if model.p_SCA[l, l_tilde]:
                constraint = (
                    model.v_F_Capacity[l, l_tilde]
                    == model.p_sigma_Pipeline[l, l_tilde]
                    + sum(
                        model.p_delta_Pipeline[d]
                        * (
                            model.vb_y_Pipeline[l, l_tilde, d]
                            + model.vb_y_Pipeline[l_tilde, l, d]
                        )
                        for d in model.s_D
                    )
                    + model.v_S_PipelineCapacity[l, l_tilde]
                )
                return process_constraint(constraint)
            else:
                return Constraint.Skip
        elif l in model.s_S and l_tilde in model.s_K:
            if model.p_SKA[l, l_tilde]:
                constraint = (
                    model.v_F_Capacity[l, l_tilde]
                    == model.p_sigma_Pipeline[l, l_tilde]
                    + sum(
                        model.p_delta_Pipeline[d] * (model.vb_y_Pipeline[l, l_tilde, d])
                        for d in model.s_D
                    )
                    + model.v_S_PipelineCapacity[l, l_tilde]
                )
                return process_constraint(constraint)
            else:
                return Constraint.Skip
        elif l in model.s_S and l_tilde in model.s_R:
            if model.p_SRA[l, l_tilde]:
                constraint = (
                    model.v_F_Capacity[l, l_tilde]
                    == model.p_sigma_Pipeline[l, l_tilde]
                    + sum(
                        model.p_delta_Pipeline[d] * (model.vb_y_Pipeline[l, l_tilde, d])
                        for d in model.s_D
                    )
                    + model.v_S_PipelineCapacity[l, l_tilde]
                )
                return process_constraint(constraint)
            else:
                return Constraint.Skip
        elif l in model.s_R and l_tilde in model.s_S:
            if model.p_RSA[l, l_tilde]:
                constraint = (
                    model.v_F_Capacity[l, l_tilde]
                    == model.p_sigma_Pipeline[l, l_tilde]
                    + sum(
                        model.p_delta_Pipeline[d] * (model.vb_y_Pipeline[l, l_tilde, d])
                        for d in model.s_D
                    )
                    + model.v_S_PipelineCapacity[l, l_tilde]
                )
                return process_constraint(constraint)
            else:
                return Constraint.Skip
        elif l in model.s_S and l_tilde in model.s_O:
            if model.p_SOA[l, l_tilde]:
                constraint = (
                    model.v_F_Capacity[l, l_tilde]
                    == model.p_sigma_Pipeline[l, l_tilde]
                    + sum(
                        model.p_delta_Pipeline[d] * (model.vb_y_Pipeline[l, l_tilde, d])
                        for d in model.s_D
                    )
                    + model.v_S_PipelineCapacity[l, l_tilde]
                )
                return process_constraint(constraint)
            else:
                return Constraint.Skip
        else:
            return Constraint.Skip

    model.PipelineCapacityExpansion = Constraint(
        model.s_L,
        model.s_L,
        rule=PipelineCapacityExpansionRule,
        doc="Pipeline capacity construction/expansion",
    )

    # model.PipelineCapacityExpansion['N03','N04'].pprint()

    # def BiDirectionalPipelineCapacityRestrictionRule(model,l,l_tilde,d):
    #     return (model.vb_y_Pipeline[l,l_tilde,d] + model.vb_y_Pipeline[l_tilde,l,d] <= 1)
    # model.BiDirectionalPipelineCapacityRestriction = Constraint(model.s_L,model.s_L,model.s_D,rule=BiDirectionalPipelineCapacityRestrictionRule, doc='Bi-directional pipeline capacity restriction')

    # model.BiDirectionalPipelineCapacityRestriction.pprint()

    def PipelineCapacityRule(model, l, l_tilde, t):
        if l in model.s_PP and l_tilde in model.s_CP:
            if model.p_PCA[l, l_tilde]:
                constraint = (
                    model.v_F_Piped[l, l_tilde, t] <= model.v_F_Capacity[l, l_tilde]
                )
                return process_constraint(constraint)
            else:
                return Constraint.Skip
        elif l in model.s_PP and l_tilde in model.s_N:
            if model.p_PNA[l, l_tilde]:
                constraint = (
                    model.v_F_Piped[l, l_tilde, t] <= model.v_F_Capacity[l, l_tilde]
                )
                return process_constraint(constraint)
            else:
                return Constraint.Skip
        elif l in model.s_PP and l_tilde in model.s_PP:
            if model.p_PPA[l, l_tilde]:
                constraint = (
                    model.v_F_Piped[l, l_tilde, t] <= model.v_F_Capacity[l, l_tilde]
                )
                return process_constraint(constraint)
            else:
                return Constraint.Skip
        elif l in model.s_CP and l_tilde in model.s_N:
            if model.p_CNA[l, l_tilde]:
                constraint = (
                    model.v_F_Piped[l, l_tilde, t] <= model.v_F_Capacity[l, l_tilde]
                )
                return process_constraint(constraint)
            else:
                return Constraint.Skip
        elif l in model.s_N and l_tilde in model.s_N:
            if model.p_NNA[l, l_tilde]:
                constraint = (
                    model.v_F_Piped[l, l_tilde, t] <= model.v_F_Capacity[l, l_tilde]
                )
                return process_constraint(constraint)
            else:
                return Constraint.Skip
        elif l in model.s_N and l_tilde in model.s_CP:
            if model.p_NCA[l, l_tilde]:
                constraint = (
                    model.v_F_Piped[l, l_tilde, t] <= model.v_F_Capacity[l, l_tilde]
                )
                return process_constraint(constraint)
            else:
                return Constraint.Skip
        elif l in model.s_N and l_tilde in model.s_K:
            if model.p_NKA[l, l_tilde]:
                constraint = (
                    model.v_F_Piped[l, l_tilde, t] <= model.v_F_Capacity[l, l_tilde]
                )
                return process_constraint(constraint)
            else:
                return Constraint.Skip
        elif l in model.s_N and l_tilde in model.s_S:
            if model.p_NSA[l, l_tilde]:
                constraint = (
                    model.v_F_Piped[l, l_tilde, t] <= model.v_F_Capacity[l, l_tilde]
                )
                return process_constraint(constraint)
            else:
                return Constraint.Skip
        elif l in model.s_N and l_tilde in model.s_R:
            if model.p_NRA[l, l_tilde]:
                constraint = (
                    model.v_F_Piped[l, l_tilde, t] <= model.v_F_Capacity[l, l_tilde]
                )
                return process_constraint(constraint)
            else:
                return Constraint.Skip
        elif l in model.s_N and l_tilde in model.s_O:
            if model.p_NOA[l, l_tilde]:
                constraint = (
                    model.v_F_Piped[l, l_tilde, t] <= model.v_F_Capacity[l, l_tilde]
                )
                return process_constraint(constraint)
            else:
                return Constraint.Skip
        elif l in model.s_F and l_tilde in model.s_CP:
            if model.p_FCA[l, l_tilde]:
                constraint = (
                    model.v_F_Piped[l, l_tilde, t] <= model.v_F_Capacity[l, l_tilde]
                )
                return process_constraint(constraint)
            else:
                return Constraint.Skip
        elif l in model.s_R and l_tilde in model.s_CP:
            if model.p_RCA[l, l_tilde]:
                constraint = (
                    model.v_F_Piped[l, l_tilde, t] <= model.v_F_Capacity[l, l_tilde]
                )
                return process_constraint(constraint)
            else:
                return Constraint.Skip
        elif l in model.s_R and l_tilde in model.s_N:
            if model.p_RNA[l, l_tilde]:
                constraint = (
                    model.v_F_Piped[l, l_tilde, t] <= model.v_F_Capacity[l, l_tilde]
                )
                return process_constraint(constraint)
            else:
                return Constraint.Skip
        elif l in model.s_R and l_tilde in model.s_K:
            if model.p_RKA[l, l_tilde]:
                constraint = (
                    model.v_F_Piped[l, l_tilde, t] <= model.v_F_Capacity[l, l_tilde]
                )
                return process_constraint(constraint)
            else:
                return Constraint.Skip
        elif l in model.s_S and l_tilde in model.s_N:
            if model.p_SNA[l, l_tilde]:
                constraint = (
                    model.v_F_Piped[l, l_tilde, t] <= model.v_F_Capacity[l, l_tilde]
                )
                return process_constraint(constraint)
            else:
                return Constraint.Skip
        elif l in model.s_S and l_tilde in model.s_CP:
            if model.p_SCA[l, l_tilde]:
                constraint = (
                    model.v_F_Piped[l, l_tilde, t] <= model.v_F_Capacity[l, l_tilde]
                )
                return process_constraint(constraint)
            else:
                return Constraint.Skip
        elif l in model.s_S and l_tilde in model.s_K:
            if model.p_SKA[l, l_tilde]:
                constraint = (
                    model.v_F_Piped[l, l_tilde, t] <= model.v_F_Capacity[l, l_tilde]
                )
                return process_constraint(constraint)
            else:
                return Constraint.Skip
        elif l in model.s_S and l_tilde in model.s_R:
            if model.p_SRA[l, l_tilde]:
                constraint = (
                    model.v_F_Piped[l, l_tilde, t] <= model.v_F_Capacity[l, l_tilde]
                )
                return process_constraint(constraint)
            else:
                return Constraint.Skip
        elif l in model.s_S and l_tilde in model.s_O:
            if model.p_SOA[l, l_tilde]:
                constraint = (
                    model.v_F_Piped[l, l_tilde, t] <= model.v_F_Capacity[l, l_tilde]
                )
                return process_constraint(constraint)
            else:
                return Constraint.Skip
        else:
            return Constraint.Skip

    model.PipelineCapacity = Constraint(
        model.s_L,
        model.s_L,
        model.s_T,
        rule=PipelineCapacityRule,
        doc="Pipeline capacity",
    )

    # only include network node capacity constraint if config is set to true
    if model.config.node_capacity == IncludeNodeCapacity.true:

        def NetworkNodeCapacityRule(model, n, t):
            if value(model.p_sigma_NetworkNode[n]) > 0:
                constraint = (
                    sum(
                        model.v_F_Piped[p, n, t]
                        for p in model.s_PP
                        if model.p_PNA[p, n]
                    )
                    + sum(
                        model.v_F_Piped[p, n, t]
                        for p in model.s_CP
                        if model.p_CNA[p, n]
                    )
                    + sum(
                        model.v_F_Piped[n_tilde, n, t]
                        for n_tilde in model.s_N
                        if model.p_NNA[n_tilde, n]
                    )
                    + sum(
                        model.v_F_Piped[s, n, t] for s in model.s_S if model.p_SNA[s, n]
                    )
                    <= model.p_sigma_NetworkNode[n]
                )
            else:
                return Constraint.Skip

            return process_constraint(constraint)

        # simple constraint rule required to prevent errors if there are no node flows
        model.NetworkCapacity = Constraint(
            model.s_N,
            model.s_T,
            rule=simple_constraint_rule(NetworkNodeCapacityRule),
            doc="Network node capacity",
        )

    # model.PipelineCapacity['R01','CP01','T01'].pprint()

    def StorageCapacityExpansionRule(model, s):
        constraint = (
            model.v_X_Capacity[s]
            == model.p_sigma_Storage[s]
            + sum(
                model.p_delta_Storage[c] * model.vb_y_Storage[s, c] for c in model.s_C
            )
            + model.v_S_StorageCapacity[s]
        )

        return process_constraint(constraint)

    model.StorageCapacityExpansion = Constraint(
        model.s_S,
        rule=StorageCapacityExpansionRule,
        doc="Storage capacity construction/expansion",
    )

    # model.StorageCapacityExpansion.pprint()

    def StorageCapacityRule(model, s, t):
        constraint = model.v_L_Storage[s, t] <= model.v_X_Capacity[s]

        return process_constraint(constraint)

    model.StorageCapacity = Constraint(
        model.s_S, model.s_T, rule=StorageCapacityRule, doc="Storage capacity"
    )

    # model.StorageCapacity.pprint()

    def DisposalCapacityExpansionRule(model, k):
        constraint = (
            model.v_D_Capacity[k]
            == model.p_sigma_Disposal[k]
            + sum(
                model.p_delta_Disposal[i] * model.vb_y_Disposal[k, i] for i in model.s_I
            )
            + model.v_S_DisposalCapacity[k]
        )

        return process_constraint(constraint)

    model.DisposalCapacityExpansion = Constraint(
        model.s_K,
        rule=DisposalCapacityExpansionRule,
        doc="Disposal capacity construction/expansion",
    )

    # model.DisposalCapacityExpansion1.pprint()

    def DisposalCapacityRule(model, k, t):
        constraint = (
            sum(model.v_F_Piped[n, k, t] for n in model.s_N if model.p_NKA[n, k])
            + sum(model.v_F_Piped[s, k, t] for s in model.s_S if model.p_SKA[s, k])
            + sum(model.v_F_Trucked[s, k, t] for s in model.s_S if model.p_SKT[s, k])
            + sum(model.v_F_Trucked[p, k, t] for p in model.s_PP if model.p_PKT[p, k])
            + sum(model.v_F_Trucked[p, k, t] for p in model.s_CP if model.p_CKT[p, k])
            + sum(model.v_F_Trucked[r, k, t] for r in model.s_R if model.p_RKT[r, k])
            <= model.v_D_Capacity[k]
        )
        return process_constraint(constraint)

    model.DisposalCapacity = Constraint(
        model.s_K, model.s_T, rule=DisposalCapacityRule, doc="Disposal capacity"
    )

    # model.DisposalCapacity.pprint()

    def TreatmentCapacityExpansionRule(model, r):
        constraint = (
            model.v_T_Capacity[r]
            == model.p_sigma_Treatment[r]
            + sum(
                model.p_delta_Treatment[j] * model.vb_y_Treatment[r, j]
                for j in model.s_J
            )
            + model.v_S_TreatmentCapacity[r]
        )

        return process_constraint(constraint)

    model.TreatmentCapacityExpansion = Constraint(
        model.s_R,
        rule=TreatmentCapacityExpansionRule,
        doc="Treatment capacity construction/expansion",
    )

    # model.TreatmentCapacityExpansion.pprint()

    def TreatmentCapacityRule(model, r, t):
        constraint = (
            sum(model.v_F_Piped[n, r, t] for n in model.s_N if model.p_NRA[n, r])
            + sum(model.v_F_Piped[s, r, t] for s in model.s_S if model.p_SRA[s, r])
            + sum(model.v_F_Trucked[p, r, t] for p in model.s_PP if model.p_PRT[p, r])
            + sum(model.v_F_Trucked[p, r, t] for p in model.s_CP if model.p_CRT[p, r])
            <= model.v_T_Capacity[r]
        )
        return process_constraint(constraint)

    model.TreatmentCapacity = Constraint(
        model.s_R, model.s_T, rule=TreatmentCapacityRule, doc="Treatment capacity"
    )

    # model.TreatmentCapacity.pprint()

    def TreatmentBalanceRule(model, r, t):
        constraint = (
            model.p_epsilon_Treatment[r, model.p_W_TreatmentComponent[r]]
            * (
                sum(model.v_F_Piped[n, r, t] for n in model.s_N if model.p_NRA[n, r])
                + sum(model.v_F_Piped[s, r, t] for s in model.s_S if model.p_SRA[s, r])
                + sum(
                    model.v_F_Trucked[p, r, t] for p in model.s_PP if model.p_PRT[p, r]
                )
                + sum(
                    model.v_F_Trucked[p, r, t] for p in model.s_CP if model.p_CRT[p, r]
                )
            )
            == sum(model.v_F_Piped[r, p, t] for p in model.s_CP if model.p_RCA[r, p])
            + sum(model.v_F_Piped[r, s, t] for s in model.s_S if model.p_RSA[r, s])
            + model.v_F_UnusedTreatedWater[r, t]
        )
        return process_constraint(constraint)

    model.TreatmentBalance = Constraint(
        model.s_R, model.s_T, rule=TreatmentBalanceRule, doc="Treatment balance"
    )

    # model.TreatmentBalance.pprint()

    def BeneficialReuseCapacityRule(model, o, t):

        constraint = (
            sum(model.v_F_Piped[n, o, t] for n in model.s_N if model.p_NOA[n, o])
            + sum(model.v_F_Piped[s, o, t] for s in model.s_S if model.p_SOA[s, o])
            + sum(model.v_F_Trucked[p, o, t] for p in model.s_PP if model.p_POT[p, o])
            <= model.p_sigma_Reuse[o] + model.v_S_ReuseCapacity[o]
        )

        return process_constraint(constraint)

    model.BeneficialReuseCapacity = Constraint(
        model.s_O,
        model.s_T,
        rule=BeneficialReuseCapacityRule,
        doc="Beneficial reuse capacity",
    )

    # model.BeneficialReuseCapacity.pprint()

    # COMMENT: Beneficial reuse capacity constraint has not been tested yet

    def FreshSourcingCostRule(model, f, p, t):
        if f in model.s_F and p in model.s_CP:
            if model.p_FCA[f, p]:
                constraint = (
                    model.v_C_Sourced[f, p, t]
                    == (model.v_F_Sourced[f, p, t] + model.v_F_Trucked[f, p, t])
                    * model.p_pi_Sourcing[f]
                )
            elif model.p_FCT[f, p]:
                constraint = (
                    model.v_C_Sourced[f, p, t]
                    == (model.v_F_Sourced[f, p, t] + model.v_F_Trucked[f, p, t])
                    * model.p_pi_Sourcing[f]
                )
            else:
                return Constraint.Skip

            return process_constraint(constraint)
        else:
            return Constraint.Skip

    #                    return (model.v_C_Sourced[f,p,t] == (model.v_F_Sourced[f,p,t] + model.v_F_Trucked[f,p,t])* model.p_pi_Sourcing[f])
    model.FreshSourcingCost = Constraint(
        model.s_F,
        model.s_CP,
        model.s_T,
        rule=FreshSourcingCostRule,
        doc="Fresh sourcing cost",
    )

    # model.FreshSourcingCost.pprint()

    def TotalFreshSourcingCostRule(model):
        constraint = model.v_C_TotalSourced == sum(
            sum(
                sum(model.v_C_Sourced[f, p, t] for f in model.s_F if model.p_FCA[f, p])
                for p in model.s_CP
            )
            for t in model.s_T
        )
        return process_constraint(constraint)

    model.TotalFreshSourcingCost = Constraint(
        rule=TotalFreshSourcingCostRule, doc="Total fresh sourcing cost"
    )

    # model.TotalFreshSourcingCost.pprint()

    def TotalFreshSourcingVolumeRule(model):
        constraint = model.v_F_TotalSourced == (
            sum(
                sum(
                    sum(
                        model.v_F_Sourced[f, p, t]
                        for f in model.s_F
                        if model.p_FCA[f, p]
                    )
                    for p in model.s_CP
                )
                for t in model.s_T
            )
            + sum(
                sum(
                    sum(
                        model.v_F_Trucked[f, p, t]
                        for f in model.s_F
                        if model.p_FCT[f, p]
                    )
                    for p in model.s_CP
                )
                for t in model.s_T
            )
        )

        return process_constraint(constraint)

    model.TotalFreshSourcingVolume = Constraint(
        rule=TotalFreshSourcingVolumeRule, doc="Total fresh sourcing volume"
    )

    # model.TotalFreshSourcingVolume.pprint()

    def DisposalCostRule(model, k, t):
        constraint = (
            model.v_C_Disposal[k, t]
            == (
                sum(model.v_F_Piped[n, k, t] for n in model.s_N if model.p_NKA[n, k])
                + sum(model.v_F_Piped[r, k, t] for r in model.s_R if model.p_RKA[r, k])
                + sum(model.v_F_Piped[s, k, t] for s in model.s_S if model.p_SKA[s, k])
                + sum(
                    model.v_F_Trucked[p, k, t] for p in model.s_PP if model.p_PKT[p, k]
                )
                + sum(
                    model.v_F_Trucked[p, k, t] for p in model.s_CP if model.p_CKT[p, k]
                )
                + sum(
                    model.v_F_Trucked[s, k, t] for s in model.s_S if model.p_SKT[s, k]
                )
                + sum(
                    model.v_F_Trucked[r, k, t] for r in model.s_R if model.p_RKT[r, k]
                )
            )
            * model.p_pi_Disposal[k]
        )
        return process_constraint(constraint)

    model.DisposalCost = Constraint(
        model.s_K, model.s_T, rule=DisposalCostRule, doc="Disposal cost"
    )

    # model.DisposalCost.pprint()

    def TotalDisposalCostRule(model):
        constraint = model.v_C_TotalDisposal == sum(
            sum(model.v_C_Disposal[k, t] for k in model.s_K) for t in model.s_T
        )

        return process_constraint(constraint)

    model.TotalDisposalCost = Constraint(
        rule=TotalDisposalCostRule, doc="Total disposal cost"
    )

    # model.TotalDisposalCost.pprint()

    def TotalDisposalVolumeRule(model):
        constraint = model.v_F_TotalDisposed == (
            sum(
                sum(sum(model.v_F_Piped[l, k, t] for l in model.s_L) for k in model.s_K)
                for t in model.s_T
            )
            + sum(
                sum(
                    sum(model.v_F_Trucked[l, k, t] for l in model.s_L)
                    for k in model.s_K
                )
                for t in model.s_T
            )
        )

        return process_constraint(constraint)

    model.TotalDisposalVolume = Constraint(
        rule=TotalDisposalVolumeRule, doc="Total disposal volume"
    )

    # model.TotalDisposalVolume.pprint()

    def TreatmentCostRule(model, r, t):
        constraint = (
            model.v_C_Treatment[r, t]
            == (
                sum(model.v_F_Piped[n, r, t] for n in model.s_N if model.p_NRA[n, r])
                + sum(model.v_F_Piped[s, r, t] for s in model.s_S if model.p_SRA[s, r])
                + sum(
                    model.v_F_Trucked[p, r, t] for p in model.s_PP if model.p_PRT[p, r]
                )
                + sum(
                    model.v_F_Trucked[p, r, t] for p in model.s_CP if model.p_CRT[p, r]
                )
            )
            * model.p_pi_Treatment[r]
        )
        return process_constraint(constraint)

    model.TreatmentCost = Constraint(
        model.s_R, model.s_T, rule=TreatmentCostRule, doc="Treatment cost"
    )

    # model.TreatmentCost.pprint()

    def TotalTreatmentCostRule(model):
        constraint = model.v_C_TotalTreatment == sum(
            sum(model.v_C_Treatment[r, t] for r in model.s_R) for t in model.s_T
        )

        return process_constraint(constraint)

    model.TotalTreatmentCost = Constraint(
        rule=TotalTreatmentCostRule, doc="Total treatment cost"
    )

    # TODO: Figure out what happens with unused treated water. For now assume it gets disposed at the maximal disposal rate.
    def UnusedTreatedWatertCostRule(model, r, t):
        constraint = (
            model.v_C_UnusedTreatedWater[r, t]
            == model.v_F_UnusedTreatedWater[r, t] * model.p_pi_UnusedTreatedWater
        )

        return process_constraint(constraint)

    model.UnusedTreatedWaterCost = Constraint(
        model.s_R,
        model.s_T,
        rule=UnusedTreatedWatertCostRule,
        doc="unused treated water cost",
    )

    def TotalUnusedTreatedWaterCostRule(model):
        constraint = model.v_C_TotalUnusedTreatedWater == sum(
            sum(model.v_C_UnusedTreatedWater[r, t] for r in model.s_R)
            for t in model.s_T
        )

        return process_constraint(constraint)

    model.TotalUnusedTreatedWaterCost = Constraint(
        rule=TotalUnusedTreatedWaterCostRule, doc="Total unused treated water cost"
    )

    def CompletionsReuseCostRule(
        model,
        p,
        t,
    ):
        constraint = model.v_C_Reuse[p, t] == (
            (
                sum(model.v_F_Piped[n, p, t] for n in model.s_N if model.p_NCA[n, p])
                + sum(
                    model.v_F_Piped[p_tilde, p, t]
                    for p_tilde in model.s_PP
                    if model.p_PCA[p_tilde, p]
                )
                + sum(
                    model.v_F_Piped[p_tilde, p, t]
                    for p_tilde in model.s_CP
                    if model.p_CCA[p_tilde, p]
                )
                + sum(model.v_F_Piped[s, p, t] for s in model.s_S if model.p_SCA[s, p])
                + sum(model.v_F_Piped[r, p, t] for r in model.s_R if model.p_RCA[r, p])
                + sum(
                    model.v_F_Trucked[p_tilde, p, t]
                    for p_tilde in model.s_PP
                    if model.p_PCT[p_tilde, p]
                )
                + sum(
                    model.v_F_Trucked[p_tilde, p, t]
                    for p_tilde in model.s_CP
                    if model.p_CCT[p_tilde, p]
                )
                + sum(
                    model.v_F_Trucked[s, p, t] for s in model.s_S if model.p_SCT[s, p]
                )
            )
            * model.p_pi_Reuse[p]
        )

        return process_constraint(constraint)

    model.CompletionsReuseCost = Constraint(
        model.s_CP,
        model.s_T,
        rule=CompletionsReuseCostRule,
        doc="Reuse completions cost",
    )

    # model.CompletionsReuseCost.pprint()

    def TotalCompletionsReuseCostRule(model):
        constraint = model.v_C_TotalReuse == sum(
            sum(model.v_C_Reuse[p, t] for p in model.s_CP) for t in model.s_T
        )

        return process_constraint(constraint)

    model.TotalCompletionsReuseCost = Constraint(
        rule=TotalCompletionsReuseCostRule, doc="Total completions reuse cost"
    )

    def TotalReuseVolumeRule(model):
        constraint = model.v_F_TotalReused == (
            sum(
                sum(
                    sum(
                        model.v_F_Piped[n, p, t] for n in model.s_N if model.p_NCA[n, p]
                    )
                    + sum(
                        model.v_F_Piped[p_tilde, p, t]
                        for p_tilde in model.s_PP
                        if model.p_PCA[p_tilde, p]
                    )
                    + sum(
                        model.v_F_Piped[p_tilde, p, t]
                        for p_tilde in model.s_CP
                        if model.p_CCA[p_tilde, p]
                    )
                    + sum(
                        model.v_F_Piped[s, p, t] for s in model.s_S if model.p_SCA[s, p]
                    )
                    + sum(
                        model.v_F_Piped[r, p, t] for r in model.s_R if model.p_RCA[r, p]
                    )
                    + sum(
                        model.v_F_Trucked[p_tilde, p, t]
                        for p_tilde in model.s_PP
                        if model.p_PCT[p_tilde, p]
                    )
                    + sum(
                        model.v_F_Trucked[p_tilde, p, t]
                        for p_tilde in model.s_CP
                        if model.p_CCT[p_tilde, p]
                    )
                    + sum(
                        model.v_F_Trucked[s, p, t]
                        for s in model.s_S
                        if model.p_SCT[s, p]
                    )
                    for p in model.s_CP
                )
                for t in model.s_T
            )
        )
        return process_constraint(constraint)

    model.TotalReuseVolume = Constraint(
        rule=TotalReuseVolumeRule, doc="Total reuse volume"
    )

    # model.TotalCompletionsReuseCost.pprint()

    def PipingCostRule(model, l, l_tilde, t):
        if l in model.s_PP and l_tilde in model.s_CP:
            if model.p_PCA[l, l_tilde]:
                constraint = (
                    model.v_C_Piped[l, l_tilde, t]
                    == model.v_F_Piped[l, l_tilde, t] * model.p_pi_Pipeline[l, l_tilde]
                )
                return process_constraint(constraint)
            else:
                return Constraint.Skip
        elif l in model.s_PP and l_tilde in model.s_N:
            if model.p_PNA[l, l_tilde]:
                constraint = (
                    model.v_C_Piped[l, l_tilde, t]
                    == model.v_F_Piped[l, l_tilde, t] * model.p_pi_Pipeline[l, l_tilde]
                )
                return process_constraint(constraint)
            else:
                return Constraint.Skip
        elif l in model.s_PP and l_tilde in model.s_PP:
            if model.p_PPA[l, l_tilde]:
                constraint = (
                    model.v_C_Piped[l, l_tilde, t]
                    == model.v_F_Piped[l, l_tilde, t] * model.p_pi_Pipeline[l, l_tilde]
                )
                return process_constraint(constraint)
            else:
                return Constraint.Skip
        elif l in model.s_CP and l_tilde in model.s_N:
            if model.p_CNA[l, l_tilde]:
                constraint = (
                    model.v_C_Piped[l, l_tilde, t]
                    == model.v_F_Piped[l, l_tilde, t] * model.p_pi_Pipeline[l, l_tilde]
                )
                return process_constraint(constraint)
            else:
                return Constraint.Skip
        elif l in model.s_CP and l_tilde in model.s_CP:
            if model.p_CCA[l, l_tilde]:
                constraint = (
                    model.v_C_Piped[l, l_tilde, t]
                    == model.v_F_Piped[l, l_tilde, t] * model.p_pi_Pipeline[l, l_tilde]
                )
                return process_constraint(constraint)
            else:
                return Constraint.Skip
        elif l in model.s_N and l_tilde in model.s_N:
            if model.p_NNA[l, l_tilde]:
                constraint = (
                    model.v_C_Piped[l, l_tilde, t]
                    == model.v_F_Piped[l, l_tilde, t] * model.p_pi_Pipeline[l, l_tilde]
                )
                return process_constraint(constraint)
            else:
                return Constraint.Skip
        elif l in model.s_N and l_tilde in model.s_CP:
            if model.p_NCA[l, l_tilde]:
                constraint = (
                    model.v_C_Piped[l, l_tilde, t]
                    == model.v_F_Piped[l, l_tilde, t] * model.p_pi_Pipeline[l, l_tilde]
                )
                return process_constraint(constraint)
            else:
                return Constraint.Skip
        elif l in model.s_N and l_tilde in model.s_K:
            if model.p_NKA[l, l_tilde]:
                constraint = (
                    model.v_C_Piped[l, l_tilde, t]
                    == model.v_F_Piped[l, l_tilde, t] * model.p_pi_Pipeline[l, l_tilde]
                )
                return process_constraint(constraint)
            else:
                return Constraint.Skip
        elif l in model.s_N and l_tilde in model.s_S:
            if model.p_NSA[l, l_tilde]:
                constraint = (
                    model.v_C_Piped[l, l_tilde, t]
                    == model.v_F_Piped[l, l_tilde, t] * model.p_pi_Pipeline[l, l_tilde]
                )
                return process_constraint(constraint)
            else:
                return Constraint.Skip
        elif l in model.s_N and l_tilde in model.s_R:
            if model.p_NRA[l, l_tilde]:
                constraint = (
                    model.v_C_Piped[l, l_tilde, t]
                    == model.v_F_Piped[l, l_tilde, t] * model.p_pi_Pipeline[l, l_tilde]
                )
                return process_constraint(constraint)
            else:
                return Constraint.Skip
        elif l in model.s_N and l_tilde in model.s_O:
            if model.p_NOA[l, l_tilde]:
                constraint = (
                    model.v_C_Piped[l, l_tilde, t]
                    == model.v_F_Piped[l, l_tilde, t] * model.p_pi_Pipeline[l, l_tilde]
                )
                return process_constraint(constraint)
            else:
                return Constraint.Skip
        elif l in model.s_F and l_tilde in model.s_CP:
            if model.p_FCA[l, l_tilde]:
                constraint = (
                    model.v_C_Piped[l, l_tilde, t]
                    == model.v_F_Sourced[l, l_tilde, t]
                    * model.p_pi_Pipeline[l, l_tilde]
                )
                return process_constraint(constraint)
            else:
                return Constraint.Skip
        elif l in model.s_R and l_tilde in model.s_N:
            if model.p_RNA[l, l_tilde]:
                constraint = (
                    model.v_C_Piped[l, l_tilde, t]
                    == model.v_F_Piped[l, l_tilde, t] * model.p_pi_Pipeline[l, l_tilde]
                )
                return process_constraint(constraint)
            else:
                return Constraint.Skip
        elif l in model.s_R and l_tilde in model.s_CP:
            if model.p_RCA[l, l_tilde]:
                constraint = (
                    model.v_C_Piped[l, l_tilde, t]
                    == model.v_F_Piped[l, l_tilde, t] * model.p_pi_Pipeline[l, l_tilde]
                )
                return process_constraint(constraint)
            else:
                return Constraint.Skip
        elif l in model.s_R and l_tilde in model.s_K:
            if model.p_RKA[l, l_tilde]:
                constraint = (
                    model.v_C_Piped[l, l_tilde, t]
                    == model.v_F_Piped[l, l_tilde, t] * model.p_pi_Pipeline[l, l_tilde]
                )
                return process_constraint(constraint)
            else:
                return Constraint.Skip
        elif l in model.s_S and l_tilde in model.s_N:
            if model.p_SNA[l, l_tilde]:
                constraint = (
                    model.v_C_Piped[l, l_tilde, t]
                    == model.v_F_Piped[l, l_tilde, t] * model.p_pi_Pipeline[l, l_tilde]
                )
                return process_constraint(constraint)
            else:
                return Constraint.Skip
        elif l in model.s_S and l_tilde in model.s_K:
            if model.p_SKA[l, l_tilde]:
                constraint = (
                    model.v_C_Piped[l, l_tilde, t]
                    == model.v_F_Piped[l, l_tilde, t] * model.p_pi_Pipeline[l, l_tilde]
                )
                return process_constraint(constraint)
            else:
                return Constraint.Skip
        elif l in model.s_S and l_tilde in model.s_R:
            if model.p_SRA[l, l_tilde]:
                constraint = (
                    model.v_C_Piped[l, l_tilde, t]
                    == model.v_F_Piped[l, l_tilde, t] * model.p_pi_Pipeline[l, l_tilde]
                )
                return process_constraint(constraint)
            else:
                return Constraint.Skip
        elif l in model.s_S and l_tilde in model.s_O:
            if model.p_SOA[l, l_tilde]:
                constraint = (
                    model.v_C_Piped[l, l_tilde, t]
                    == model.v_F_Piped[l, l_tilde, t] * model.p_pi_Pipeline[l, l_tilde]
                )
                return process_constraint(constraint)
            else:
                return Constraint.Skip
        else:
            return Constraint.Skip

    model.PipingCost = Constraint(
        model.s_L, model.s_L, model.s_T, rule=PipingCostRule, doc="Piping cost"
    )

    # model.PipingCost.pprint()

    def TotalPipingCostRule(model):
        constraint = model.v_C_TotalPiping == (
            sum(
                sum(
                    sum(
                        model.v_C_Piped[p, p_tilde, t]
                        for p in model.s_PP
                        if model.p_PCA[p, p_tilde]
                    )
                    for p_tilde in model.s_CP
                )
                + sum(
                    sum(
                        model.v_C_Piped[p, n, t]
                        for p in model.s_PP
                        if model.p_PNA[p, n]
                    )
                    for n in model.s_N
                )
                + sum(
                    sum(
                        model.v_C_Piped[p, p_tilde, t]
                        for p in model.s_PP
                        if model.p_PPA[p, p_tilde]
                    )
                    for p_tilde in model.s_PP
                )
                + sum(
                    sum(
                        model.v_C_Piped[p, p_tilde, t]
                        for p in model.s_CP
                        if model.p_CCA[p, p_tilde]
                    )
                    for p_tilde in model.s_CP
                )
                + sum(
                    sum(
                        model.v_C_Piped[p, n, t]
                        for p in model.s_CP
                        if model.p_CNA[p, n]
                    )
                    for n in model.s_N
                )
                + sum(
                    sum(
                        model.v_C_Piped[n, n_tilde, t]
                        for n in model.s_N
                        if model.p_NNA[n, n_tilde]
                    )
                    for n_tilde in model.s_N
                )
                + sum(
                    sum(
                        model.v_C_Piped[n, p, t] for n in model.s_N if model.p_NCA[n, p]
                    )
                    for p in model.s_CP
                )
                + sum(
                    sum(
                        model.v_C_Piped[n, k, t] for n in model.s_N if model.p_NKA[n, k]
                    )
                    for k in model.s_K
                )
                + sum(
                    sum(
                        model.v_C_Piped[n, s, t] for n in model.s_N if model.p_NSA[n, s]
                    )
                    for s in model.s_S
                )
                + sum(
                    sum(
                        model.v_C_Piped[n, r, t] for n in model.s_N if model.p_NRA[n, r]
                    )
                    for r in model.s_R
                )
                + sum(
                    sum(
                        model.v_C_Piped[n, o, t] for n in model.s_N if model.p_NOA[n, o]
                    )
                    for o in model.s_O
                )
                + sum(
                    sum(
                        model.v_C_Piped[f, p, t] for f in model.s_F if model.p_FCA[f, p]
                    )
                    for p in model.s_CP
                )
                + sum(
                    sum(
                        model.v_C_Piped[r, n, t] for r in model.s_R if model.p_RNA[r, n]
                    )
                    for n in model.s_N
                )
                + sum(
                    sum(
                        model.v_C_Piped[r, p, t] for r in model.s_R if model.p_RCA[r, p]
                    )
                    for p in model.s_CP
                )
                + sum(
                    sum(
                        model.v_C_Piped[r, k, t] for r in model.s_R if model.p_RKA[r, k]
                    )
                    for k in model.s_K
                )
                + sum(
                    sum(
                        model.v_C_Piped[s, n, t] for s in model.s_S if model.p_SNA[s, n]
                    )
                    for n in model.s_N
                )
                + sum(
                    sum(
                        model.v_C_Piped[s, r, t] for s in model.s_S if model.p_SRA[s, r]
                    )
                    for r in model.s_R
                )
                + sum(
                    sum(
                        model.v_C_Piped[s, o, t] for s in model.s_S if model.p_SOA[s, o]
                    )
                    for o in model.s_O
                )
                + sum(
                    sum(
                        model.v_C_Piped[f, p, t] for f in model.s_F if model.p_FCA[f, p]
                    )
                    for p in model.s_CP
                )
                for t in model.s_T
            )
        )

        return process_constraint(constraint)

    model.TotalPipingCost = Constraint(
        rule=TotalPipingCostRule, doc="Total piping cost"
    )

    # model.TotalPipingCost.pprint()

    def StorageDepositCostRule(model, s, t):
        constraint = model.v_C_Storage[s, t] == (
            (
                sum(model.v_F_Piped[n, s, t] for n in model.s_N if model.p_NSA[n, s])
                + sum(model.v_F_Piped[r, s, t] for r in model.s_R if model.p_RSA[r, s])
                + sum(
                    model.v_F_Trucked[p, s, t] for p in model.s_PP if model.p_PST[p, s]
                )
                + sum(
                    model.v_F_Trucked[p, s, t] for p in model.s_CP if model.p_CST[p, s]
                )
            )
            * model.p_pi_Storage[s]
        )
        return process_constraint(constraint)

    model.StorageDepositCost = Constraint(
        model.s_S, model.s_T, rule=StorageDepositCostRule, doc="Storage deposit cost"
    )

    # model.StorageDepositCost.pprint()

    def TotalStorageCostRule(model):
        constraint = model.v_C_TotalStorage == sum(
            sum(model.v_C_Storage[s, t] for s in model.s_S) for t in model.s_T
        )

        return process_constraint(constraint)

    model.TotalStorageCost = Constraint(
        rule=TotalStorageCostRule, doc="Total storage deposit cost"
    )

    # model.TotalStorageCost.pprint()

    def StorageWithdrawalCreditRule(model, s, t):
        constraint = model.v_R_Storage[s, t] == (
            (
                sum(model.v_F_Piped[s, n, t] for n in model.s_N if model.p_SNA[s, n])
                + sum(model.v_F_Piped[s, p, t] for p in model.s_CP if model.p_SCA[s, p])
                + sum(model.v_F_Piped[s, k, t] for k in model.s_K if model.p_SKA[s, k])
                + sum(model.v_F_Piped[s, r, t] for r in model.s_R if model.p_SRA[s, r])
                + sum(model.v_F_Piped[s, o, t] for o in model.s_O if model.p_SOA[s, o])
                + sum(
                    model.v_F_Trucked[s, p, t] for p in model.s_CP if model.p_SCT[s, p]
                )
                + sum(
                    model.v_F_Trucked[s, k, t] for k in model.s_K if model.p_SKT[s, k]
                )
            )
            * model.p_rho_Storage[s]
        )

        return process_constraint(constraint)

    model.StorageWithdrawalCredit = Constraint(
        model.s_S,
        model.s_T,
        rule=StorageWithdrawalCreditRule,
        doc="Storage withdrawal credit",
    )

    # model.StorageWithdrawalCredit.pprint()

    def TotalStorageWithdrawalCreditRule(model):
        constraint = model.v_R_TotalStorage == sum(
            sum(model.v_R_Storage[s, t] for s in model.s_S) for t in model.s_T
        )
        return process_constraint(constraint)

    model.TotalStorageWithdrawalCredit = Constraint(
        rule=TotalStorageWithdrawalCreditRule, doc="Total storage withdrawal credit"
    )

    # model.TotalStorageWithdrawalCredit.pprint()

    def TruckingCostRule(model, l, l_tilde, t):
        if l in model.s_PP and l_tilde in model.s_CP:
            if model.p_PCT[l, l_tilde]:
                constraint = (
                    model.v_C_Trucked[l, l_tilde, t]
                    == model.v_F_Trucked[l, l_tilde, t]
                    * 1
                    / model.p_delta_Truck
                    * model.p_tau_Trucking[l, l_tilde]
                    * model.p_pi_Trucking[l]
                )
                return process_constraint(constraint)
            else:
                return Constraint.Skip
        elif l in model.s_F and l_tilde in model.s_CP:
            if model.p_FCT[l, l_tilde]:
                constraint = (
                    model.v_C_Trucked[l, l_tilde, t]
                    == model.v_F_Trucked[l, l_tilde, t]
                    * 1
                    / model.p_delta_Truck
                    * model.p_tau_Trucking[l, l_tilde]
                    * model.p_pi_Trucking[l]
                )
                return process_constraint(constraint)
            else:
                return Constraint.Skip
        elif l in model.s_PP and l_tilde in model.s_K:
            if model.p_PKT[l, l_tilde]:
                constraint = (
                    model.v_C_Trucked[l, l_tilde, t]
                    == model.v_F_Trucked[l, l_tilde, t]
                    * 1
                    / model.p_delta_Truck
                    * model.p_tau_Trucking[l, l_tilde]
                    * model.p_pi_Trucking[l]
                )
                return process_constraint(constraint)
            else:
                return Constraint.Skip
        elif l in model.s_PP and l_tilde in model.s_S:
            if model.p_PST[l, l_tilde]:
                constraint = (
                    model.v_C_Trucked[l, l_tilde, t]
                    == model.v_F_Trucked[l, l_tilde, t]
                    * 1
                    / model.p_delta_Truck
                    * model.p_tau_Trucking[l, l_tilde]
                    * model.p_pi_Trucking[l]
                )
                return process_constraint(constraint)
            else:
                return Constraint.Skip
        elif l in model.s_PP and l_tilde in model.s_R:
            if model.p_PRT[l, l_tilde]:
                constraint = (
                    model.v_C_Trucked[l, l_tilde, t]
                    == model.v_F_Trucked[l, l_tilde, t]
                    * 1
                    / model.p_delta_Truck
                    * model.p_tau_Trucking[l, l_tilde]
                    * model.p_pi_Trucking[l]
                )
                return process_constraint(constraint)
            else:
                return Constraint.Skip
        elif l in model.s_PP and l_tilde in model.s_O:
            if model.p_POT[l, l_tilde]:
                constraint = (
                    model.v_C_Trucked[l, l_tilde, t]
                    == model.v_F_Trucked[l, l_tilde, t]
                    * 1
                    / model.p_delta_Truck
                    * model.p_tau_Trucking[l, l_tilde]
                    * model.p_pi_Trucking[l]
                )
                return process_constraint(constraint)
            else:
                return Constraint.Skip
        elif l in model.s_CP and l_tilde in model.s_K:
            if model.p_CKT[l, l_tilde]:
                constraint = (
                    model.v_C_Trucked[l, l_tilde, t]
                    == model.v_F_Trucked[l, l_tilde, t]
                    * 1
                    / model.p_delta_Truck
                    * model.p_tau_Trucking[l, l_tilde]
                    * model.p_pi_Trucking[l]
                )
                return process_constraint(constraint)
            else:
                return Constraint.Skip
        elif l in model.s_CP and l_tilde in model.s_S:
            if model.p_CST[l, l_tilde]:
                constraint = (
                    model.v_C_Trucked[l, l_tilde, t]
                    == model.v_F_Trucked[l, l_tilde, t]
                    * 1
                    / model.p_delta_Truck
                    * model.p_tau_Trucking[l, l_tilde]
                    * model.p_pi_Trucking[l]
                )
                return process_constraint(constraint)
            else:
                return Constraint.Skip
        elif l in model.s_CP and l_tilde in model.s_R:
            if model.p_CRT[l, l_tilde]:
                constraint = (
                    model.v_C_Trucked[l, l_tilde, t]
                    == model.v_F_Trucked[l, l_tilde, t]
                    * 1
                    / model.p_delta_Truck
                    * model.p_tau_Trucking[l, l_tilde]
                    * model.p_pi_Trucking[l]
                )
                return process_constraint(constraint)
            else:
                return Constraint.Skip
        elif l in model.s_CP and l_tilde in model.s_CP:
            if model.p_CCT[l, l_tilde]:
                constraint = (
                    model.v_C_Trucked[l, l_tilde, t]
                    == model.v_F_Trucked[l, l_tilde, t]
                    * 1
                    / model.p_delta_Truck
                    * model.p_tau_Trucking[l, l_tilde]
                    * model.p_pi_Trucking[l]
                )
                return process_constraint(constraint)
            else:
                return Constraint.Skip
        elif l in model.s_S and l_tilde in model.s_CP:
            if model.p_SCT[l, l_tilde]:
                constraint = (
                    model.v_C_Trucked[l, l_tilde, t]
                    == model.v_F_Trucked[l, l_tilde, t]
                    * 1
                    / model.p_delta_Truck
                    * model.p_tau_Trucking[l, l_tilde]
                    * model.p_pi_Trucking[l]
                )
                return process_constraint(constraint)
            else:
                return Constraint.Skip
        elif l in model.s_S and l_tilde in model.s_K:
            if model.p_SKT[l, l_tilde]:
                constraint = (
                    model.v_C_Trucked[l, l_tilde, t]
                    == model.v_F_Trucked[l, l_tilde, t]
                    * 1
                    / model.p_delta_Truck
                    * model.p_tau_Trucking[l, l_tilde]
                    * model.p_pi_Trucking[l]
                )
                return process_constraint(constraint)
            else:
                return Constraint.Skip
        elif l in model.s_R and l_tilde in model.s_K:
            if model.p_RKT[l, l_tilde]:
                constraint = (
                    model.v_C_Trucked[l, l_tilde, t]
                    == model.v_F_Trucked[l, l_tilde, t]
                    * 1
                    / model.p_delta_Truck
                    * model.p_tau_Trucking[l, l_tilde]
                    * model.p_pi_Trucking[l]
                )
                return process_constraint(constraint)
            else:
                return Constraint.Skip
        else:
            return Constraint.Skip

    model.TruckingCost = Constraint(
        model.s_L, model.s_L, model.s_T, rule=TruckingCostRule, doc="Trucking cost"
    )

    # model.TruckingCost.pprint()

    def TotalTruckingCostRule(model):
        constraint = model.v_C_TotalTrucking == (
            sum(
                sum(
                    sum(
                        model.v_C_Trucked[p, p_tilde, t]
                        for p in model.s_PP
                        if model.p_PCT[p, p_tilde]
                    )
                    for p_tilde in model.s_CP
                )
                + sum(
                    sum(
                        model.v_C_Trucked[p, k, t]
                        for p in model.s_PP
                        if model.p_PKT[p, k]
                    )
                    for k in model.s_K
                )
                + sum(
                    sum(
                        model.v_C_Trucked[p, s, t]
                        for p in model.s_PP
                        if model.p_PST[p, s]
                    )
                    for s in model.s_S
                )
                + sum(
                    sum(
                        model.v_C_Trucked[p, r, t]
                        for p in model.s_PP
                        if model.p_PRT[p, r]
                    )
                    for r in model.s_R
                )
                + sum(
                    sum(
                        model.v_C_Trucked[p, o, t]
                        for p in model.s_PP
                        if model.p_POT[p, o]
                    )
                    for o in model.s_O
                )
                + sum(
                    sum(
                        model.v_C_Trucked[p, k, t]
                        for p in model.s_CP
                        if model.p_CKT[p, k]
                    )
                    for k in model.s_K
                )
                + sum(
                    sum(
                        model.v_C_Trucked[p, s, t]
                        for p in model.s_CP
                        if model.p_CST[p, s]
                    )
                    for s in model.s_S
                )
                + sum(
                    sum(
                        model.v_C_Trucked[p, r, t]
                        for p in model.s_CP
                        if model.p_CRT[p, r]
                    )
                    for r in model.s_R
                )
                + sum(
                    sum(
                        model.v_C_Trucked[p, p_tilde, t]
                        for p in model.s_CP
                        if model.p_CCT[p, p_tilde]
                    )
                    for p_tilde in model.s_CP
                )
                + sum(
                    sum(
                        model.v_C_Trucked[s, p, t]
                        for s in model.s_S
                        if model.p_SCT[s, p]
                    )
                    for p in model.s_CP
                )
                + sum(
                    sum(
                        model.v_C_Trucked[s, k, t]
                        for s in model.s_S
                        if model.p_SKT[s, k]
                    )
                    for k in model.s_K
                )
                + sum(
                    sum(
                        model.v_C_Trucked[r, k, t]
                        for r in model.s_R
                        if model.p_RKT[r, k]
                    )
                    for k in model.s_K
                )
                + sum(
                    sum(
                        model.v_C_Trucked[f, p, t]
                        for f in model.s_F
                        if model.p_FCT[f, p]
                    )
                    for p in model.s_CP
                )
                for t in model.s_T
            )
        )
        return process_constraint(constraint)

    model.TotalTruckingCost = Constraint(
        rule=TotalTruckingCostRule, doc="Total trucking cost"
    )

    # model.TotalTruckingCost.pprint()

    def TotalTruckingVolumeRule(model):
        constraint = model.v_F_TotalTrucked == (
            sum(
                sum(
                    sum(
                        model.v_F_Trucked[p, p_tilde, t]
                        for p in model.s_PP
                        if model.p_PCT[p, p_tilde]
                    )
                    for p_tilde in model.s_CP
                )
                + sum(
                    sum(
                        model.v_F_Trucked[p, k, t]
                        for p in model.s_PP
                        if model.p_PKT[p, k]
                    )
                    for k in model.s_K
                )
                + sum(
                    sum(
                        model.v_F_Trucked[p, s, t]
                        for p in model.s_PP
                        if model.p_PST[p, s]
                    )
                    for s in model.s_S
                )
                + sum(
                    sum(
                        model.v_F_Trucked[p, r, t]
                        for p in model.s_PP
                        if model.p_PRT[p, r]
                    )
                    for r in model.s_R
                )
                + sum(
                    sum(
                        model.v_F_Trucked[p, o, t]
                        for p in model.s_PP
                        if model.p_POT[p, o]
                    )
                    for o in model.s_O
                )
                + sum(
                    sum(
                        model.v_F_Trucked[p, k, t]
                        for p in model.s_CP
                        if model.p_CKT[p, k]
                    )
                    for k in model.s_K
                )
                + sum(
                    sum(
                        model.v_F_Trucked[p, s, t]
                        for p in model.s_CP
                        if model.p_CST[p, s]
                    )
                    for s in model.s_S
                )
                + sum(
                    sum(
                        model.v_F_Trucked[p, r, t]
                        for p in model.s_CP
                        if model.p_CRT[p, r]
                    )
                    for r in model.s_R
                )
                + sum(
                    sum(
                        model.v_F_Trucked[p, p_tilde, t]
                        for p in model.s_CP
                        if model.p_CCT[p, p_tilde]
                    )
                    for p_tilde in model.s_CP
                )
                + sum(
                    sum(
                        model.v_F_Trucked[s, p, t]
                        for s in model.s_S
                        if model.p_SCT[s, p]
                    )
                    for p in model.s_CP
                )
                + sum(
                    sum(
                        model.v_F_Trucked[s, k, t]
                        for s in model.s_S
                        if model.p_SKT[s, k]
                    )
                    for k in model.s_K
                )
                + sum(
                    sum(
                        model.v_F_Trucked[r, k, t]
                        for r in model.s_R
                        if model.p_RKT[r, k]
                    )
                    for k in model.s_K
                )
                + sum(
                    sum(
                        model.v_F_Trucked[f, p, t]
                        for f in model.s_F
                        if model.p_FCT[f, p]
                    )
                    for p in model.s_CP
                )
                for t in model.s_T
            )
        )
        return process_constraint(constraint)

    model.TotalTruckingVolume = Constraint(
        rule=TotalTruckingVolumeRule, doc="Total trucking volume"
    )

    def DisposalExpansionCapExRule(model):
        constraint = model.v_C_DisposalCapEx == sum(
            sum(
                model.vb_y_Disposal[k, i]
                * model.p_kappa_Disposal[k, i]
                * model.p_delta_Disposal[i]
                for i in model.s_I
            )
            for k in model.s_K
        )
        return process_constraint(constraint)

    model.DisposalExpansionCapEx = Constraint(
        rule=DisposalExpansionCapExRule,
        doc="Disposal construction or capacity expansion cost",
    )

    # model.DisposalExpansionCapEx.pprint()

    def StorageExpansionCapExRule(model):
        constraint = model.v_C_StorageCapEx == sum(
            sum(
                model.vb_y_Storage[s, c]
                * model.p_kappa_Storage[s, c]
                * model.p_delta_Storage[c]
                for s in model.s_S
            )
            for c in model.s_C
        )
        return process_constraint(constraint)

    model.StorageExpansionCapEx = Constraint(
        rule=StorageExpansionCapExRule,
        doc="Storage construction or capacity expansion cost",
    )

    # model.StorageExpansionCapEx.pprint()

    def TreatmentExpansionCapExRule(model):
        constraint = model.v_C_TreatmentCapEx == sum(
            sum(
                model.vb_y_Treatment[r, j]
                * model.p_kappa_Treatment[r, j]
                * model.p_delta_Treatment[j]
                for r in model.s_R
            )
            for j in model.s_J
        )
        return process_constraint(constraint)

    model.TreatmentExpansionCapEx = Constraint(
        rule=TreatmentExpansionCapExRule,
        doc="Treatment construction or capacity expansion cost",
    )

    # model.TreatmentExpansionCapEx.pprint()

    def PipelineExpansionCapExDistanceBasedRule(model):
        constraint = model.v_C_PipelineCapEx == (
            sum(
                sum(
                    sum(
                        model.vb_y_Pipeline[p, p_tilde, d]
                        * model.p_kappa_Pipeline
                        * model.p_mu_Pipeline[d]
                        * model.p_lambda_Pipeline[p, p_tilde]
                        for p in model.s_PP
                        if model.p_PCA[p, p_tilde]
                    )
                    for p_tilde in model.s_CP
                )
                for d in model.s_D
            )
            + sum(
                sum(
                    sum(
                        model.vb_y_Pipeline[p, n, d]
                        * model.p_kappa_Pipeline
                        * model.p_mu_Pipeline[d]
                        * model.p_lambda_Pipeline[p, n]
                        for p in model.s_PP
                        if model.p_PNA[p, n]
                    )
                    for n in model.s_N
                )
                for d in model.s_D
            )
            + sum(
                sum(
                    sum(
                        model.vb_y_Pipeline[p, p_tilde, d]
                        * model.p_kappa_Pipeline
                        * model.p_mu_Pipeline[d]
                        * model.p_lambda_Pipeline[p, p_tilde]
                        for p in model.s_PP
                        if model.p_PPA[p, p_tilde]
                    )
                    for p_tilde in model.s_PP
                )
                for d in model.s_D
            )
            + sum(
                sum(
                    sum(
                        model.vb_y_Pipeline[p, n, d]
                        * model.p_kappa_Pipeline
                        * model.p_mu_Pipeline[d]
                        * model.p_lambda_Pipeline[p, n]
                        for p in model.s_CP
                        if model.p_CNA[p, n]
                    )
                    for n in model.s_N
                )
                for d in model.s_D
            )
            + sum(
                sum(
                    sum(
                        model.vb_y_Pipeline[n, n_tilde, d]
                        * model.p_kappa_Pipeline
                        * model.p_mu_Pipeline[d]
                        * model.p_lambda_Pipeline[n, n_tilde]
                        for n in model.s_N
                        if model.p_NNA[n, n_tilde]
                    )
                    for n_tilde in model.s_N
                )
                for d in model.s_D
            )
            + sum(
                sum(
                    sum(
                        model.vb_y_Pipeline[n, p, d]
                        * model.p_kappa_Pipeline
                        * model.p_mu_Pipeline[d]
                        * model.p_lambda_Pipeline[n, p]
                        for n in model.s_N
                        if model.p_NCA[n, p]
                    )
                    for p in model.s_CP
                )
                for d in model.s_D
            )
            + sum(
                sum(
                    sum(
                        model.vb_y_Pipeline[n, k, d]
                        * model.p_kappa_Pipeline
                        * model.p_mu_Pipeline[d]
                        * model.p_lambda_Pipeline[n, k]
                        for n in model.s_N
                        if model.p_NKA[n, k]
                    )
                    for k in model.s_K
                )
                for d in model.s_D
            )
            + sum(
                sum(
                    sum(
                        model.vb_y_Pipeline[n, s, d]
                        * model.p_kappa_Pipeline
                        * model.p_mu_Pipeline[d]
                        * model.p_lambda_Pipeline[n, s]
                        for n in model.s_N
                        if model.p_NSA[n, s]
                    )
                    for s in model.s_S
                )
                for d in model.s_D
            )
            + sum(
                sum(
                    sum(
                        model.vb_y_Pipeline[n, r, d]
                        * model.p_kappa_Pipeline
                        * model.p_mu_Pipeline[d]
                        * model.p_lambda_Pipeline[n, r]
                        for n in model.s_N
                        if model.p_NRA[n, r]
                    )
                    for r in model.s_R
                )
                for d in model.s_D
            )
            + sum(
                sum(
                    sum(
                        model.vb_y_Pipeline[n, o, d]
                        * model.p_kappa_Pipeline
                        * model.p_mu_Pipeline[d]
                        * model.p_lambda_Pipeline[n, o]
                        for n in model.s_N
                        if model.p_NOA[n, o]
                    )
                    for o in model.s_O
                )
                for d in model.s_D
            )
            + sum(
                sum(
                    sum(
                        model.vb_y_Pipeline[f, p, d]
                        * model.p_kappa_Pipeline
                        * model.p_mu_Pipeline[d]
                        * model.p_lambda_Pipeline[f, p]
                        for f in model.s_F
                        if model.p_FCA[f, p]
                    )
                    for p in model.s_CP
                )
                for d in model.s_D
            )
            + sum(
                sum(
                    sum(
                        model.vb_y_Pipeline[r, n, d]
                        * model.p_kappa_Pipeline
                        * model.p_mu_Pipeline[d]
                        * model.p_lambda_Pipeline[r, n]
                        for r in model.s_R
                        if model.p_RNA[r, n]
                    )
                    for n in model.s_N
                )
                for d in model.s_D
            )
            + sum(
                sum(
                    sum(
                        model.vb_y_Pipeline[r, p, d]
                        * model.p_kappa_Pipeline
                        * model.p_mu_Pipeline[d]
                        * model.p_lambda_Pipeline[r, p]
                        for r in model.s_R
                        if model.p_RCA[r, p]
                    )
                    for p in model.s_CP
                )
                for d in model.s_D
            )
            + sum(
                sum(
                    sum(
                        model.vb_y_Pipeline[r, k, d]
                        * model.p_kappa_Pipeline
                        * model.p_mu_Pipeline[d]
                        * model.p_lambda_Pipeline[r, k]
                        for r in model.s_R
                        if model.p_RKA[r, k]
                    )
                    for k in model.s_K
                )
                for d in model.s_D
            )
            + sum(
                sum(
                    sum(
                        model.vb_y_Pipeline[s, n, d]
                        * model.p_kappa_Pipeline
                        * model.p_mu_Pipeline[d]
                        * model.p_lambda_Pipeline[s, n]
                        for s in model.s_S
                        if model.p_SNA[s, n]
                    )
                    for n in model.s_N
                )
                for d in model.s_D
            )
            + sum(
                sum(
                    sum(
                        model.vb_y_Pipeline[s, p, d]
                        * model.p_kappa_Pipeline
                        * model.p_mu_Pipeline[d]
                        * model.p_lambda_Pipeline[s, p]
                        for s in model.s_S
                        if model.p_SCA[s, p]
                    )
                    for p in model.s_CP
                )
                for d in model.s_D
            )
            + sum(
                sum(
                    sum(
                        model.vb_y_Pipeline[s, k, d]
                        * model.p_kappa_Pipeline
                        * model.p_mu_Pipeline[d]
                        * model.p_lambda_Pipeline[s, k]
                        for s in model.s_S
                        if model.p_SKA[s, k]
                    )
                    for k in model.s_K
                )
                for d in model.s_D
            )
            + sum(
                sum(
                    sum(
                        model.vb_y_Pipeline[s, r, d]
                        * model.p_kappa_Pipeline
                        * model.p_mu_Pipeline[d]
                        * model.p_lambda_Pipeline[s, r]
                        for s in model.s_S
                        if model.p_SRA[s, r]
                    )
                    for r in model.s_R
                )
                for d in model.s_D
            )
            + sum(
                sum(
                    sum(
                        model.vb_y_Pipeline[s, o, d]
                        * model.p_kappa_Pipeline
                        * model.p_mu_Pipeline[d]
                        * model.p_lambda_Pipeline[s, o]
                        for s in model.s_S
                        if model.p_SOA[s, o]
                    )
                    for o in model.s_O
                )
                for d in model.s_D
            )
        )

        return process_constraint(constraint)

    def PipelineExpansionCapExCapacityBasedRule(model):
        constraint = model.v_C_PipelineCapEx == (
            sum(
                sum(
                    sum(
                        model.vb_y_Pipeline[p, p_tilde, d]
                        * model.p_kappa_Pipeline[p, p_tilde, d]
                        * model.p_delta_Pipeline[d]
                        for p in model.s_PP
                        if model.p_PCA[p, p_tilde]
                    )
                    for p_tilde in model.s_CP
                )
                for d in model.s_D
            )
            + sum(
                sum(
                    sum(
                        model.vb_y_Pipeline[p, n, d]
                        * model.p_kappa_Pipeline[p, n, d]
                        * model.p_delta_Pipeline[d]
                        for p in model.s_PP
                        if model.p_PNA[p, n]
                    )
                    for n in model.s_N
                )
                for d in model.s_D
            )
            + sum(
                sum(
                    sum(
                        model.vb_y_Pipeline[p, p_tilde, d]
                        * model.p_kappa_Pipeline[p, p_tilde, d]
                        * model.p_delta_Pipeline[d]
                        for p in model.s_PP
                        if model.p_PPA[p, p_tilde]
                    )
                    for p_tilde in model.s_PP
                )
                for d in model.s_D
            )
            + sum(
                sum(
                    sum(
                        model.vb_y_Pipeline[p, n, d]
                        * model.p_kappa_Pipeline[p, n, d]
                        * model.p_delta_Pipeline[d]
                        for p in model.s_CP
                        if model.p_CNA[p, n]
                    )
                    for n in model.s_N
                )
                for d in model.s_D
            )
            + sum(
                sum(
                    sum(
                        model.vb_y_Pipeline[n, n_tilde, d]
                        * model.p_kappa_Pipeline[n, n_tilde, d]
                        * model.p_delta_Pipeline[d]
                        for n in model.s_N
                        if model.p_NNA[n, n_tilde]
                    )
                    for n_tilde in model.s_N
                )
                for d in model.s_D
            )
            + sum(
                sum(
                    sum(
                        model.vb_y_Pipeline[n, p, d]
                        * model.p_kappa_Pipeline[n, p, d]
                        * model.p_delta_Pipeline[d]
                        for n in model.s_N
                        if model.p_NCA[n, p]
                    )
                    for p in model.s_CP
                )
                for d in model.s_D
            )
            + sum(
                sum(
                    sum(
                        model.vb_y_Pipeline[n, k, d]
                        * model.p_kappa_Pipeline[n, k, d]
                        * model.p_delta_Pipeline[d]
                        for n in model.s_N
                        if model.p_NKA[n, k]
                    )
                    for k in model.s_K
                )
                for d in model.s_D
            )
            + sum(
                sum(
                    sum(
                        model.vb_y_Pipeline[n, s, d]
                        * model.p_kappa_Pipeline[n, s, d]
                        * model.p_delta_Pipeline[d]
                        for n in model.s_N
                        if model.p_NSA[n, s]
                    )
                    for s in model.s_S
                )
                for d in model.s_D
            )
            + sum(
                sum(
                    sum(
                        model.vb_y_Pipeline[n, r, d]
                        * model.p_kappa_Pipeline[n, r, d]
                        * model.p_delta_Pipeline[d]
                        for n in model.s_N
                        if model.p_NRA[n, r]
                    )
                    for r in model.s_R
                )
                for d in model.s_D
            )
            + sum(
                sum(
                    sum(
                        model.vb_y_Pipeline[n, o, d]
                        * model.p_kappa_Pipeline[n, o, d]
                        * model.p_delta_Pipeline[d]
                        for n in model.s_N
                        if model.p_NOA[n, o]
                    )
                    for o in model.s_O
                )
                for d in model.s_D
            )
            + sum(
                sum(
                    sum(
                        model.vb_y_Pipeline[f, p, d]
                        * model.p_kappa_Pipeline[f, p, d]
                        * model.p_delta_Pipeline[d]
                        for f in model.s_F
                        if model.p_FCA[f, p]
                    )
                    for p in model.s_CP
                )
                for d in model.s_D
            )
            + sum(
                sum(
                    sum(
                        model.vb_y_Pipeline[r, n, d]
                        * model.p_kappa_Pipeline[r, n, d]
                        * model.p_delta_Pipeline[d]
                        for r in model.s_R
                        if model.p_RNA[r, n]
                    )
                    for n in model.s_N
                )
                for d in model.s_D
            )
            + sum(
                sum(
                    sum(
                        model.vb_y_Pipeline[r, p, d]
                        * model.p_kappa_Pipeline[r, p, d]
                        * model.p_delta_Pipeline[d]
                        for r in model.s_R
                        if model.p_RCA[r, p]
                    )
                    for p in model.s_CP
                )
                for d in model.s_D
            )
            + sum(
                sum(
                    sum(
                        model.vb_y_Pipeline[r, k, d]
                        * model.p_kappa_Pipeline[r, k, d]
                        * model.p_delta_Pipeline[d]
                        for r in model.s_R
                        if model.p_RKA[r, k]
                    )
                    for k in model.s_K
                )
                for d in model.s_D
            )
            + sum(
                sum(
                    sum(
                        model.vb_y_Pipeline[s, n, d]
                        * model.p_kappa_Pipeline[s, n, d]
                        * model.p_delta_Pipeline[d]
                        for s in model.s_S
                        if model.p_SNA[s, n]
                    )
                    for n in model.s_N
                )
                for d in model.s_D
            )
            + sum(
                sum(
                    sum(
                        model.vb_y_Pipeline[s, p, d]
                        * model.p_kappa_Pipeline[s, p, d]
                        * model.p_delta_Pipeline[d]
                        for s in model.s_S
                        if model.p_SCA[s, p]
                    )
                    for p in model.s_CP
                )
                for d in model.s_D
            )
            + sum(
                sum(
                    sum(
                        model.vb_y_Pipeline[s, k, d]
                        * model.p_kappa_Pipeline[s, k, d]
                        * model.p_delta_Pipeline[d]
                        for s in model.s_S
                        if model.p_SKA[s, k]
                    )
                    for k in model.s_K
                )
                for d in model.s_D
            )
            + sum(
                sum(
                    sum(
                        model.vb_y_Pipeline[s, r, d]
                        * model.p_kappa_Pipeline[s, r, d]
                        * model.p_delta_Pipeline[d]
                        for s in model.s_S
                        if model.p_SRA[s, r]
                    )
                    for r in model.s_R
                )
                for d in model.s_D
            )
            + sum(
                sum(
                    sum(
                        model.vb_y_Pipeline[s, o, d]
                        * model.p_kappa_Pipeline[s, o, d]
                        * model.p_delta_Pipeline[d]
                        for s in model.s_S
                        if model.p_SOA[s, o]
                    )
                    for o in model.s_O
                )
                for d in model.s_D
            )
        )

        return process_constraint(constraint)

    if model.config.pipeline_cost == PipelineCost.distance_based:
        model.PipelineExpansionCapEx = Constraint(
            rule=PipelineExpansionCapExDistanceBasedRule,
            doc="Pipeline construction or capacity expansion cost",
        )
    elif model.config.pipeline_cost == PipelineCost.capacity_based:
        model.PipelineExpansionCapEx = Constraint(
            rule=PipelineExpansionCapExCapacityBasedRule,
            doc="Pipeline construction or capacity expansion cost",
        )

    def SlackCostsRule(model):
        constraint = model.v_C_Slack == (
            sum(
                sum(
                    model.v_S_FracDemand[p, t] * model.p_psi_FracDemand
                    for p in model.s_CP
                )
                for t in model.s_T
            )
            + sum(
                sum(
                    model.v_S_Production[p, t] * model.p_psi_Production
                    for p in model.s_PP
                )
                for t in model.s_T
            )
            + sum(
                sum(model.v_S_Flowback[p, t] * model.p_psi_Flowback for p in model.s_CP)
                for t in model.s_T
            )
            + sum(
                sum(
                    model.v_S_PipelineCapacity[p, p_tilde]
                    * model.p_psi_PipelineCapacity
                    for p in model.s_PP
                    if model.p_PCA[p, p_tilde]
                )
                for p_tilde in model.s_CP
            )
            + sum(
                sum(
                    model.v_S_PipelineCapacity[p, p_tilde]
                    * model.p_psi_PipelineCapacity
                    for p in model.s_CP
                    if model.p_CCA[p, p_tilde]
                )
                for p_tilde in model.s_CP
            )
            + sum(
                sum(
                    model.v_S_PipelineCapacity[p, n] * model.p_psi_PipelineCapacity
                    for p in model.s_PP
                    if model.p_PNA[p, n]
                )
                for n in model.s_N
            )
            + sum(
                sum(
                    model.v_S_PipelineCapacity[p, p_tilde]
                    * model.p_psi_PipelineCapacity
                    for p in model.s_PP
                    if model.p_PPA[p, p_tilde]
                )
                for p_tilde in model.s_PP
            )
            + sum(
                sum(
                    model.v_S_PipelineCapacity[p, n] * model.p_psi_PipelineCapacity
                    for p in model.s_CP
                    if model.p_CNA[p, n]
                )
                for n in model.s_N
            )
            + sum(
                sum(
                    model.v_S_PipelineCapacity[n, n_tilde]
                    * model.p_psi_PipelineCapacity
                    for n in model.s_N
                    if model.p_NNA[n, n_tilde]
                )
                for n_tilde in model.s_N
            )
            + sum(
                sum(
                    model.v_S_PipelineCapacity[n, p] * model.p_psi_PipelineCapacity
                    for n in model.s_N
                    if model.p_NCA[n, p]
                )
                for p in model.s_CP
            )
            + sum(
                sum(
                    model.v_S_PipelineCapacity[n, k] * model.p_psi_PipelineCapacity
                    for n in model.s_N
                    if model.p_NKA[n, k]
                )
                for k in model.s_K
            )
            + sum(
                sum(
                    model.v_S_PipelineCapacity[n, s] * model.p_psi_PipelineCapacity
                    for n in model.s_N
                    if model.p_NSA[n, s]
                )
                for s in model.s_S
            )
            + sum(
                sum(
                    model.v_S_PipelineCapacity[n, r] * model.p_psi_PipelineCapacity
                    for n in model.s_N
                    if model.p_NRA[n, r]
                )
                for r in model.s_R
            )
            + sum(
                sum(
                    model.v_S_PipelineCapacity[n, o] * model.p_psi_PipelineCapacity
                    for n in model.s_N
                    if model.p_NOA[n, o]
                )
                for o in model.s_O
            )
            + sum(
                sum(
                    model.v_S_PipelineCapacity[f, p] * model.p_psi_PipelineCapacity
                    for f in model.s_F
                    if model.p_FCA[f, p]
                )
                for p in model.s_CP
            )
            + sum(
                sum(
                    model.v_S_PipelineCapacity[r, n] * model.p_psi_PipelineCapacity
                    for r in model.s_R
                    if model.p_RNA[r, n]
                )
                for n in model.s_N
            )
            + sum(
                sum(
                    model.v_S_PipelineCapacity[r, p] * model.p_psi_PipelineCapacity
                    for r in model.s_R
                    if model.p_RCA[r, p]
                )
                for p in model.s_CP
            )
            + sum(
                sum(
                    model.v_S_PipelineCapacity[r, k] * model.p_psi_PipelineCapacity
                    for r in model.s_R
                    if model.p_RKA[r, k]
                )
                for k in model.s_K
            )
            + sum(
                sum(
                    model.v_S_PipelineCapacity[s, n] * model.p_psi_PipelineCapacity
                    for s in model.s_S
                    if model.p_SNA[s, n]
                )
                for n in model.s_N
            )
            + sum(
                sum(
                    model.v_S_PipelineCapacity[s, p] * model.p_psi_PipelineCapacity
                    for s in model.s_S
                    if model.p_SCA[s, p]
                )
                for p in model.s_CP
            )
            + sum(
                sum(
                    model.v_S_PipelineCapacity[s, k] * model.p_psi_PipelineCapacity
                    for s in model.s_S
                    if model.p_SKA[s, k]
                )
                for k in model.s_K
            )
            + sum(
                sum(
                    model.v_S_PipelineCapacity[s, r] * model.p_psi_PipelineCapacity
                    for s in model.s_S
                    if model.p_SRA[s, r]
                )
                for r in model.s_R
            )
            + sum(
                sum(
                    model.v_S_PipelineCapacity[s, o] * model.p_psi_PipelineCapacity
                    for s in model.s_S
                    if model.p_SOA[s, o]
                )
                for o in model.s_O
            )
            + sum(
                model.v_S_StorageCapacity[s] * model.p_psi_StorageCapacity
                for s in model.s_S
            )
            + sum(
                model.v_S_DisposalCapacity[k] * model.p_psi_DisposalCapacity
                for k in model.s_K
            )
            + sum(
                model.v_S_TreatmentCapacity[r] * model.p_psi_TreatmentCapacity
                for r in model.s_R
            )
            + sum(
                model.v_S_ReuseCapacity[o] * model.p_psi_ReuseCapacity
                for o in model.s_O
            )
        )
        return process_constraint(constraint)

    model.SlackCosts = Constraint(rule=SlackCostsRule, doc="Slack costs")

    # model.SlackCosts.pprint()

    def LogicConstraintDisposalRule(model, k):
        constraint = sum(model.vb_y_Disposal[k, i] for i in model.s_I) == 1
        return process_constraint(constraint)

    model.LogicConstraintDisposal = Constraint(
        model.s_K, rule=LogicConstraintDisposalRule, doc="Logic constraint disposal"
    )

    # model.LogicConstraintDisposal.pprint()

    def LogicConstraintStorageRule(model, s):
        constraint = sum(model.vb_y_Storage[s, c] for c in model.s_C) == 1
        return process_constraint(constraint)

    model.LogicConstraintStorage = Constraint(
        model.s_S, rule=LogicConstraintStorageRule, doc="Logic constraint storage"
    )

    # model.LogicConstraintStorage.pprint()

    def LogicConstraintTreatmentRule(model, r):
        constraint = sum(model.vb_y_Treatment[r, j] for j in model.s_J) == 1

        return process_constraint(constraint)

    model.LogicConstraintTreatment = Constraint(
        model.s_R, rule=LogicConstraintTreatmentRule, doc="Logic constraint treatment"
    )

    # model.LogicConstraintTreatment.pprint()

    def LogicConstraintPipelineRule(model, l, l_tilde):
        if l in model.s_PP and l_tilde in model.s_CP:
            if model.p_PCA[l, l_tilde]:
                constraint = (
                    sum(model.vb_y_Pipeline[l, l_tilde, d] for d in model.s_D) == 1
                )
                return process_constraint(constraint)
            else:
                return Constraint.Skip
        elif l in model.s_PP and l_tilde in model.s_N:
            if model.p_PNA[l, l_tilde]:
                constraint = (
                    sum(model.vb_y_Pipeline[l, l_tilde, d] for d in model.s_D) == 1
                )
                return process_constraint(constraint)
            else:
                return Constraint.Skip
        elif l in model.s_PP and l_tilde in model.s_PP:
            if model.p_PPA[l, l_tilde]:
                constraint = (
                    sum(model.vb_y_Pipeline[l, l_tilde, d] for d in model.s_D) == 1
                )
                return process_constraint(constraint)
            else:
                return Constraint.Skip
        elif l in model.s_CP and l_tilde in model.s_N:
            if model.p_CNA[l, l_tilde]:
                constraint = (
                    sum(model.vb_y_Pipeline[l, l_tilde, d] for d in model.s_D) == 1
                )
                return process_constraint(constraint)
            else:
                return Constraint.Skip
        elif l in model.s_N and l_tilde in model.s_N:
            if model.p_NNA[l, l_tilde]:
                constraint = (
                    sum(model.vb_y_Pipeline[l, l_tilde, d] for d in model.s_D) == 1
                )
                return process_constraint(constraint)
            else:
                return Constraint.Skip
        elif l in model.s_N and l_tilde in model.s_CP:
            if model.p_NCA[l, l_tilde]:
                constraint = (
                    sum(model.vb_y_Pipeline[l, l_tilde, d] for d in model.s_D) == 1
                )
                return process_constraint(constraint)
            else:
                return Constraint.Skip
        elif l in model.s_N and l_tilde in model.s_K:
            if model.p_NKA[l, l_tilde]:
                constraint = (
                    sum(model.vb_y_Pipeline[l, l_tilde, d] for d in model.s_D) == 1
                )
                return process_constraint(constraint)
            else:
                return Constraint.Skip
        elif l in model.s_N and l_tilde in model.s_S:
            if model.p_NSA[l, l_tilde]:
                constraint = (
                    sum(model.vb_y_Pipeline[l, l_tilde, d] for d in model.s_D) == 1
                )
                return process_constraint(constraint)
            else:
                return Constraint.Skip
        elif l in model.s_N and l_tilde in model.s_R:
            if model.p_NRA[l, l_tilde]:
                constraint = (
                    sum(model.vb_y_Pipeline[l, l_tilde, d] for d in model.s_D) == 1
                )
                return process_constraint(constraint)
            else:
                return Constraint.Skip
        elif l in model.s_N and l_tilde in model.s_O:
            if model.p_NOA[l, l_tilde]:
                constraint = (
                    sum(model.vb_y_Pipeline[l, l_tilde, d] for d in model.s_D) == 1
                )
                return process_constraint(constraint)
            else:
                return Constraint.Skip
        elif l in model.s_F and l_tilde in model.s_CP:
            if model.p_FCA[l, l_tilde]:
                constraint = (
                    sum(model.vb_y_Pipeline[l, l_tilde, d] for d in model.s_D) == 1
                )
                return process_constraint(constraint)
            else:
                return Constraint.Skip
        elif l in model.s_R and l_tilde in model.s_N:
            if model.p_RNA[l, l_tilde]:
                constraint = (
                    sum(model.vb_y_Pipeline[l, l_tilde, d] for d in model.s_D) == 1
                )
                return process_constraint(constraint)
            else:
                return Constraint.Skip
        elif l in model.s_R and l_tilde in model.s_CP:
            if model.p_RCA[l, l_tilde]:
                constraint = (
                    sum(model.vb_y_Pipeline[l, l_tilde, d] for d in model.s_D) == 1
                )
                return process_constraint(constraint)
            else:
                return Constraint.Skip
        elif l in model.s_R and l_tilde in model.s_K:
            if model.p_RKA[l, l_tilde]:
                constraint = (
                    sum(model.vb_y_Pipeline[l, l_tilde, d] for d in model.s_D) == 1
                )
                return process_constraint(constraint)
            else:
                return Constraint.Skip
        elif l in model.s_S and l_tilde in model.s_N:
            if model.p_SNA[l, l_tilde]:
                constraint = (
                    sum(model.vb_y_Pipeline[l, l_tilde, d] for d in model.s_D) == 1
                )
                return process_constraint(constraint)
            else:
                return Constraint.Skip
        elif l in model.s_S and l_tilde in model.s_CP:
            if model.p_SCA[l, l_tilde]:
                constraint = (
                    sum(model.vb_y_Pipeline[l, l_tilde, d] for d in model.s_D) == 1
                )
                return process_constraint(constraint)
            else:
                return Constraint.Skip
        elif l in model.s_S and l_tilde in model.s_K:
            if model.p_SKA[l, l_tilde]:
                constraint = (
                    sum(model.vb_y_Pipeline[l, l_tilde, d] for d in model.s_D) == 1
                )
                return process_constraint(constraint)
            else:
                return Constraint.Skip
        elif l in model.s_S and l_tilde in model.s_R:
            if model.p_SRA[l, l_tilde]:
                constraint = (
                    sum(model.vb_y_Pipeline[l, l_tilde, d] for d in model.s_D) == 1
                )
                return process_constraint(constraint)
            else:
                return Constraint.Skip
        elif l in model.s_S and l_tilde in model.s_O:
            if model.p_SOA[l, l_tilde]:
                constraint = (
                    sum(model.vb_y_Pipeline[l, l_tilde, d] for d in model.s_D) == 1
                )
                return process_constraint(constraint)
            else:
                return Constraint.Skip
        else:
            return Constraint.Skip

    model.LogicConstraintPipeline = Constraint(
        model.s_L,
        model.s_L,
        rule=LogicConstraintPipelineRule,
        doc="Logic constraint pipelines",
    )

    def ReuseDestinationDeliveriesRule(model, p, t):
        constraint = model.v_F_ReuseDestination[p, t] == sum(
            model.v_F_Piped[l, p, t] + model.v_F_Trucked[l, p, t]
            for l in model.s_L
            if (l not in model.s_F)
        )
        return process_constraint(constraint)

    model.ReuseDestinationDeliveries = Constraint(
        model.s_CP,
        model.s_T,
        rule=ReuseDestinationDeliveriesRule,
        doc="Reuse destinations volume",
    )

    # model.ReuseDestinationDeliveries.pprint()

    def DisposalDestinationDeliveriesRule(model, k, t):
        constraint = model.v_F_DisposalDestination[k, t] == sum(
            model.v_F_Piped[l, k, t] + model.v_F_Trucked[l, k, t] for l in model.s_L
        )

        return process_constraint(constraint)

    model.DisposalDestinationDeliveries = Constraint(
        model.s_K,
        model.s_T,
        rule=DisposalDestinationDeliveriesRule,
        doc="Disposal destinations volume",
    )

    # model.DisposalDestinationDeliveries.pprint()

    def BeneficialReuseDeliveriesRule(model, o, t):
        constraint = model.v_F_BeneficialReuseDestination[o, t] == sum(
            model.v_F_Piped[n, o, t] for n in model.s_N if model.p_NOA[n, o]
        ) + sum(model.v_F_Piped[s, o, t] for s in model.s_S if model.p_SOA[s, o]) + sum(
            model.v_F_Trucked[p, o, t] for p in model.s_PP if model.p_POT[p, o]
        )
        return process_constraint(constraint)

    model.BeneficialReuseDeliveries = Constraint(
        model.s_O,
        model.s_T,
        rule=BeneficialReuseDeliveriesRule,
        doc="Beneficial reuse destinations volume",
    )

    def CompletionsWaterDeliveriesRule(model, p, t):
        constraint = model.v_F_CompletionsDestination[p, t] == (
            sum(model.v_F_Piped[n, p, t] for n in model.s_N if model.p_NCA[n, p])
            + sum(
                model.v_F_Piped[p_tilde, p, t]
                for p_tilde in model.s_PP
                if model.p_PCA[p_tilde, p]
            )
            + sum(model.v_F_Piped[s, p, t] for s in model.s_S if model.p_SCA[s, p])
            + sum(
                model.v_F_Piped[p_tilde, p, t]
                for p_tilde in model.s_CP
                if model.p_CCA[p_tilde, p]
            )
            + sum(model.v_F_Piped[r, p, t] for r in model.s_R if model.p_RCA[r, p])
            + sum(model.v_F_Sourced[f, p, t] for f in model.s_F if model.p_FCA[f, p])
            + sum(
                model.v_F_Trucked[p_tilde, p, t]
                for p_tilde in model.s_PP
                if model.p_PCT[p_tilde, p]
            )
            + sum(
                model.v_F_Trucked[p_tilde, p, t]
                for p_tilde in model.s_CP
                if model.p_CCT[p_tilde, p]
            )
            + sum(model.v_F_Trucked[s, p, t] for s in model.s_S if model.p_SCT[s, p])
            + sum(model.v_F_Trucked[f, p, t] for f in model.s_F if model.p_FCT[f, p])
            - model.v_F_PadStorageIn[p, t]
        )

        return process_constraint(constraint)

    model.CompletionsWaterDeliveries = Constraint(
        model.s_CP,
        model.s_T,
        rule=CompletionsWaterDeliveriesRule,
        doc="Completions water volume",
    )

    # model.LogicConstraintPipeline['N17','CP03'].pprint()

    ## Fixing Decision Variables ##

    # model.vb_y_Disposal['K02','I1'].fix(1)

    # model.v_S_ReuseCapacity['O1'].fix(0)

    # model.v_S_TreatmentCapacity['R01'].fix(0)

    # model.v_F_Piped['R01','CP01','T07'].fix(500)

    # model.vb_y_Pipeline['N24','N25','D0'].fix(1)
    # model.vb_y_Pipeline['N25','N24','D0'].fix(1)

    # model.v_S_FracDemand.fix(0)
    # model.v_S_Production.fix(0)
    # model.v_S_Flowback.fix(0)
    # model.v_S_PipelineCapacity.fix(0)
    # model.v_S_StorageCapacity.fix(0)
    # model.v_S_DisposalCapacity.fix(0)
    # model.v_S_TreatmentCapacity.fix(0)
    # model.v_S_ReuseCapacity.fix(0)

    ## Define Objective and Solve Statement ##

    model.objective = Objective(
        expr=model.v_Z, sense=minimize, doc="Objective function"
    )

    if model.config.water_quality is WaterQuality.discrete:
        model = water_quality_discrete(model, df_parameters, df_sets)

    return model


def water_quality(model):
    # region Fix solved Strategic Model variables
    for var in model.component_objects(Var):
        for index in var:
            # Check if the variable is indexed
            if index is None:
                # Check if the value can reasonably be assumed to be non-zero
                if abs(var.value) > 0.0000001:
                    var.fix()
                # Otherwise, fix to 0
                else:
                    var.fix(0)
            elif index is not None:
                # Check if the value can reasonably be assumed to be non-zero
                if var[index].value and abs(var[index].value) > 0.0000001:
                    var[index].fix()
                # Otherwise, fix to 0
                else:
                    var[index].fix(0)
    # endregion

    # Create block for calculating quality at each location in the model
    model.quality = Block()

    # region Add sets, parameters and constraints

    # Create a set for Completions Pad storage by appending the storage label to each item in the CompletionsPads Set
    storage_label = "-storage"
    model.df_sets["CompletionsPadsStorage"] = [
        p + storage_label for p in model.df_sets["CompletionsPads"]
    ]
    model.quality.s_CP_Storage = Set(
        initialize=model.df_sets["CompletionsPadsStorage"],
        doc="Completions Pad Storage Tanks",
    )

    # Create a set for water quality at Completions Pads intermediate flows (i.e. the blended trucked and piped water to pad)
    intermediate_label = "-intermediate"
    model.df_sets["CompletionsPadsIntermediate"] = [
        p + intermediate_label for p in model.df_sets["CompletionsPads"]
    ]
    model.quality.s_CP_Intermediate = Set(
        initialize=model.df_sets["CompletionsPadsIntermediate"],
        doc="Completions Pad Intermediate Flows",
    )

    # Create a set of locations to track water quality over
    model.quality.s_WQL = Set(
        initialize=(
            model.s_L | model.quality.s_CP_Storage | model.quality.s_CP_Intermediate
        ),
        doc="Locations with tracked water quality ",
    )

    # Quality at pad
    model.quality.p_nu_pad = Param(
        model.s_P,
        model.s_W,
        default=0,
        initialize={
            key: pyunits.convert_value(
                value,
                from_units=model.user_units["concentration"],
                to_units=model.model_units["concentration"],
            )
            for key, value in model.df_parameters["PadWaterQuality"].items()
        },
        units=model.model_units["concentration"],
        doc="Water Quality at pad [concentration]",
    )
    # Quality of Sourced Water
    model.quality.p_nu_freshwater = Param(
        model.s_F,
        model.s_W,
        default=0,
        initialize=pyunits.convert_value(
            0,
            from_units=model.user_units["concentration"],
            to_units=model.model_units["concentration"],
        ),
        units=model.model_units["concentration"],
        doc="Water Quality of freshwater [concentration]",
    )
    # Initial water quality at storage site
    model.quality.p_xi_StorageSite = Param(
        model.s_S,
        model.s_W,
        default=0,
        initialize={
            key: pyunits.convert_value(
                value,
                from_units=model.user_units["concentration"],
                to_units=model.model_units["concentration"],
            )
            for key, value in model.df_parameters["StorageInitialWaterQuality"].items()
        },
        units=model.model_units["concentration"],
        doc="Initial Water Quality at storage site [concentration]",
    )
    # Initial water quality at completions pad storage tank
    model.quality.p_xi_PadStorage = Param(
        model.s_CP,
        model.s_W,
        default=0,
        initialize={
            key: pyunits.convert_value(
                value,
                from_units=model.user_units["concentration"],
                to_units=model.model_units["concentration"],
            )
            for key, value in model.df_parameters[
                "PadStorageInitialWaterQuality"
            ].items()
        },
        units=model.model_units["concentration"],
        doc="Initial Water Quality at storage site [concentration]",
    )
    # Add variable to track water quality at each location over time
    model.quality.v_Q = Var(
        model.quality.s_WQL,
        model.s_W,
        model.s_T,
        within=NonNegativeReals,
        initialize=0,
        units=model.model_units["concentration"],
        doc="Water quality at location [concentration]",
    )
    # v_X is solely used to make sure model has an objective value
    model.quality.v_X = Var(
        within=Reals,
        units=model.model_units["concentration"],
        doc="Water quality objective value ",
    )
    # endregion

    # region Disposal
    # Material Balance
    def DisposalWaterQualityRule(b, k, w, t):
        constraint = (
            sum(
                b.parent_block().v_F_Piped[n, k, t] * b.v_Q[n, w, t]
                for n in b.parent_block().s_N
                if b.parent_block().p_NKA[n, k]
            )
            + sum(
                b.parent_block().v_F_Piped[s, k, t] * b.v_Q[s, w, t]
                for s in b.parent_block().s_S
                if b.parent_block().p_SKA[s, k]
            )
            + sum(
                b.parent_block().v_F_Trucked[s, k, t] * b.v_Q[s, w, t]
                for s in b.parent_block().s_S
                if b.parent_block().p_SKT[s, k]
            )
            + sum(
                b.parent_block().v_F_Trucked[p, k, t] * b.p_nu_pad[p, w]
                for p in b.parent_block().s_PP
                if b.parent_block().p_PKT[p, k]
            )
            + sum(
                b.parent_block().v_F_Trucked[p, k, t] * b.p_nu_pad[p, w]
                for p in b.parent_block().s_CP
                if b.parent_block().p_CKT[p, k]
            )
            + sum(
                b.parent_block().v_F_Trucked[r, k, t] * b.v_Q[r, w, t]
                for r in b.parent_block().s_R
                if b.parent_block().p_RKT[r, k]
            )
            == b.v_Q[k, w, t] * b.parent_block().v_F_DisposalDestination[k, t]
        )
        return process_constraint(constraint)

    model.quality.DisposalWaterQuality = Constraint(
        model.s_K,
        model.s_W,
        model.s_T,
        rule=DisposalWaterQualityRule,
        doc="Disposal water quality rule",
    )
    # endregion

    # region Storage
    def StorageSiteWaterQualityRule(b, s, w, t):
        if t == b.parent_block().s_T.first():
            constraint = b.parent_block().p_lambda_Storage[s] * b.p_xi_StorageSite[
                s, w
            ] + sum(
                b.parent_block().v_F_Piped[n, s, t] * b.v_Q[n, w, t]
                for n in b.parent_block().s_N
                if b.parent_block().p_NSA[n, s]
            ) + sum(
                b.parent_block().v_F_Piped[r, s, t] * b.v_Q[r, w, t]
                for r in b.parent_block().s_R
                if b.parent_block().p_RSA[r, s]
            ) + sum(
                b.parent_block().v_F_Trucked[p, s, t] * b.p_nu_pad[p, w]
                for p in b.parent_block().s_PP
                if b.parent_block().p_PST[p, s]
            ) + sum(
                b.parent_block().v_F_Trucked[p, s, t] * b.p_nu_pad[p, w]
                for p in b.parent_block().s_CP
                if b.parent_block().p_CST[p, s]
            ) == b.v_Q[
                s, w, t
            ] * (
                b.parent_block().v_L_Storage[s, t]
                + sum(
                    b.parent_block().v_F_Piped[s, n, t]
                    for n in b.parent_block().s_N
                    if b.parent_block().p_SNA[s, n]
                )
                + sum(
                    b.parent_block().v_F_Piped[s, p, t]
                    for p in b.parent_block().s_CP
                    if b.parent_block().p_SCA[s, p]
                )
                + sum(
                    b.parent_block().v_F_Piped[s, k, t]
                    for k in b.parent_block().s_K
                    if b.parent_block().p_SKA[s, k]
                )
                + sum(
                    b.parent_block().v_F_Piped[s, r, t]
                    for r in b.parent_block().s_R
                    if b.parent_block().p_SRA[s, r]
                )
                + sum(
                    b.parent_block().v_F_Piped[s, o, t]
                    for o in b.parent_block().s_O
                    if b.parent_block().p_SOA[s, o]
                )
                + sum(
                    b.parent_block().v_F_Trucked[s, p, t]
                    for p in b.parent_block().s_CP
                    if b.parent_block().p_SCT[s, p]
                )
                + sum(
                    b.parent_block().v_F_Trucked[s, k, t]
                    for k in b.parent_block().s_K
                    if b.parent_block().p_SKT[s, k]
                )
            )
        else:
            constraint = b.parent_block().v_L_Storage[
                s, b.parent_block().s_T.prev(t)
            ] * b.v_Q[s, w, b.parent_block().s_T.prev(t)] + sum(
                b.parent_block().v_F_Piped[n, s, t] * b.v_Q[n, w, t]
                for n in b.parent_block().s_N
                if b.parent_block().p_NSA[n, s]
            ) + sum(
                b.parent_block().v_F_Piped[r, s, t] * b.v_Q[r, w, t]
                for r in b.parent_block().s_R
                if b.parent_block().p_RSA[r, s]
            ) + sum(
                b.parent_block().v_F_Trucked[p, s, t] * b.p_nu_pad[p, w]
                for p in b.parent_block().s_PP
                if b.parent_block().p_PST[p, s]
            ) + sum(
                b.parent_block().v_F_Trucked[p, s, t] * b.p_nu_pad[p, w]
                for p in b.parent_block().s_CP
                if b.parent_block().p_CST[p, s]
            ) == b.v_Q[
                s, w, t
            ] * (
                b.parent_block().v_L_Storage[s, t]
                + sum(
                    b.parent_block().v_F_Piped[s, n, t]
                    for n in b.parent_block().s_N
                    if b.parent_block().p_SNA[s, n]
                )
                + sum(
                    b.parent_block().v_F_Piped[s, p, t]
                    for p in b.parent_block().s_CP
                    if b.parent_block().p_SCA[s, p]
                )
                + sum(
                    b.parent_block().v_F_Piped[s, k, t]
                    for k in b.parent_block().s_K
                    if b.parent_block().p_SKA[s, k]
                )
                + sum(
                    b.parent_block().v_F_Piped[s, r, t]
                    for r in b.parent_block().s_R
                    if b.parent_block().p_SRA[s, r]
                )
                + sum(
                    b.parent_block().v_F_Piped[s, o, t]
                    for o in b.parent_block().s_O
                    if b.parent_block().p_SOA[s, o]
                )
                + sum(
                    b.parent_block().v_F_Trucked[s, p, t]
                    for p in b.parent_block().s_CP
                    if b.parent_block().p_SCT[s, p]
                )
                + sum(
                    b.parent_block().v_F_Trucked[s, k, t]
                    for k in b.parent_block().s_K
                    if b.parent_block().p_SKT[s, k]
                )
            )
        return process_constraint(constraint)

    model.quality.StorageSiteWaterQuality = Constraint(
        model.s_S,
        model.s_W,
        model.s_T,
        rule=StorageSiteWaterQualityRule,
        doc="Storage site water quality rule",
    )
    # endregion

    # region Treatment
    def TreatmentWaterQualityRule(b, r, w, t):
        constraint = b.parent_block().p_epsilon_Treatment[r, w] * (
            sum(
                b.parent_block().v_F_Piped[n, r, t] * b.v_Q[n, w, t]
                for n in b.parent_block().s_N
                if b.parent_block().p_NRA[n, r]
            )
            + sum(
                b.parent_block().v_F_Piped[s, r, t] * b.v_Q[s, w, t]
                for s in b.parent_block().s_S
                if b.parent_block().p_SRA[s, r]
            )
            + sum(
                b.parent_block().v_F_Trucked[p, r, t] * b.p_nu_pad[p, w]
                for p in b.parent_block().s_PP
                if b.parent_block().p_PRT[p, r]
            )
            + sum(
                b.parent_block().v_F_Trucked[p, r, t] * b.p_nu_pad[p, w]
                for p in b.parent_block().s_CP
                if b.parent_block().p_CRT[p, r]
            )
        ) == b.v_Q[r, w, t] * (
            sum(
                b.parent_block().v_F_Piped[r, p, t]
                for p in b.parent_block().s_CP
                if b.parent_block().p_RCA[r, p]
            )
            + sum(
                b.parent_block().v_F_Piped[r, s, t]
                for s in b.parent_block().s_S
                if b.parent_block().p_RSA[r, s]
            )
            + b.parent_block().v_F_UnusedTreatedWater[r, t]
        )
        return process_constraint(constraint)

    model.quality.TreatmentWaterQuality = Constraint(
        model.s_R,
        model.s_W,
        model.s_T,
        rule=TreatmentWaterQualityRule,
        doc="Treatment water quality",
    )
    # endregion

    # region Network
    def NetworkNodeWaterQualityRule(b, n, w, t):
        constraint = sum(
            b.parent_block().v_F_Piped[p, n, t] * b.p_nu_pad[p, w]
            for p in b.parent_block().s_PP
            if b.parent_block().p_PNA[p, n]
        ) + sum(
            b.parent_block().v_F_Piped[p, n, t] * b.p_nu_pad[p, w]
            for p in b.parent_block().s_CP
            if b.parent_block().p_CNA[p, n]
        ) + sum(
            b.parent_block().v_F_Piped[s, n, t] * b.v_Q[s, w, t]
            for s in b.parent_block().s_S
            if b.parent_block().p_SNA[s, n]
        ) + sum(
            b.parent_block().v_F_Piped[n_tilde, n, t] * b.v_Q[n_tilde, w, t]
            for n_tilde in b.parent_block().s_N
            if b.parent_block().p_NNA[n_tilde, n]
        ) == b.v_Q[
            n, w, t
        ] * (
            sum(
                b.parent_block().v_F_Piped[n, n_tilde, t]
                for n_tilde in b.parent_block().s_N
                if b.parent_block().p_NNA[n, n_tilde]
            )
            + sum(
                b.parent_block().v_F_Piped[n, p, t]
                for p in b.parent_block().s_CP
                if b.parent_block().p_NCA[n, p]
            )
            + sum(
                b.parent_block().v_F_Piped[n, k, t]
                for k in b.parent_block().s_K
                if b.parent_block().p_NKA[n, k]
            )
            + sum(
                b.parent_block().v_F_Piped[n, r, t]
                for r in b.parent_block().s_R
                if b.parent_block().p_NRA[n, r]
            )
            + sum(
                b.parent_block().v_F_Piped[n, s, t]
                for s in b.parent_block().s_S
                if b.parent_block().p_NSA[n, s]
            )
            + sum(
                b.parent_block().v_F_Piped[n, o, t]
                for o in b.parent_block().s_O
                if b.parent_block().p_NOA[n, o]
            )
        )
        return process_constraint(constraint)

    model.quality.NetworkWaterQuality = Constraint(
        model.s_N,
        model.s_W,
        model.s_T,
        rule=NetworkNodeWaterQualityRule,
        doc="Network water quality",
    )
    # endregion

    # region Beneficial Reuse
    def BeneficialReuseWaterQuality(b, o, w, t):
        constraint = (
            sum(
                b.parent_block().v_F_Piped[n, o, t] * b.v_Q[n, w, t]
                for n in b.parent_block().s_N
                if b.parent_block().p_NOA[n, o]
            )
            + sum(
                b.parent_block().v_F_Piped[s, o, t] * b.v_Q[s, w, t]
                for s in b.parent_block().s_S
                if b.parent_block().p_SOA[s, o]
            )
            + sum(
                b.parent_block().v_F_Trucked[p, o, t] * b.p_nu_pad[p, w]
                for p in b.parent_block().s_PP
                if b.parent_block().p_POT[p, o]
            )
            == b.v_Q[o, w, t] * b.parent_block().v_F_BeneficialReuseDestination[o, t]
        )
        return process_constraint(constraint)

    model.quality.BeneficialReuseWaterQuality = Constraint(
        model.s_O,
        model.s_W,
        model.s_T,
        rule=BeneficialReuseWaterQuality,
        doc="Beneficial reuse capacity",
    )
    # endregion

    # region Completions Pad

    # Water that is Piped and Trucked to a completions pad is mixed and split into two output streams.
    # Stream (1) goes to the completions pad and stream (2) is input to the completions storage.
    # This is the intermediate step.
    # Finally, water that meets completions demand comes from two inputs.
    # The first input is output stream (1) from the intermediate step.
    # The second is outgoing flow from the storage tank.

    def CompletionsPadIntermediateWaterQuality(b, p, w, t):
        constraint = sum(
            b.parent_block().v_F_Piped[n, p, t] * b.v_Q[n, w, t]
            for n in b.parent_block().s_N
            if b.parent_block().p_NCA[n, p]
        ) + sum(
            b.parent_block().v_F_Piped[p_tilde, p, t] * b.v_Q[p_tilde, w, t]
            for p_tilde in b.parent_block().s_PP
            if b.parent_block().p_PCA[p_tilde, p]
        ) + sum(
            b.parent_block().v_F_Piped[s, p, t] * b.v_Q[s, w, t]
            for s in b.parent_block().s_S
            if b.parent_block().p_SCA[s, p]
        ) + sum(
            b.parent_block().v_F_Piped[p_tilde, p, t] * b.v_Q[p_tilde, w, t]
            for p_tilde in b.parent_block().s_CP
            if b.parent_block().p_CCA[p_tilde, p]
        ) + sum(
            b.parent_block().v_F_Piped[r, p, t] * b.v_Q[r, w, t]
            for r in b.parent_block().s_R
            if b.parent_block().p_RCA[r, p]
        ) + sum(
            b.parent_block().v_F_Sourced[f, p, t] * b.p_nu_freshwater[f, w]
            for f in b.parent_block().s_F
            if b.parent_block().p_FCA[f, p]
        ) + sum(
            b.parent_block().v_F_Trucked[p_tilde, p, t] * b.v_Q[p_tilde, w, t]
            for p_tilde in b.parent_block().s_PP
            if b.parent_block().p_PCT[p_tilde, p]
        ) + sum(
            b.parent_block().v_F_Trucked[p_tilde, p, t] * b.v_Q[p_tilde, w, t]
            for p_tilde in b.parent_block().s_CP
            if b.parent_block().p_CCT[p_tilde, p]
        ) + sum(
            b.parent_block().v_F_Trucked[s, p, t] * b.v_Q[s, w, t]
            for s in b.parent_block().s_S
            if b.parent_block().p_SCT[s, p]
        ) + sum(
            b.parent_block().v_F_Trucked[f, p, t] * b.p_nu_freshwater[f, w]
            for f in b.parent_block().s_F
            if b.parent_block().p_FCT[f, p]
        ) == b.v_Q[
            p + intermediate_label, w, t
        ] * (
            b.parent_block().v_F_PadStorageIn[p, t]
            + b.parent_block().v_F_CompletionsDestination[p, t]
        )
        return process_constraint(constraint)

    model.quality.CompletionsPadIntermediateWaterQuality = Constraint(
        model.s_CP,
        model.s_W,
        model.s_T,
        rule=CompletionsPadIntermediateWaterQuality,
        doc="Completions pad water quality",
    )

    def CompletionsPadWaterQuality(b, p, w, t):
        constraint = (
            b.parent_block().v_F_PadStorageOut[p, t] * b.v_Q[p + storage_label, w, t]
            + b.parent_block().v_F_CompletionsDestination[p, t]
            * b.v_Q[p + intermediate_label, w, t]
            == b.v_Q[p, w, t] * b.parent_block().p_gamma_Completions[p, t]
        )
        return process_constraint(constraint)

    model.quality.CompletionsPadWaterQuality = Constraint(
        model.s_CP,
        model.s_W,
        model.s_T,
        rule=CompletionsPadWaterQuality,
        doc="Completions pad water quality",
    )
    # endregion

    # region Completion Pad Storage
    def CompletionsPadStorageWaterQuality(b, p, w, t):
        if t == b.parent_block().s_T.first():
            constraint = b.p_xi_PadStorage[p, w] * b.parent_block().p_lambda_PadStorage[
                p
            ] + b.v_Q[p + intermediate_label, w, t] * b.parent_block().v_F_PadStorageIn[
                p, t
            ] == b.v_Q[
                p + storage_label, w, t
            ] * (
                b.parent_block().v_L_PadStorage[p, t]
                + b.parent_block().v_F_PadStorageOut[p, t]
            )
        else:
            constraint = b.v_Q[
                p + storage_label, w, b.parent_block().s_T.prev(t)
            ] * b.parent_block().v_L_PadStorage[
                p, b.parent_block().s_T.prev(t)
            ] + b.v_Q[
                p + intermediate_label, w, t
            ] * b.parent_block().v_F_PadStorageIn[
                p, t
            ] == b.v_Q[
                p + storage_label, w, t
            ] * (
                b.parent_block().v_L_PadStorage[p, t]
                + b.parent_block().v_F_PadStorageOut[p, t]
            )
        return process_constraint(constraint)

    model.quality.CompletionsPadStorageWaterQuality = Constraint(
        model.s_CP,
        model.s_W,
        model.s_T,
        rule=CompletionsPadStorageWaterQuality,
        doc="Completions pad storage water quality",
    )
    # endregion

    # Define Objective
    def ObjectiveFunctionRule(b):
        return b.v_X == sum(
            sum(
                sum(b.v_Q[p, w, t] for p in b.parent_block().s_P)
                for w in b.parent_block().s_W
            )
            for t in b.parent_block().s_T
        )

    model.quality.ObjectiveFunction = Constraint(
        rule=ObjectiveFunctionRule, doc="Objective function water quality"
    )

    model.quality.objective = Objective(
        expr=model.quality.v_X, sense=minimize, doc="Objective function"
    )

    return model


def discretize_water_quality(df_parameters, df_sets, discrete_qualities) -> dict:
    discrete_quality = dict()

    for quality_component in df_sets["WaterQualityComponents"]:
        # Find the minimum and maximum quality for the quality component
        qualities_for_component_for_pad = [
            value
            for key, value in df_parameters["PadWaterQuality"].items()
            if key[1] == quality_component
        ]
        qualities_for_component_for_storage = [
            value
            for key, value in df_parameters["StorageInitialWaterQuality"].items()
            if key[1] == quality_component
        ]
        qualities_for_component = (
            qualities_for_component_for_pad + qualities_for_component_for_storage
        )
        min_quality = min(qualities_for_component)
        max_quality = max(qualities_for_component)
        # Discretize linear between the min and max quality based on the number of discrete qualities.
        for i, value in enumerate(
            np.linspace(min_quality, max_quality, len(discrete_qualities))
        ):
            discrete_quality[(quality_component, discrete_qualities[i])] = value
    return discrete_quality


def discrete_water_quality_list(steps=6) -> list:
    discrete_qualities = []
    # Create list ["Q0", "Q1", ... , "QN"] qualities based on the number of steps.
    for i in range(0, steps):
        discrete_qualities.append("Q{0}".format(i))
    return discrete_qualities


def get_max_value_for_parameter(parameter):
    return max([x.value for x in parameter.values()])


def water_quality_discrete(model, df_parameters, df_sets):
    # region Add sets, parameters and constraints

    # Crate a set for Completions Pad storage by appending "-storage" to each item in the CompletionsPads Set
    storage_label = "-storage"
    df_sets["CompletionsPadsStorage"] = [
        p + storage_label for p in df_sets["CompletionsPads"]
    ]
    model.s_CP_Storage = Set(
        initialize=df_sets["CompletionsPadsStorage"],
        doc="Completions Pad Storage Tanks",
    )

    # Create a set for water quality at Completions Pads intermediate flows (i.e. the blended trucked and piped water to pad)
    intermediate_label = "-intermediate"
    df_sets["CompletionsPadsIntermediate"] = [
        p + intermediate_label for p in df_sets["CompletionsPads"]
    ]
    model.s_CP_Intermediate = Set(
        initialize=df_sets["CompletionsPadsIntermediate"],
        doc="Completions Pad Intermediate Flows",
    )

<<<<<<< HEAD
    # Scaling variables
    model.scaling_factor[model.v_Z] = 1 / scaling_factor
    model.scaling_factor[model.v_C_Disposal] = 1 / scaling_factor
    model.scaling_factor[model.v_C_DisposalCapEx] = 1 / scaling_factor
    model.scaling_factor[model.v_C_Piped] = 1 / scaling_factor
    model.scaling_factor[model.v_C_PipelineCapEx] = 1 / scaling_factor
    model.scaling_factor[model.v_C_Reuse] = 1 / scaling_factor
    model.scaling_factor[model.v_C_Slack] = 1 / (scaling_factor * 100)
    model.scaling_factor[model.v_C_Sourced] = 1 / scaling_factor
    model.scaling_factor[model.v_C_Storage] = 1 / scaling_factor
    model.scaling_factor[model.v_C_StorageCapEx] = 1 / scaling_factor
    model.scaling_factor[model.v_C_TotalDisposal] = 1 / scaling_factor
    model.scaling_factor[model.v_C_TotalPiping] = 1 / scaling_factor
    model.scaling_factor[model.v_C_TotalStorage] = 1 / scaling_factor
    model.scaling_factor[model.v_C_TotalReuse] = 1 / scaling_factor
    model.scaling_factor[model.v_C_TotalSourced] = 1 / scaling_factor
    model.scaling_factor[model.v_C_TotalTreatment] = 1 / scaling_factor
    model.scaling_factor[model.v_C_TotalUnusedTreatedWater] = 1 / scaling_factor
    model.scaling_factor[model.v_C_TotalTrucking] = 1 / scaling_factor
    model.scaling_factor[model.v_C_Treatment] = 1 / scaling_factor
    model.scaling_factor[model.v_C_UnusedTreatedWater] = 1 / scaling_factor
    model.scaling_factor[model.v_C_TreatmentCapEx] = 1 / scaling_factor
    model.scaling_factor[model.v_C_Trucked] = 1 / scaling_factor
    model.scaling_factor[model.v_D_Capacity] = 1 / scaling_factor
    model.scaling_factor[model.v_F_Capacity] = 1 / scaling_factor
    model.scaling_factor[model.v_F_DisposalDestination] = 1 / scaling_factor
    model.scaling_factor[model.v_F_PadStorageIn] = 1 / scaling_factor
    model.scaling_factor[model.v_F_PadStorageOut] = 1 / scaling_factor
    model.scaling_factor[model.v_F_Piped] = 1 / scaling_factor
    model.scaling_factor[model.v_F_ReuseDestination] = 1 / scaling_factor
    model.scaling_factor[model.v_F_UnusedTreatedWater] = 1 / scaling_factor
    model.scaling_factor[model.v_F_BeneficialReuseDestination] = 1 / scaling_factor
    model.scaling_factor[model.v_F_CompletionsDestination] = 1 / scaling_factor
    model.scaling_factor[model.v_F_Sourced] = 1 / scaling_factor
    model.scaling_factor[model.v_F_TotalDisposed] = 1 / scaling_factor
    model.scaling_factor[model.v_F_TotalReused] = 1 / scaling_factor
    model.scaling_factor[model.v_F_TotalSourced] = 1 / scaling_factor
    model.scaling_factor[model.v_F_TotalTrucked] = 1 / scaling_factor
    model.scaling_factor[model.v_F_Trucked] = 1 / scaling_factor
    model.scaling_factor[model.v_L_PadStorage] = 1 / scaling_factor
    model.scaling_factor[model.v_L_Storage] = 1 / scaling_factor
    model.scaling_factor[model.v_R_Storage] = 1 / scaling_factor
    model.scaling_factor[model.v_R_TotalStorage] = 1 / scaling_factor
    model.scaling_factor[model.v_S_DisposalCapacity] = 1
    model.scaling_factor[model.v_S_Flowback] = 1
    model.scaling_factor[model.v_S_FracDemand] = 1
    model.scaling_factor[model.v_S_PipelineCapacity] = 1
    model.scaling_factor[model.v_S_Production] = 1
    model.scaling_factor[model.v_S_ReuseCapacity] = 1
    model.scaling_factor[model.v_S_TreatmentCapacity] = 1
    model.scaling_factor[model.v_S_StorageCapacity] = 1
    model.scaling_factor[model.v_T_Capacity] = 1 / scaling_factor
    model.scaling_factor[model.v_X_Capacity] = 1 / scaling_factor
=======
    # Quality at pad
    model.p_nu_pad = Param(
        model.s_P,
        model.s_W,
        default=0,
        initialize={
            key: pyunits.convert_value(
                value,
                from_units=model.user_units["concentration"],
                to_units=model.model_units["concentration"],
            )
            for key, value in model.df_parameters["PadWaterQuality"].items()
        },
        units=model.model_units["concentration"],
        doc="Water Quality at pad [concentration]",
    )
    # Quality of Sourced Water
    model.p_nu_freshwater = Param(
        model.s_F,
        model.s_W,
        default=0,
        initialize=pyunits.convert_value(
            0,
            from_units=model.user_units["concentration"],
            to_units=model.model_units["concentration"],
        ),
        units=model.model_units["concentration"],
        doc="Water Quality of freshwater [concentration]",
    )
    # Initial water quality at storage site
    model.p_xi_StorageSite = Param(
        model.s_S,
        model.s_W,
        default=0,
        initialize={
            key: pyunits.convert_value(
                value,
                from_units=model.user_units["concentration"],
                to_units=model.model_units["concentration"],
            )
            for key, value in model.df_parameters["StorageInitialWaterQuality"].items()
        },
        units=model.model_units["concentration"],
        doc="Initial Water Quality at storage site [concentration]",
    )
    # Initial water quality at completions pad storage tank
    model.p_xi_PadStorage = Param(
        model.s_CP,
        model.s_W,
        default=0,
        initialize={
            key: pyunits.convert_value(
                value,
                from_units=model.user_units["concentration"],
                to_units=model.model_units["concentration"],
            )
            for key, value in model.df_parameters[
                "PadStorageInitialWaterQuality"
            ].items()
        },
        units=model.model_units["concentration"],
        doc="Initial Water Quality at storage site [concentration]",
    )
>>>>>>> de8d6a07

    # region discretization

<<<<<<< HEAD
    model.scaling_factor[model.BeneficialReuseCapacity] = 1 / scaling_factor
    # This constraints contains only binary variables
    model.scaling_factor[model.BidirectionalFlow1] = 1
    model.scaling_factor[model.BidirectionalFlow2] = 1 / scaling_factor
    model.scaling_factor[model.CompletionsPadDemandBalance] = 1 / scaling_factor
    model.scaling_factor[model.CompletionsPadStorageBalance] = 1 / scaling_factor
    model.scaling_factor[model.CompletionsPadStorageCapacity] = 1 / scaling_factor
    model.scaling_factor[model.CompletionsPadSupplyBalance] = 1 / scaling_factor
    model.scaling_factor[model.CompletionsPadTruckOffloadingCapacity] = (
        1 / scaling_factor
    )
    model.scaling_factor[model.CompletionsReuseCost] = 1 / scaling_factor
    model.scaling_factor[model.DisposalCapacity] = 1 / scaling_factor
    model.scaling_factor[model.DisposalCapacityExpansion] = 1 / scaling_factor
    model.scaling_factor[model.DisposalCost] = 1 / scaling_factor
    model.scaling_factor[model.DisposalDestinationDeliveries] = 1 / scaling_factor
    model.scaling_factor[model.DisposalExpansionCapEx] = 1 / scaling_factor
    model.scaling_factor[model.FreshwaterSourcingCapacity] = 1 / scaling_factor
    model.scaling_factor[model.FreshSourcingCost] = 1 / scaling_factor
    # This constraint contains only binary variables
    model.scaling_factor[model.LogicConstraintDisposal] = 1
    # This constraint contains only binary variables
    model.scaling_factor[model.LogicConstraintPipeline] = 1
    # This constraint contains only binary variables
    model.scaling_factor[model.LogicConstraintStorage] = 1
    # This constraint contains only binary variables
    model.scaling_factor[model.LogicConstraintTreatment] = 1
    model.scaling_factor[model.NetworkBalance] = 1 / scaling_factor
    model.scaling_factor[model.PipelineCapacity] = 1 / scaling_factor
    model.scaling_factor[model.PipelineCapacityExpansion] = 1 / scaling_factor
    model.scaling_factor[model.PipelineExpansionCapEx] = 1 / scaling_factor
    model.scaling_factor[model.PipingCost] = 1 / scaling_factor
    model.scaling_factor[model.ProductionPadSupplyBalance] = 1 / scaling_factor
    model.scaling_factor[model.ReuseDestinationDeliveries] = 1 / scaling_factor
    model.scaling_factor[model.SlackCosts] = 1 / (scaling_factor**2)
    model.scaling_factor[model.BeneficialReuseDeliveries] = 1 / scaling_factor
    model.scaling_factor[model.CompletionsWaterDeliveries] = 1 / scaling_factor
    model.scaling_factor[model.StorageCapacity] = 1 / scaling_factor
    model.scaling_factor[model.StorageCapacityExpansion] = 1 / scaling_factor
    model.scaling_factor[model.StorageDepositCost] = 1 / scaling_factor
    model.scaling_factor[model.StorageExpansionCapEx] = 1 / scaling_factor
    model.scaling_factor[model.StorageSiteBalance] = 1 / scaling_factor
    model.scaling_factor[model.StorageSiteProcessingCapacity] = 1 / scaling_factor
    model.scaling_factor[model.StorageSiteTruckOffloadingCapacity] = 1 / scaling_factor
    model.scaling_factor[model.StorageWithdrawalCredit] = 1 / scaling_factor
    model.scaling_factor[model.TerminalCompletionsPadStorageLevel] = 1 / scaling_factor
    model.scaling_factor[model.TerminalStorageLevel] = 1 / scaling_factor
    model.scaling_factor[model.TotalCompletionsReuseCost] = 1 / scaling_factor
    model.scaling_factor[model.TotalDisposalCost] = 1 / scaling_factor
    model.scaling_factor[model.TotalDisposalVolume] = 1 / scaling_factor
    model.scaling_factor[model.TotalFreshSourcingCost] = 1 / scaling_factor
    model.scaling_factor[model.TotalFreshSourcingVolume] = 1 / scaling_factor
    model.scaling_factor[model.TotalPipingCost] = 1 / scaling_factor
    model.scaling_factor[model.TotalReuseVolume] = 1 / scaling_factor
    model.scaling_factor[model.TotalStorageCost] = 1 / scaling_factor
    model.scaling_factor[model.TotalStorageWithdrawalCredit] = 1 / scaling_factor
    model.scaling_factor[model.TotalTreatmentCost] = 1 / scaling_factor
    model.scaling_factor[model.TotalUnusedTreatedWaterCost] = 1 / scaling_factor
    model.scaling_factor[model.TotalTruckingCost] = 1 / scaling_factor
    model.scaling_factor[model.TotalTruckingVolume] = 1 / scaling_factor
    model.scaling_factor[model.TreatmentBalance] = 1 / scaling_factor
    model.scaling_factor[model.TreatmentCapacity] = 1 / scaling_factor
    model.scaling_factor[model.TreatmentCapacityExpansion] = 1 / scaling_factor
    model.scaling_factor[model.TreatmentCost] = 1 / scaling_factor
    model.scaling_factor[model.UnusedTreatedWaterCost] = 1 / scaling_factor
    model.scaling_factor[model.TruckingCost] = 1 / (scaling_factor * 100)
    model.scaling_factor[model.TreatmentExpansionCapEx] = 1 / scaling_factor
=======
    # Create list of discretized qualities
    discrete_quality_list = discrete_water_quality_list(6)
>>>>>>> de8d6a07

    # Create set with the list of discretized qualities
    model.s_Q = Set(initialize=discrete_quality_list, doc="Discrete water qualities")

    discrete_water_qualities = discretize_water_quality(
        df_parameters, df_sets, discrete_quality_list
    )
    # Initialize values for each discrete quality
    model.p_discrete_quality = Param(
        model.s_W,
        model.s_Q,
        initialize={
            key: pyunits.convert_value(
                value,
                from_units=model.user_units["concentration"],
                to_units=model.model_units["concentration"],
            )
            for key, value in discrete_water_qualities.items()
        },
        doc="Discretization of water components",
    )

    # For the discretization we need a upperbound for the maximum number of trucks for each truck flow
    model.p_max_number_of_trucks = Param(
        initialize=500,
        doc="Max number of trucks. Needed for upperbound on v_F_Trucked",
    )

    # Create sets for location to location arcs where the quality for the from location is variable.
    # This excludes the production pads and fresh water sources because the quality is known.
    model.s_NonPLP = Set(
        initialize=[
            NonFromPPipelines
            for NonFromPPipelines in model.s_LLP
            if not NonFromPPipelines[0] in (model.s_P | model.s_F)
        ],
        doc="location-to-location with discrete quality piping arcs",
    )
    model.s_NonPLT = Set(
        initialize=[
            NonFromPTrucks
            for NonFromPTrucks in model.s_LLT
            if not NonFromPTrucks[0] in (model.s_P | model.s_F)
        ],
        doc="location-to-location with discrete quality trucking arcs",
    )

    # All locations where the quality is variable. This excludes the production pads and fresh water sources
    model.s_QL = Set(
        initialize=(
            model.s_K
            | model.s_S
            | model.s_R
            | model.s_O
            | model.s_N
            | model.s_CP_Storage
            | model.s_CP_Intermediate
        ),
        doc="Locations with discrete quality",
    )

    def SetZToMax(model, l, t, w, q):
        # Set initial value for discrete quality to max value. This is for setting initial solution.
        if q == discrete_quality_list[-1]:
            return 1
        return 0

    model.v_DQ = Var(
        model.s_QL,
        model.s_T,
        model.s_W,
        model.s_Q,
        within=Binary,
        initialize=SetZToMax,
        doc="Discrete quality at location ql at time t for component w",
    )

    model.OnlyOneDiscreteQualityPerLocation = Constraint(
        model.s_QL,
        model.s_T,
        model.s_W,
        rule=lambda model, l, t, w: sum(model.v_DQ[l, t, w, q] for q in model.s_Q) == 1,
        doc="Only one discrete quality can be chosen",
    )

    def DiscretizePipeFlowQuality(model):
        model.v_F_DiscretePiped = Var(
            model.s_NonPLP,
            model.s_T,
            model.s_W,
            model.s_Q,
            within=NonNegativeReals,
            units=model.model_units["volume_time"],
            initialize=0,
            doc="Produced water quantity piped from location l to location l for each quality component w and discretized quality q [volume/time]",
        )

        model.DiscreteMaxPipeFlow = Constraint(
            model.s_NonPLP,
            model.s_T,
            model.s_W,
            model.s_Q,
            rule=lambda model, l, l_tilde, t, w, q: model.v_F_DiscretePiped[
                l, l_tilde, t, w, q
            ]
            <= (
                model.p_sigma_Pipeline[l, l_tilde]
                + get_max_value_for_parameter(model.p_delta_Pipeline)
            )
            * model.v_DQ[l, t, w, q],
            doc="Only one flow can be non-zero for quality component w and all discretized quality q",
        )

        model.SumDiscreteFlowsIsFlowPiped = Constraint(
            model.s_NonPLP,
            model.s_T,
            model.s_W,
            rule=lambda model, l, l_tilde, t, w: sum(
                model.v_F_DiscretePiped[l, l_tilde, t, w, q] for q in model.s_Q
            )
            == model.v_F_Piped[l, l_tilde, t],
            doc="Sum for each flow for component w equals the produced water quantity piped from location l to location l ",
        )

    def DiscretizeTruckedFlowQuality(model):

        model.v_F_DiscreteTrucked = Var(
            model.s_NonPLT,
            model.s_T,
            model.s_W,
            model.s_Q,
            within=NonNegativeReals,
            units=model.model_units["volume_time"],
            initialize=0,
            doc="Produced water quantity trucked from location l to location l for each quality component w and discretized quality q [volume/time]",
        )

        model.DiscreteMaxTruckedFlow = Constraint(
            model.s_NonPLT,
            model.s_T,
            model.s_W,
            model.s_Q,
            rule=lambda model, l, l_tilde, t, w, q: model.v_F_DiscreteTrucked[
                l, l_tilde, t, w, q
            ]
            <= (model.p_delta_Truck * model.p_max_number_of_trucks)
            * model.v_DQ[l, t, w, q],
            doc="Only one flow can be non-zero for quality component w and all discretized quality q",
        )

        model.SumDiscreteFlowsIsFlowTrucked = Constraint(
            model.s_NonPLT,
            model.s_T,
            model.s_W,
            rule=lambda model, l, l_tilde, t, w: sum(
                model.v_F_DiscreteTrucked[l, l_tilde, t, w, q] for q in model.s_Q
            )
            == model.v_F_Trucked[l, l_tilde, t],
            doc="Sum for each flow for component w equals the produced water quantity trucked from location l to location l  ",
        )

    def DiscretizeDisposalDestinationQuality(model):

        model.v_F_DiscreteDisposalDestination = Var(
            model.s_K,
            model.s_T,
            model.s_W,
            model.s_Q,
            within=NonNegativeReals,
            units=model.model_units["volume_time"],
            doc="Produced water quantity at disposal k for each quality component w and discretized quality q [volume/time]",
        )

        model.DiscreteMaxDisposalDestination = Constraint(
            model.s_K,
            model.s_T,
            model.s_W,
            model.s_Q,
            rule=lambda model, k, t, w, q: model.v_F_DiscreteDisposalDestination[
                k, t, w, q
            ]
            <= (
                model.p_sigma_Disposal[k]
                + get_max_value_for_parameter(model.p_delta_Disposal)
            )
            * model.v_DQ[k, t, w, q],
            doc="Only one quantity at disposal can be non-zero for quality component w and all discretized quality q",
        )

        model.SumDiscreteDisposalDestinationIsDisposalDestination = Constraint(
            model.s_K,
            model.s_T,
            model.s_W,
            rule=lambda model, k, t, w: sum(
                model.v_F_DiscreteDisposalDestination[k, t, w, q] for q in model.s_Q
            )
            == model.v_F_DisposalDestination[k, t],
            doc="The sum of discretized quality q for disposal destination k equals the disposal destination k",
        )

    def DiscretizeOutStorageQuality(model):
        model.v_F_DiscreteFlowOutStorage = Var(
            model.s_S,
            model.s_T,
            model.s_W,
            model.s_Q,
            within=NonNegativeReals,
            units=model.model_units["volume_time"],
            doc="Produced water quantity out of storage site s for each quality component w and discretized quality q [volume/time]",
        )

        model.DiscreteMaxOutStorageFlow = Constraint(
            model.s_S,
            model.s_T,
            model.s_W,
            model.s_Q,
            rule=lambda model, s, t, w, q: model.v_F_DiscreteFlowOutStorage[s, t, w, q]
            <= (
                model.p_sigma_Storage[s]
                + sum(
                    model.p_sigma_Pipeline[s, n]
                    + get_max_value_for_parameter(model.p_delta_Pipeline)
                    for n in model.s_N
                    if model.p_SNA[s, n]
                )
                + sum(
                    model.p_sigma_Pipeline[s, p]
                    + get_max_value_for_parameter(model.p_delta_Pipeline)
                    for p in model.s_CP
                    if model.p_SCA[s, p]
                )
                + sum(
                    model.p_sigma_Pipeline[s, k]
                    + get_max_value_for_parameter(model.p_delta_Pipeline)
                    for k in model.s_K
                    if model.p_SKA[s, k]
                )
                + sum(
                    model.p_sigma_Pipeline[s, r]
                    + get_max_value_for_parameter(model.p_delta_Pipeline)
                    for r in model.s_R
                    if model.p_SRA[s, r]
                )
                + sum(
                    model.p_sigma_Pipeline[s, o]
                    + get_max_value_for_parameter(model.p_delta_Pipeline)
                    for o in model.s_O
                    if model.p_SOA[s, o]
                )
                + sum(
                    (model.p_delta_Truck * model.p_max_number_of_trucks)
                    for p in model.s_CP
                    if model.p_SCT[s, p]
                )
                + sum(
                    (model.p_delta_Truck * model.p_max_number_of_trucks)
                    for k in model.s_K
                    if model.p_SKT[s, k]
                )
            )
            * model.v_DQ[s, t, w, q],
            doc="Only one outflow for storage site s can be non-zero for quality component w and all discretized quality q",
        )

        model.SumDiscreteFlowsIsFlowOutStorage = Constraint(
            model.s_S,
            model.s_T,
            model.s_W,
            rule=lambda model, s, t, w: sum(
                model.v_F_DiscreteFlowOutStorage[s, t, w, q] for q in model.s_Q
            )
            == (
                model.v_L_Storage[s, t]
                + sum(model.v_F_Piped[s, n, t] for n in model.s_N if model.p_SNA[s, n])
                + sum(model.v_F_Piped[s, p, t] for p in model.s_CP if model.p_SCA[s, p])
                + sum(model.v_F_Piped[s, k, t] for k in model.s_K if model.p_SKA[s, k])
                + sum(model.v_F_Piped[s, r, t] for r in model.s_R if model.p_SRA[s, r])
                + sum(model.v_F_Piped[s, o, t] for o in model.s_O if model.p_SOA[s, o])
                + sum(
                    model.v_F_Trucked[s, p, t] for p in model.s_CP if model.p_SCT[s, p]
                )
                + sum(
                    model.v_F_Trucked[s, k, t] for k in model.s_K if model.p_SKT[s, k]
                )
            ),
            doc="The sum of discretized outflows at storage site s equals the total outflow for storage site s",
        )

    def DiscretizeStorageQuality(model):
        model.v_L_DiscreteStorage = Var(
            model.s_S,
            model.s_T,
            model.s_W,
            model.s_Q,
            within=NonNegativeReals,
            units=model.model_units["volume"],
            doc="Produced water quantity at storage site s for each quality component w and discretized quality q [volume/time]",
        )

        model.DiscreteMaxStorage = Constraint(
            model.s_S,
            model.s_T,
            model.s_W,
            model.s_Q,
            rule=lambda model, s, t, w, q: model.v_L_DiscreteStorage[s, t, w, q]
            <= (
                model.p_sigma_Storage[s]
                + get_max_value_for_parameter(model.p_delta_Storage)
            )
            * model.v_DQ[s, t, w, q],
            doc="Only one quantity for storage site s can be non-zero for quality component w and all discretized quality q",
        )

        model.SumDiscreteStorageIsStorage = Constraint(
            model.s_S,
            model.s_T,
            model.s_W,
            rule=lambda model, s, t, w: sum(
                model.v_L_DiscreteStorage[s, t, w, q] for q in model.s_Q
            )
            == model.v_L_Storage[s, t],
            doc="The sum of discretized quantities at storage site s equals the total quantity for storage site s",
        )

    def DiscretizeTreatmentQuality(model):
        model.v_F_DiscreteFlowTreatment = Var(
            model.s_R,
            model.s_T,
            model.s_W,
            model.s_Q,
            within=NonNegativeReals,
            units=model.model_units["volume_time"],
            doc="Produced water quantity at treatment site r for each quality component w and discretized quality q [volume/time]",
        )

        model.DiscreteMaxTreatmentFlow = Constraint(
            model.s_R,
            model.s_T,
            model.s_W,
            model.s_Q,
            rule=lambda model, r, t, w, q: model.v_F_DiscreteFlowTreatment[r, t, w, q]
            <= (
                model.p_sigma_Treatment[r]
                + get_max_value_for_parameter(model.p_delta_Treatment)
            )
            * model.v_DQ[r, t, w, q],
            doc="Only one quantity for treatment site r can be non-zero for quality component w and all discretized quality q",
        )

        model.SumDiscreteFlowsIsFlowTreatment = Constraint(
            model.s_R,
            model.s_T,
            model.s_W,
            rule=lambda model, r, t, w: sum(
                model.v_F_DiscreteFlowTreatment[r, t, w, q] for q in model.s_Q
            )
            == (
                sum(model.v_F_Piped[r, p, t] for p in model.s_CP if model.p_RCA[r, p])
                + sum(model.v_F_Piped[r, s, t] for s in model.s_S if model.p_RSA[r, s])
                + model.v_F_UnusedTreatedWater[r, t]
            ),
            doc="The sum of discretized quantities at treatment site r equals the total quantity for treatment site r",
        )

    def DiscretizeFlowOutNodeQuality(model):
        model.v_F_DiscreteFlowOutNode = Var(
            model.s_N,
            model.s_T,
            model.s_W,
            model.s_Q,
            within=NonNegativeReals,
            units=model.model_units["volume_time"],
            doc="Produced water quantity out of node n for each quality component w and discretized quality q [volume/time]",
        )

        model.DiscreteMaxOutNodeFlow = Constraint(
            model.s_N,
            model.s_T,
            model.s_W,
            model.s_Q,
            rule=lambda model, n, t, w, q: model.v_F_DiscreteFlowOutNode[n, t, w, q]
            <= (
                sum(
                    model.p_sigma_Pipeline[n, n_tilde]
                    + get_max_value_for_parameter(model.p_delta_Pipeline)
                    for n_tilde in model.s_N
                    if model.p_NNA[n, n_tilde]
                )
                + sum(
                    model.p_sigma_Pipeline[n, p]
                    + get_max_value_for_parameter(model.p_delta_Pipeline)
                    for p in model.s_CP
                    if model.p_NCA[n, p]
                )
                + sum(
                    model.p_sigma_Pipeline[n, k]
                    + get_max_value_for_parameter(model.p_delta_Pipeline)
                    for k in model.s_K
                    if model.p_NKA[n, k]
                )
                + sum(
                    model.p_sigma_Pipeline[n, r]
                    + get_max_value_for_parameter(model.p_delta_Pipeline)
                    for r in model.s_R
                    if model.p_NRA[n, r]
                )
                + sum(
                    model.p_sigma_Pipeline[n, s]
                    + get_max_value_for_parameter(model.p_delta_Pipeline)
                    for s in model.s_S
                    if model.p_NSA[n, s]
                )
                + sum(
                    model.p_sigma_Pipeline[n, o]
                    + get_max_value_for_parameter(model.p_delta_Pipeline)
                    for o in model.s_O
                    if model.p_NOA[n, o]
                )
            )
            * model.v_DQ[n, t, w, q],
            doc="Only one outflow for node n can be non-zero for quality component w and all discretized quality q",
        )

        model.SumDiscreteFlowsIsFlowOutNode = Constraint(
            model.s_N,
            model.s_T,
            model.s_W,
            rule=lambda model, n, t, w: sum(
                model.v_F_DiscreteFlowOutNode[n, t, w, q] for q in model.s_Q
            )
            == (
                sum(
                    model.v_F_Piped[n, n_tilde, t]
                    for n_tilde in model.s_N
                    if model.p_NNA[n, n_tilde]
                )
                + sum(model.v_F_Piped[n, p, t] for p in model.s_CP if model.p_NCA[n, p])
                + sum(model.v_F_Piped[n, k, t] for k in model.s_K if model.p_NKA[n, k])
                + sum(model.v_F_Piped[n, r, t] for r in model.s_R if model.p_NRA[n, r])
                + sum(model.v_F_Piped[n, s, t] for s in model.s_S if model.p_NSA[n, s])
                + sum(model.v_F_Piped[n, o, t] for o in model.s_O if model.p_NOA[n, o])
            ),
            doc="The sum of discretized outflows at node n equals the total outflow for node n",
        )

    def DiscretizeBeneficialReuseQuality(model):
        model.v_F_DiscreteBRDestination = Var(
            model.s_O,
            model.s_T,
            model.s_W,
            model.s_Q,
            within=NonNegativeReals,
            units=model.model_units["volume_time"],
            doc="Produced water quantity at beneficial reuse destination o for each quality component w and discretized quality q [volume/time]",
        )

        model.DiscreteMaxBeneficialReuseFlow = Constraint(
            model.s_O,
            model.s_T,
            model.s_W,
            model.s_Q,
            rule=lambda model, o, t, w, q: model.v_F_DiscreteBRDestination[o, t, w, q]
            <= (
                sum(
                    model.p_sigma_Pipeline[n, o]
                    + get_max_value_for_parameter(model.p_delta_Pipeline)
                    for n in model.s_N
                    if model.p_NOA[n, o]
                )
                + sum(
                    model.p_sigma_Pipeline[s, o]
                    + get_max_value_for_parameter(model.p_delta_Pipeline)
                    for s in model.s_S
                    if model.p_SOA[s, o]
                )
                + sum(
                    (model.p_delta_Truck * model.p_max_number_of_trucks)
                    for p in model.s_PP
                    if model.p_POT[p, o]
                )
            )
            * model.v_DQ[o, t, w, q],
            doc="Only one quantity for beneficial reuse destination o can be non-zero for quality component w and all discretized quality q",
        )

        model.SumDiscreteFlowsIsFlowBeneficialReuse = Constraint(
            model.s_O,
            model.s_T,
            model.s_W,
            rule=lambda model, o, t, w: sum(
                model.v_F_DiscreteBRDestination[o, t, w, q] for q in model.s_Q
            )
            == model.v_F_BeneficialReuseDestination[o, t],
            doc="The sum of discretized quantities at beneficial reuse destination o equals the total quantity for beneficial reuse destination o",
        )

    def DiscretizeCompletionsPadIntermediateQuality(model):
        model.v_F_DiscreteFlowCPIntermediate = Var(
            model.s_CP,
            model.s_T,
            model.s_W,
            model.s_Q,
            within=NonNegativeReals,
            units=model.model_units["volume_time"],
            doc="Produced water quantity flowing out of intermediate at completion pad cp for each quality component w and discretized quality q [volume/time]",
        )

        model.DiscreteMaxCompletionsPadIntermediateFlow = Constraint(
            model.s_CP,
            model.s_T,
            model.s_W,
            model.s_Q,
            rule=lambda model, p, t, w, q: model.v_F_DiscreteFlowCPIntermediate[
                p, t, w, q
            ]
            <= (model.p_gamma_Completions[p, t] + model.p_sigma_PadStorage[p])
            * model.v_DQ[p + intermediate_label, t, w, q],
            doc="Only one quantity for flowing out of intermediate at completion pad cp can be non-zero for quality component w and all discretized quality q",
        )

        model.SumDiscreteFlowsIsFlowCompletionsPadIntermediate = Constraint(
            model.s_CP,
            model.s_T,
            model.s_W,
            rule=lambda model, p, t, w: sum(
                model.v_F_DiscreteFlowCPIntermediate[p, t, w, q] for q in model.s_Q
            )
            == model.v_F_PadStorageIn[p, t] + model.v_F_CompletionsDestination[p, t],
            doc="The sum of discretized quantities for flowing out of intermediate at completion pad cp equals the total quantity for flowing out of intermediate at completion pad cp",
        )

    def DiscretizeCompletionsPadStorageQuality(model):
        model.v_F_DiscreteFlowCPStorage = Var(
            model.s_CP,
            model.s_T,
            model.s_W,
            model.s_Q,
            within=NonNegativeReals,
            units=model.model_units["volume_time"],
            doc="Produced water quantity at pad storage at completion pad cp for each quality component w and discretized quality q [volume/time]",
        )

        model.DiscreteMaxCompletionsPadStorageFlow = Constraint(
            model.s_CP,
            model.s_T,
            model.s_W,
            model.s_Q,
            rule=lambda model, p, t, w, q: model.v_F_DiscreteFlowCPStorage[p, t, w, q]
            <= (model.p_gamma_Completions[p, t] + model.p_sigma_PadStorage[p])
            * model.v_DQ[p + storage_label, t, w, q],
            doc="Only one quantity at pad storage at completion pad cp can be non-zero for quality component w and all discretized quality q",
        )

        model.SumDiscreteFlowsIsFlowCompletionsPadStorage = Constraint(
            model.s_CP,
            model.s_T,
            model.s_W,
            rule=lambda model, p, t, w: sum(
                model.v_F_DiscreteFlowCPStorage[p, t, w, q] for q in model.s_Q
            )
            == model.v_L_PadStorage[p, t] + model.v_F_PadStorageOut[p, t],
            doc="The sum of discretized quantities at pad storage at completion pad cp equals the total quantity at pad storage at completion pad cp",
        )

    def DiscretizePadStorageQuality(model):
        model.v_L_DiscretePadStorage = Var(
            model.s_CP,
            model.s_T,
            model.s_W,
            model.s_Q,
            within=NonNegativeReals,
            units=model.model_units["volume"],
            doc="Produced water quantity at pad storage for completion pad cp for each quality component w and discretized quality q [volume/time]",
        )

        model.DiscreteMaxPadStorage = Constraint(
            model.s_CP,
            model.s_T,
            model.s_W,
            model.s_Q,
            rule=lambda model, p, t, w, q: model.v_L_DiscretePadStorage[p, t, w, q]
            <= (model.p_sigma_PadStorage[p]) * model.v_DQ[p + storage_label, t, w, q],
            doc="Only one quantity at pad storage for completion pad cp can be non-zero for quality component w and all discretized quality q",
        )

        model.SumDiscretePadStorageIsPadStorage = Constraint(
            model.s_CP,
            model.s_T,
            model.s_W,
            rule=lambda model, p, t, w: sum(
                model.v_L_DiscretePadStorage[p, t, w, q] for q in model.s_Q
            )
            == model.v_L_PadStorage[p, t],
            doc="The sum of discretized quantities at pad storage for completion pad cp equals the total quantity at pad storage for completion pad cp",
        )

    def DiscretizeFlowOutPadStorageQuality(model):
        model.v_F_DiscreteFlowOutPadStorage = Var(
            model.s_CP,
            model.s_T,
            model.s_W,
            model.s_Q,
            within=NonNegativeReals,
            units=model.model_units["volume_time"],
            doc="Produced water quantity out of padstorage at completion pad cp for each quality component w and discretized quality q [volume/time]",
        )

        model.DiscreteMaxFlowOutPadStorage = Constraint(
            model.s_CP,
            model.s_T,
            model.s_W,
            model.s_Q,
            rule=lambda model, p, t, w, q: model.v_F_DiscreteFlowOutPadStorage[
                p, t, w, q
            ]
            <= (model.p_sigma_PadStorage[p]) * model.v_DQ[p + storage_label, t, w, q],
            doc="Only one outflow for padstorage at completion pad cp can be non-zero for quality component w and all discretized quality q",
        )

        model.SumDiscreteFlowOutPadStorageIsFlowOutPadStorage = Constraint(
            model.s_CP,
            model.s_T,
            model.s_W,
            rule=lambda model, p, t, w: sum(
                model.v_F_DiscreteFlowOutPadStorage[p, t, w, q] for q in model.s_Q
            )
            == model.v_F_PadStorageOut[p, t],
            doc="The sum of discretized outflows at padstorage at completion pad cp equals the total outflow for padstorage at completion pad cp",
        )

    def DiscretizeFlowInPadStorageQuality(model):
        model.v_F_DiscreteFlowInPadStorage = Var(
            model.s_CP,
            model.s_T,
            model.s_W,
            model.s_Q,
            within=NonNegativeReals,
            units=model.model_units["volume_time"],
            doc="Produced water quantity flowing in at padstorage at completion pad cp for each quality component w and discretized quality q [volume/time]",
        )

        model.DiscreteMaxFlowInPadStorage = Constraint(
            model.s_CP,
            model.s_T,
            model.s_W,
            model.s_Q,
            rule=lambda model, p, t, w, q: model.v_F_DiscreteFlowInPadStorage[
                p, t, w, q
            ]
            <= (model.p_sigma_PadStorage[p])
            * model.v_DQ[p + intermediate_label, t, w, q],
            doc="Only one inflow for padstorage at completion pad cp can be non-zero for quality component w and all discretized quality q",
        )

        model.SumDiscreteFlowInPadStorageIsFlowInPadStorage = Constraint(
            model.s_CP,
            model.s_T,
            model.s_W,
            rule=lambda model, p, t, w: sum(
                model.v_F_DiscreteFlowInPadStorage[p, t, w, q] for q in model.s_Q
            )
            == model.v_F_PadStorageIn[p, t],
            doc="The sum of discretized inflows at padstorage at completion pad cp equals the total inflows for padstorage at completion pad cp",
        )

    def DiscretizeCompletionsDestinationQuality(model):
        model.v_F_DiscreteCPDestination = Var(
            model.s_CP,
            model.s_T,
            model.s_W,
            model.s_Q,
            within=NonNegativeReals,
            units=model.model_units["volume_time"],
            doc="Produced water quantity flowing in from intermediate at completion pad cp for each quality component w and discretized quality q [volume/time]",
        )

        model.DiscreteMaxCompletionsDestination = Constraint(
            model.s_CP,
            model.s_T,
            model.s_W,
            model.s_Q,
            rule=lambda model, p, t, w, q: model.v_F_DiscreteCPDestination[p, t, w, q]
            <= (model.p_gamma_Completions[p, t])
            * model.v_DQ[p + intermediate_label, t, w, q],
            doc="Only one quantity for flowing in from intermediate at completion pad cp can be non-zero for quality component w and all discretized quality q",
        )

        model.SumDiscreteCompletionsDestinationIsCompletionsDestination = Constraint(
            model.s_CP,
            model.s_T,
            model.s_W,
            rule=lambda model, p, t, w: sum(
                model.v_F_DiscreteCPDestination[p, t, w, q] for q in model.s_Q
            )
            == model.v_F_CompletionsDestination[p, t],
            doc="The sum of discretized quantities for flowing in from intermediate at completion pad cp equals the total quantity for flowing in from intermediate at completion pad cp",
        )

    # Create all discretization variables and constraints
    DiscretizePipeFlowQuality(model)
    DiscretizeTruckedFlowQuality(model)
    DiscretizeDisposalDestinationQuality(model)
    DiscretizeOutStorageQuality(model)
    DiscretizeStorageQuality(model)
    DiscretizeTreatmentQuality(model)
    DiscretizeFlowOutNodeQuality(model)
    DiscretizeBeneficialReuseQuality(model)

    DiscretizeCompletionsPadIntermediateQuality(model)
    DiscretizeCompletionsPadStorageQuality(model)
    DiscretizePadStorageQuality(model)
    DiscretizeFlowOutPadStorageQuality(model)
    DiscretizeFlowInPadStorageQuality(model)
    DiscretizeCompletionsDestinationQuality(model)

    # endregion
    # region Disposal
    # Material Balance
    def DisposalWaterQualityRule(b, k, w, t):
        return sum(
            sum(
                model.v_F_DiscretePiped[n, k, t, w, q] * model.p_discrete_quality[w, q]
                for q in model.s_Q
            )
            for n in model.s_N
            if model.p_NKA[n, k]
        ) + sum(
            model.v_F_Piped[s, k, t] * model.p_xi[s, w]
            for s in model.s_S
            if model.p_SKA[s, k]
        ) + sum(
            model.v_F_Trucked[s, k, t] * model.p_xi[s, w]
            for s in model.s_S
            if model.p_SKT[s, k]
        ) + sum(
            model.v_F_Trucked[p, k, t] * b.p_nu_pad[p, w]
            for p in model.s_PP
            if model.p_PKT[p, k]
        ) + sum(
            model.v_F_Trucked[p, k, t] * b.p_nu_pad[p, w]
            for p in model.s_CP
            if model.p_CKT[p, k]
        ) + sum(
            sum(
                model.v_F_DiscreteTrucked[r, k, t, w, q]
                * model.p_discrete_quality[w, q]
                for q in model.s_Q
            )
            for r in model.s_R
            if model.p_RKT[r, k]
        ) <= sum(
            model.v_F_DiscreteDisposalDestination[k, t, w, q]
            * model.p_discrete_quality[w, q]
            for q in model.s_Q
        )

    model.DisposalWaterQuality = Constraint(
        model.s_K,
        model.s_W,
        model.s_T,
        rule=DisposalWaterQualityRule,
        doc="Disposal water quality rule",
    )
    # endregion

    # region Storage
    def StorageSiteWaterQualityRule(b, s, w, t):
        if t == model.s_T.first():
            return model.p_lambda_Storage[s] * b.p_xi_StorageSite[s, w] + sum(
                sum(
                    model.v_F_DiscretePiped[n, s, t, w, q]
                    * model.p_discrete_quality[w, q]
                    for q in model.s_Q
                )
                for n in model.s_N
                if model.p_NSA[n, s]
            ) + sum(
                sum(
                    model.v_F_DiscretePiped[r, s, t, w, q]
                    * model.p_discrete_quality[w, q]
                    for q in model.s_Q
                )
                for r in model.s_R
                if model.p_RSA[r, s]
            ) + sum(
                model.v_F_Trucked[p, s, t] * b.p_nu_pad[p, w]
                for p in model.s_PP
                if model.p_PST[p, s]
            ) + sum(
                model.v_F_Trucked[p, s, t] * b.p_nu_pad[p, w]
                for p in model.s_CP
                if model.p_CST[p, s]
            ) <= sum(
                model.v_F_DiscreteFlowOutStorage[s, t, w, q]
                * model.p_discrete_quality[w, q]
                for q in model.s_Q
            )
        else:
            return sum(
                model.v_L_DiscreteStorage[s, model.s_T.prev(t), w, q]
                * model.p_discrete_quality[w, q]
                for q in model.s_Q
            ) + sum(
                sum(
                    model.v_F_DiscretePiped[n, s, t, w, q]
                    * model.p_discrete_quality[w, q]
                    for q in model.s_Q
                )
                for n in model.s_N
                if model.p_NSA[n, s]
            ) + sum(
                sum(
                    model.v_F_DiscretePiped[r, s, t, w, q]
                    * model.p_discrete_quality[w, q]
                    for q in model.s_Q
                )
                for r in model.s_R
                if model.p_RSA[r, s]
            ) + sum(
                model.v_F_Trucked[p, s, t] * b.p_nu_pad[p, w]
                for p in model.s_PP
                if model.p_PST[p, s]
            ) + sum(
                model.v_F_Trucked[p, s, t] * b.p_nu_pad[p, w]
                for p in model.s_CP
                if model.p_CST[p, s]
            ) <= sum(
                model.v_F_DiscreteFlowOutStorage[s, t, w, q]
                * model.p_discrete_quality[w, q]
                for q in model.s_Q
            )

    model.StorageSiteWaterQuality = Constraint(
        model.s_S,
        model.s_W,
        model.s_T,
        rule=StorageSiteWaterQualityRule,
        doc="Storage site water quality rule",
    )
    # endregion

    # region Treatment
    def TreatmentWaterQualityRule(b, r, w, t):
        return model.p_epsilon_Treatment[r, w] * (
            sum(
                sum(
                    model.v_F_DiscretePiped[n, r, t, w, q]
                    * model.p_discrete_quality[w, q]
                    for q in model.s_Q
                )
                for n in model.s_N
                if model.p_NRA[n, r]
            )
            + sum(
                sum(
                    model.v_F_DiscretePiped[s, r, t, w, q]
                    * model.p_discrete_quality[w, q]
                    for q in model.s_Q
                )
                for s in model.s_S
                if model.p_SRA[s, r]
            )
            + sum(
                model.v_F_Trucked[p, r, t] * b.p_nu_pad[p, w]
                for p in model.s_PP
                if model.p_PRT[p, r]
            )
            + sum(
                model.v_F_Trucked[p, r, t] * b.p_nu_pad[p, w]
                for p in model.s_CP
                if model.p_CRT[p, r]
            )
        ) <= sum(
            model.v_F_DiscreteFlowTreatment[r, t, w, q] * model.p_discrete_quality[w, q]
            for q in model.s_Q
        )

    model.TreatmentWaterQuality = Constraint(
        model.s_R,
        model.s_W,
        model.s_T,
        rule=TreatmentWaterQualityRule,
        doc="Treatment water quality",
    )
    # endregion

    # region Network """
    def NetworkNodeWaterQualityRule(b, n, w, t):
        return sum(
            model.v_F_Piped[p, n, t] * b.p_nu_pad[p, w]
            for p in model.s_PP
            if model.p_PNA[p, n]
        ) + sum(
            model.v_F_Piped[p, n, t] * b.p_nu_pad[p, w]
            for p in model.s_CP
            if model.p_CNA[p, n]
        ) + sum(
            sum(
                model.v_F_DiscretePiped[s, n, t, w, q] * model.p_discrete_quality[w, q]
                for q in model.s_Q
            )
            for s in model.s_S
            if model.p_SNA[s, n]
        ) + sum(
            sum(
                model.v_F_DiscretePiped[n_tilde, n, t, w, q]
                * model.p_discrete_quality[w, q]
                for q in model.s_Q
            )
            for n_tilde in model.s_N
            if model.p_NNA[n_tilde, n]
        ) <= sum(
            model.v_F_DiscreteFlowOutNode[n, t, w, q] * model.p_discrete_quality[w, q]
            for q in model.s_Q
        )

    model.NetworkWaterQuality = Constraint(
        model.s_N,
        model.s_W,
        model.s_T,
        rule=NetworkNodeWaterQualityRule,
        doc="Network water quality",
    )
    # endregion

    # region Beneficial Reuse
    def BeneficialReuseWaterQuality(b, o, w, t):
        return sum(
            sum(
                model.v_F_DiscretePiped[n, o, t, w, q] * model.p_discrete_quality[w, q]
                for q in model.s_Q
            )
            for n in model.s_N
            if model.p_NOA[n, o]
        ) + sum(
            sum(
                model.v_F_DiscretePiped[s, o, t, w, q] * model.p_discrete_quality[w, q]
                for q in model.s_Q
            )
            for s in model.s_S
            if model.p_SOA[s, o]
        ) + sum(
            model.v_F_Trucked[p, o, t] * b.p_nu_pad[p, w]
            for p in model.s_PP
            if model.p_POT[p, o]
        ) <= sum(
            model.v_F_DiscreteBRDestination[o, t, w, q] * model.p_discrete_quality[w, q]
            for q in model.s_Q
        )

    model.BeneficialReuseWaterQuality = Constraint(
        model.s_O,
        model.s_W,
        model.s_T,
        rule=BeneficialReuseWaterQuality,
        doc="Beneficial reuse capacity",
    )
    # endregion

    # region Completions Pad

    # Water that is Piped and Trucked to a completions pad is mixed and split into two output streams.
    # Stream (1) goes to the completions pad and stream (2) is input to the completions storage.
    # This is the intermediate step.
    # Finally, water that meets completions demand comes from two inputs.
    # The first input is output stream (1) from the intermediate step.
    # The second is outgoing flow from the storage tank.

    def CompletionsPadIntermediateWaterQuality(b, p, w, t):
        return sum(
            sum(
                model.v_F_DiscretePiped[n, p, t, w, q] * model.p_discrete_quality[w, q]
                for q in model.s_Q
            )
            for n in model.s_N
            if model.p_NCA[n, p]
        ) + sum(
            model.v_F_Piped[p_tilde, p, t] * b.p_nu_pad[p, w]
            for p_tilde in model.s_PP
            if model.p_PCA[p_tilde, p]
        ) + sum(
            sum(
                model.v_F_DiscretePiped[s, p, t, w, q] * model.p_discrete_quality[w, q]
                for q in model.s_Q
            )
            for s in model.s_S
            if model.p_SCA[s, p]
        ) + sum(
            model.v_F_Piped[p_tilde, p, t] * b.p_nu_pad[p, w]
            for p_tilde in model.s_CP
            if model.p_CCA[p_tilde, p]
        ) + sum(
            sum(
                model.v_F_DiscretePiped[r, p, t, w, q] * model.p_discrete_quality[w, q]
                for q in model.s_Q
            )
            for r in model.s_R
            if model.p_RCA[r, p]
        ) + sum(
            model.v_F_Sourced[f, p, t] * b.p_nu_freshwater[f, w]
            for f in model.s_F
            if model.p_FCA[f, p]
        ) + sum(
            model.v_F_Trucked[p_tilde, p, t] * b.p_nu_pad[p, w]
            for p_tilde in model.s_PP
            if model.p_PCT[p_tilde, p]
        ) + sum(
            model.v_F_Trucked[p_tilde, p, t] * b.p_nu_pad[p, w]
            for p_tilde in model.s_CP
            if model.p_CCT[p_tilde, p]
        ) + sum(
            sum(
                model.v_F_DiscreteTrucked[s, p, t, w, q]
                * model.p_discrete_quality[w, q]
                for q in model.s_Q
            )
            for s in model.s_S
            if model.p_SCT[s, p]
        ) + sum(
            model.v_F_Trucked[f, p, t] * b.p_nu_freshwater[f, w]
            for f in model.s_F
            if model.p_FCT[f, p]
        ) <= sum(
            model.v_F_DiscreteFlowCPIntermediate[p, t, w, q]
            * model.p_discrete_quality[w, q]
            for q in model.s_Q
        )

    model.CompletionsPadIntermediateWaterQuality = Constraint(
        model.s_CP,
        model.s_W,
        model.s_T,
        rule=CompletionsPadIntermediateWaterQuality,
        doc="Completions pad water quality",
    )

    # The flow to the completion pad is given, so the quality can be continuous.
    model.v_Q_CompletionPad = Var(
        model.s_CP,
        model.s_W,
        model.s_T,
        within=NonNegativeReals,
        initialize=0,
        units=model.model_units["concentration"],
        doc="Water quality at completion pad [concentration]",
    )

    def CompletionsPadWaterQuality(b, p, w, t):
        return (
            sum(
                model.v_F_DiscreteFlowOutPadStorage[p, t, w, q]
                * model.p_discrete_quality[w, q]
                for q in model.s_Q
            )
            + sum(
                model.v_F_DiscreteCPDestination[p, t, w, q]
                * model.p_discrete_quality[w, q]
                for q in model.s_Q
            )
            == model.v_Q_CompletionPad[p, w, t] * model.p_gamma_Completions[p, t]
        )

    model.CompletionsPadWaterQuality = Constraint(
        model.s_CP,
        model.s_W,
        model.s_T,
        rule=CompletionsPadWaterQuality,
        doc="Completions pad water quality",
    )
    # endregion

    # region Completion Pad Storage
    def CompletionsPadStorageWaterQuality(b, p, w, t):
        if t == model.s_T.first():
            return b.p_xi_PadStorage[p, w] * model.p_lambda_PadStorage[p] + sum(
                model.v_F_DiscreteFlowInPadStorage[p, t, w, q]
                * model.p_discrete_quality[w, q]
                for q in model.s_Q
            ) <= sum(
                model.v_F_DiscreteFlowCPStorage[p, t, w, q]
                * model.p_discrete_quality[w, q]
                for q in model.s_Q
            )
        else:
            return sum(
                model.v_L_DiscretePadStorage[p, model.s_T.prev(t), w, q]
                * model.p_discrete_quality[w, q]
                for q in model.s_Q
            ) + sum(
                model.v_F_DiscreteFlowInPadStorage[p, t, w, q]
                * model.p_discrete_quality[w, q]
                for q in model.s_Q
            ) <= sum(
                model.v_F_DiscreteFlowCPStorage[p, t, w, q]
                * model.p_discrete_quality[w, q]
                for q in model.s_Q
            )

    model.CompletionsPadStorageWaterQuality = Constraint(
        model.s_CP,
        model.s_W,
        model.s_T,
        rule=CompletionsPadStorageWaterQuality,
        doc="Completions pad storage water quality",
    )
    # endregion

    model.v_ObjectiveWithQuality = Var(
        within=Reals,
        doc="Obj value including minimizing quality at completion pads",
    )

    def ObjectiveFunctionRule(model):
        return (
            model.v_ObjectiveWithQuality
            == model.v_Z
            + sum(
                sum(
                    sum(model.v_Q_CompletionPad[p, w, t] for p in model.s_CP)
                    for t in model.s_T
                )
                for w in model.s_W
            )
            / 1000
        )

    model.ObjectiveFunction = Constraint(
        rule=ObjectiveFunctionRule, doc="Objective function water quality"
    )

    model.objective.set_value(expr=model.v_ObjectiveWithQuality)

    return model


def process_constraint(constraint):
    # Check if the constraint contains a variable
    if list(identify_variables(constraint)):
        return constraint
    # Skip constraint if empty
    else:
        return Constraint.Skip


def postprocess_water_quality_calculation(model, opt):
    # Add water quality formulation to input solved model
    water_quality_model = water_quality(model)

    # Calculate water quality. The following conditional is used to avoid errors when
    # using Gurobi solver
    try:
        opt.solve(water_quality_model.quality, tee=True, save_results=False)
    except ValueError:
        opt.solve(water_quality_model.quality, tee=True)

    return water_quality_model


def scale_model(model, scaling_factor=None):

    if scaling_factor is None:
        scaling_factor = 1000000

    model.scaling_factor = Suffix(direction=Suffix.EXPORT)

    # Scaling variables
    model.scaling_factor[model.v_Z] = 1 / scaling_factor
    model.scaling_factor[model.v_C_Disposal] = 1 / scaling_factor
    model.scaling_factor[model.v_C_DisposalCapEx] = 1 / scaling_factor
    model.scaling_factor[model.v_C_Piped] = 1 / scaling_factor
    model.scaling_factor[model.v_C_PipelineCapEx] = 1 / scaling_factor
    model.scaling_factor[model.v_C_Reuse] = 1 / scaling_factor
    model.scaling_factor[model.v_C_Slack] = 1 / (scaling_factor * 100)
    model.scaling_factor[model.v_C_Sourced] = 1 / scaling_factor
    model.scaling_factor[model.v_C_Storage] = 1 / scaling_factor
    model.scaling_factor[model.v_C_StorageCapEx] = 1 / scaling_factor
    model.scaling_factor[model.v_C_TotalDisposal] = 1 / scaling_factor
    model.scaling_factor[model.v_C_TotalPiping] = 1 / scaling_factor
    model.scaling_factor[model.v_C_TotalStorage] = 1 / scaling_factor
    model.scaling_factor[model.v_C_TotalReuse] = 1 / scaling_factor
    model.scaling_factor[model.v_C_TotalSourced] = 1 / scaling_factor
    model.scaling_factor[model.v_C_TotalTreatment] = 1 / scaling_factor
    model.scaling_factor[model.v_C_TotalTrucking] = 1 / scaling_factor
    model.scaling_factor[model.v_C_Treatment] = 1 / scaling_factor
    model.scaling_factor[model.v_C_TreatmentCapEx] = 1 / scaling_factor
    model.scaling_factor[model.v_C_Trucked] = 1 / scaling_factor
    model.scaling_factor[model.v_D_Capacity] = 1 / scaling_factor
    model.scaling_factor[model.v_F_Capacity] = 1 / scaling_factor
    model.scaling_factor[model.v_F_DisposalDestination] = 1 / scaling_factor
    model.scaling_factor[model.v_F_PadStorageIn] = 1 / scaling_factor
    model.scaling_factor[model.v_F_PadStorageOut] = 1 / scaling_factor
    model.scaling_factor[model.v_F_Piped] = 1 / scaling_factor
    model.scaling_factor[model.v_F_ReuseDestination] = 1 / scaling_factor
    model.scaling_factor[model.v_F_UnusedTreatedWater] = 1 / scaling_factor
    model.scaling_factor[model.v_F_BeneficialReuseDestination] = 1 / scaling_factor
    model.scaling_factor[model.v_F_CompletionsDestination] = 1 / scaling_factor
    model.scaling_factor[model.v_F_Sourced] = 1 / scaling_factor
    model.scaling_factor[model.v_F_TotalDisposed] = 1 / scaling_factor
    model.scaling_factor[model.v_F_TotalReused] = 1 / scaling_factor
    model.scaling_factor[model.v_F_TotalSourced] = 1 / scaling_factor
    model.scaling_factor[model.v_F_TotalTrucked] = 1 / scaling_factor
    model.scaling_factor[model.v_F_Trucked] = 1 / scaling_factor
    model.scaling_factor[model.v_L_PadStorage] = 1 / scaling_factor
    model.scaling_factor[model.v_L_Storage] = 1 / scaling_factor
    model.scaling_factor[model.v_R_Storage] = 1 / scaling_factor
    model.scaling_factor[model.v_R_TotalStorage] = 1 / scaling_factor
    model.scaling_factor[model.v_S_DisposalCapacity] = 1000 / scaling_factor
    model.scaling_factor[model.v_S_Flowback] = 1000 / scaling_factor
    model.scaling_factor[model.v_S_FracDemand] = 1000 / scaling_factor
    model.scaling_factor[model.v_S_PipelineCapacity] = 1000 / scaling_factor
    model.scaling_factor[model.v_S_Production] = 1000 / scaling_factor
    model.scaling_factor[model.v_S_ReuseCapacity] = 1000 / scaling_factor
    model.scaling_factor[model.v_S_TreatmentCapacity] = 1000 / scaling_factor
    model.scaling_factor[model.v_S_StorageCapacity] = 1000 / scaling_factor
    model.scaling_factor[model.v_T_Capacity] = 1 / scaling_factor
    model.scaling_factor[model.v_X_Capacity] = 1 / scaling_factor

    if model.config.water_quality is WaterQuality.discrete:
        model.scaling_factor[model.v_F_DiscretePiped] = 1 / (scaling_factor)
        model.scaling_factor[model.v_F_DiscreteTrucked] = 1 / (scaling_factor)
        model.scaling_factor[model.v_F_DiscreteDisposalDestination] = 1 / (
            scaling_factor
        )
        model.scaling_factor[model.v_F_DiscreteFlowOutStorage] = 1 / (scaling_factor)
        model.scaling_factor[model.v_L_DiscreteStorage] = 1 / (scaling_factor)
        model.scaling_factor[model.v_F_DiscreteFlowTreatment] = 1 / (scaling_factor)
        model.scaling_factor[model.v_F_DiscreteFlowOutNode] = 1 / (scaling_factor)
        model.scaling_factor[model.v_F_DiscreteBRDestination] = 1 / (scaling_factor)

        model.scaling_factor[model.v_F_DiscreteFlowCPIntermediate] = 1 / (
            scaling_factor
        )
        model.scaling_factor[model.v_F_DiscreteFlowCPStorage] = 1 / (scaling_factor)
        model.scaling_factor[model.v_L_DiscretePadStorage] = 1 / (scaling_factor)
        model.scaling_factor[model.v_F_DiscreteFlowOutPadStorage] = 1 / (scaling_factor)
        model.scaling_factor[model.v_F_DiscreteFlowInPadStorage] = 1 / (scaling_factor)
        model.scaling_factor[model.v_F_DiscreteCPDestination] = 1 / (scaling_factor)
        model.scaling_factor[model.v_Q_CompletionPad] = 1 / (scaling_factor)
        model.scaling_factor[model.v_ObjectiveWithQuality] = 1 / (scaling_factor)
        model.scaling_factor[model.ObjectiveFunction] = 1 / scaling_factor

    # Scaling constraints
    if model.config.objective == Objectives.cost:
        model.scaling_factor[model.CostObjectiveFunction] = 1 / scaling_factor
    elif model.config.objective == Objectives.reuse:
        model.scaling_factor[model.ReuseObjectiveFunction] = 1 / scaling_factor

    model.scaling_factor[model.BeneficialReuseCapacity] = 1 / scaling_factor
    # This constraints contains only binary variables
    model.scaling_factor[model.BidirectionalFlow1] = 1
    model.scaling_factor[model.BidirectionalFlow2] = 1 / scaling_factor
    model.scaling_factor[model.CompletionsPadDemandBalance] = 1 / scaling_factor
    model.scaling_factor[model.CompletionsPadStorageBalance] = 1 / scaling_factor
    model.scaling_factor[model.CompletionsPadStorageCapacity] = 1 / scaling_factor
    model.scaling_factor[model.CompletionsPadSupplyBalance] = 1 / scaling_factor
    model.scaling_factor[model.CompletionsPadTruckOffloadingCapacity] = (
        1 / scaling_factor
    )
    model.scaling_factor[model.CompletionsReuseCost] = 1 / scaling_factor
    model.scaling_factor[model.DisposalCapacity] = 1 / scaling_factor
    model.scaling_factor[model.DisposalCapacityExpansion] = 1 / scaling_factor
    model.scaling_factor[model.DisposalCost] = 1 / scaling_factor
    model.scaling_factor[model.DisposalDestinationDeliveries] = 1 / scaling_factor
    model.scaling_factor[model.DisposalExpansionCapEx] = 1 / scaling_factor
    model.scaling_factor[model.FreshwaterSourcingCapacity] = 1 / scaling_factor
    model.scaling_factor[model.FreshSourcingCost] = 1 / scaling_factor
    # This constraint contains only binary variables
    model.scaling_factor[model.LogicConstraintDisposal] = 1
    # This constraint contains only binary variables
    model.scaling_factor[model.LogicConstraintPipeline] = 1
    # This constraint contains only binary variables
    model.scaling_factor[model.LogicConstraintStorage] = 1
    # This constraint contains only binary variables
    model.scaling_factor[model.LogicConstraintTreatment] = 1
    model.scaling_factor[model.NetworkBalance] = 1 / scaling_factor
    model.scaling_factor[model.PipelineCapacity] = 1 / scaling_factor
    model.scaling_factor[model.PipelineCapacityExpansion] = 1 / scaling_factor
    model.scaling_factor[model.PipelineExpansionCapEx] = 1 / scaling_factor
    model.scaling_factor[model.PipingCost] = 1 / scaling_factor
    model.scaling_factor[model.ProductionPadSupplyBalance] = 1 / scaling_factor
    model.scaling_factor[model.ReuseDestinationDeliveries] = 1 / scaling_factor
    model.scaling_factor[model.SlackCosts] = 1 / (scaling_factor**2)
    model.scaling_factor[model.BeneficialReuseDeliveries] = 1 / scaling_factor
    model.scaling_factor[model.CompletionsWaterDeliveries] = 1 / scaling_factor
    model.scaling_factor[model.StorageCapacity] = 1 / scaling_factor
    model.scaling_factor[model.StorageCapacityExpansion] = 1 / scaling_factor
    model.scaling_factor[model.StorageDepositCost] = 1 / scaling_factor
    model.scaling_factor[model.StorageExpansionCapEx] = 1 / scaling_factor
    model.scaling_factor[model.StorageSiteBalance] = 1 / scaling_factor
    model.scaling_factor[model.StorageSiteProcessingCapacity] = 1 / scaling_factor
    model.scaling_factor[model.StorageSiteTruckOffloadingCapacity] = 1 / scaling_factor
    model.scaling_factor[model.StorageWithdrawalCredit] = 1 / scaling_factor
    model.scaling_factor[model.TerminalCompletionsPadStorageLevel] = 1 / scaling_factor
    model.scaling_factor[model.TerminalStorageLevel] = 1 / scaling_factor
    model.scaling_factor[model.TotalCompletionsReuseCost] = 1 / scaling_factor
    model.scaling_factor[model.TotalDisposalCost] = 1 / scaling_factor
    model.scaling_factor[model.TotalDisposalVolume] = 1 / scaling_factor
    model.scaling_factor[model.TotalFreshSourcingCost] = 1 / scaling_factor
    model.scaling_factor[model.TotalFreshSourcingVolume] = 1 / scaling_factor
    model.scaling_factor[model.TotalPipingCost] = 1 / scaling_factor
    model.scaling_factor[model.TotalReuseVolume] = 1 / scaling_factor
    model.scaling_factor[model.TotalStorageCost] = 1 / scaling_factor
    model.scaling_factor[model.TotalStorageWithdrawalCredit] = 1 / scaling_factor
    model.scaling_factor[model.TotalTreatmentCost] = 1 / scaling_factor
    model.scaling_factor[model.TotalTruckingCost] = 1 / scaling_factor
    model.scaling_factor[model.TotalTruckingVolume] = 1 / scaling_factor
    model.scaling_factor[model.TreatmentBalance] = 1 / scaling_factor
    model.scaling_factor[model.TreatmentCapacity] = 1 / scaling_factor
    model.scaling_factor[model.TreatmentCapacityExpansion] = 1 / scaling_factor
    model.scaling_factor[model.TreatmentCost] = 1 / scaling_factor
    model.scaling_factor[model.TruckingCost] = 1 / (scaling_factor * 100)
    model.scaling_factor[model.TreatmentExpansionCapEx] = 1 / scaling_factor

    if model.config.node_capacity == IncludeNodeCapacity.true:
        model.scaling_factor[model.NetworkCapacity] = 1 / scaling_factor

    if model.config.water_quality is WaterQuality.discrete:
        model.scaling_factor[model.OnlyOneDiscreteQualityPerLocation] = 1

        model.scaling_factor[model.DiscreteMaxPipeFlow] = 1 / scaling_factor
        model.scaling_factor[model.SumDiscreteFlowsIsFlowPiped] = 1 / scaling_factor

        model.scaling_factor[model.DiscreteMaxTruckedFlow] = 1 / scaling_factor
        model.scaling_factor[model.SumDiscreteFlowsIsFlowTrucked] = 1 / scaling_factor

        model.scaling_factor[model.DiscreteMaxDisposalDestination] = 1 / scaling_factor
        model.scaling_factor[
            model.SumDiscreteDisposalDestinationIsDisposalDestination
        ] = (1 / scaling_factor)

        model.scaling_factor[model.DiscreteMaxOutStorageFlow] = 1 / scaling_factor
        model.scaling_factor[model.SumDiscreteFlowsIsFlowOutStorage] = (
            1 / scaling_factor
        )

        model.scaling_factor[model.DiscreteMaxStorage] = 1 / scaling_factor
        model.scaling_factor[model.SumDiscreteStorageIsStorage] = 1 / scaling_factor

        model.scaling_factor[model.DiscreteMaxTreatmentFlow] = 1 / scaling_factor
        model.scaling_factor[model.SumDiscreteFlowsIsFlowTreatment] = 1 / scaling_factor

        model.scaling_factor[model.DiscreteMaxOutNodeFlow] = 1 / scaling_factor
        model.scaling_factor[model.SumDiscreteFlowsIsFlowOutNode] = 1 / scaling_factor

        model.scaling_factor[model.DiscreteMaxBeneficialReuseFlow] = 1 / scaling_factor
        model.scaling_factor[model.SumDiscreteFlowsIsFlowBeneficialReuse] = (
            1 / scaling_factor
        )

        model.scaling_factor[model.DiscreteMaxCompletionsPadIntermediateFlow] = (
            1 / scaling_factor
        )
        model.scaling_factor[model.SumDiscreteFlowsIsFlowCompletionsPadIntermediate] = (
            1 / scaling_factor
        )

        model.scaling_factor[model.DiscreteMaxCompletionsPadStorageFlow] = (
            1 / scaling_factor
        )
        model.scaling_factor[model.SumDiscreteFlowsIsFlowCompletionsPadStorage] = (
            1 / scaling_factor
        )

        model.scaling_factor[model.DiscreteMaxPadStorage] = 1 / scaling_factor
        model.scaling_factor[model.SumDiscretePadStorageIsPadStorage] = (
            1 / scaling_factor
        )

        model.scaling_factor[model.DiscreteMaxFlowOutPadStorage] = 1 / scaling_factor
        model.scaling_factor[model.SumDiscreteFlowOutPadStorageIsFlowOutPadStorage] = (
            1 / scaling_factor
        )

        model.scaling_factor[model.DiscreteMaxFlowInPadStorage] = 1 / scaling_factor
        model.scaling_factor[model.SumDiscreteFlowInPadStorageIsFlowInPadStorage] = (
            1 / scaling_factor
        )

        model.scaling_factor[model.DiscreteMaxCompletionsDestination] = (
            1 / scaling_factor
        )
        model.scaling_factor[
            model.SumDiscreteCompletionsDestinationIsCompletionsDestination
        ] = (1 / scaling_factor)

        model.scaling_factor[model.DisposalWaterQuality] = 1 / (scaling_factor * 100)
        model.scaling_factor[model.StorageSiteWaterQuality] = 1 / (scaling_factor * 100)
        model.scaling_factor[model.TreatmentWaterQuality] = 1 / (scaling_factor * 100)
        model.scaling_factor[model.NetworkWaterQuality] = 1 / (scaling_factor * 100)
        model.scaling_factor[model.BeneficialReuseWaterQuality] = 1 / (
            scaling_factor * 100
        )

        model.scaling_factor[model.CompletionsPadIntermediateWaterQuality] = 1 / (
            scaling_factor * 100
        )
        model.scaling_factor[model.CompletionsPadWaterQuality] = 1 / (
            scaling_factor * 100
        )
        model.scaling_factor[model.CompletionsPadStorageWaterQuality] = 1 / (
            scaling_factor * 100
        )

    scaled_model = TransformationFactory("core.scale_model").create_using(model)

    return scaled_model


def _preprocess_data(model):
    """
    This module pre-processess data to fit the optimization format.
    In this module the following data is preprocessed:
    - Pipeline Diameters [diameter] are converted to flow rate model [volume/time]
    - Pipeline Expension Cost is converted to model [currency/volume]
    parameter_list = [list of tabs that contain parameters]
    """
    if model.config.pipeline_capacity == PipelineCapacity.calculated:
        # Pipeline Capacity
        # Pipeline diameter is converted to pipeline capacity (volume/time) using
        # Hazen-Williams equation.
        # (https://en.wikipedia.org/wiki/Hazen%E2%80%93Williams_equation)
        # Required inputs are:
        # - pipeline diameter [inch]
        # - pipe roughness []
        # - max head loss

        # retrieve roughness and max head loss
        roughness = model.df_parameters["Hydraulics"]["roughness"]
        max_head_loss = model.df_parameters["Hydraulics"]["max_head_loss"]

        model.df_parameters["PipelineCapacityIncrements_Calculated"] = {}
        for key in model.df_parameters["PipelineDiameterValues"]:
            diameter_inches = pyunits.convert_value(
                model.df_parameters["PipelineDiameterValues"][key],
                from_units=model.user_units["diameter"],
                to_units=pyunits.inch,
            )
            flow_rate = (
                (1 / 10.67) ** (1 / 1.852)
                * roughness
                * (max_head_loss**0.54)
                * (diameter_inches * 0.0254) ** 2.63
            )

            # convert to volume/time:
            days_in_period = model.decision_period / pyunits.days
            # Make variable unitless
            days_in_period = pyunits.convert(
                days_in_period, to_units=pyunits.days / pyunits.days
            )
            flow_rate *= 6.28981 * (3600 * 24 * days_in_period)

            # add to parameter df.
            model.df_parameters["PipelineCapacityIncrements_Calculated"][
                key
            ] = flow_rate

    # Annualization rate
    # The annualization rate is used using a discount rate and the lifetime
    # expectancy of assets. It's calculated using the formula as described
    # on the following website:
    # http://www.energycommunity.org/webhelppro/Expressions/AnnualizedCost.htm

    discount_rate = model.df_parameters["Economics"]["discount_rate"]
    life = model.df_parameters["Economics"]["CAPEX_lifetime"]

    if life == 0:
        model.df_parameters["AnnualizationRate"] = 1
    elif discount_rate == 0:
        model.df_parameters["AnnualizationRate"] = 1 / life
    else:
        model.df_parameters["AnnualizationRate"] = discount_rate / (
            1 - (1 + discount_rate) ** -life
        )


def solve_discrete_water_quality(model, opt, scaled):
    # Discrete water quality method consists of 3 steps:
    # Step 1 - generate a feasible initial solution
    # Step 1a -- fix discrete water quality variables
    # Step 1b -- solve model, obtain optimal flows without considering quality
    # Step 1c -- fix or bound all non quality variables
    # Step 1d -- free discrete water quality variables
    # Step 1e -- solve model again for a feasible initial solution for discrete water quality
    # Step 2 - solve full discrete water quality
    # Step 2a -- free or remove bounds for all non quality variables
    # Step 2b -- call solver to solve whole model using previous solve as initial solution
    # Step 3 - Return solution

    # Step 1 - generate a feasible initial solution
    v_DQ = model.scaled_v_DQ if scaled else model.v_DQ
    # Step 1a - fix discrete water quality variables
    v_DQ.fix()
    # Step 1b - solve model, obtain optimal flows without considering quality
    opt.solve(model, tee=True)
    # Step 1c - fix or bound all non quality variables
    prefix = "scaled_" if scaled else ""
    discrete_variables_names = {
        prefix + "v_F_DiscretePiped",
        prefix + "v_F_DiscreteTrucked",
        prefix + "v_F_DiscreteDisposalDestination",
        prefix + "v_F_DiscreteFlowOutStorage",
        prefix + "v_L_DiscreteStorage",
        prefix + "v_F_DiscreteFlowTreatment",
        prefix + "v_F_DiscreteFlowOutNode",
        prefix + "v_F_DiscreteBRDestination",
        prefix + "v_F_DiscreteFlowCPIntermediate",
        prefix + "v_F_DiscreteFlowCPStorage",
        prefix + "v_L_DiscretePadStorage",
        prefix + "v_F_DiscreteFlowOutPadStorage",
        prefix + "v_F_DiscreteFlowInPadStorage",
        prefix + "v_F_DiscreteCPDestination",
        prefix + "v_Q_CompletionPad",
        prefix + "v_ObjectiveWithQuality",
    }
    for var in model.component_objects(Var):
        if var.name in discrete_variables_names:
            continue
        for index in var:
            index_var = var if index is None else var[index]
            value = index_var.value
            # Fix binary variables to their value and bound the continuous variables
            if index_var.domain is Binary:
                index_var.fix(round(value))
            else:
                index_var.setlb(0.99 * value)
                index_var.setub(1.01 * value)
    # Step 1d - free discrete water quality variables
    v_DQ.free()

    # Step 1e - solve model again for a feasible initial solution for discrete water quality
    print("\n")
    print("*" * 50)
    print(" " * 15, "Solving non-discrete water quality model")
    print("*" * 50)
    opt.solve(model, tee=True, warmstart=True)

    # Step 2 - solve full discrete water quality
    # Step 2a - free or remove bounds for all non quality variables
    for var in model.component_objects(Var):
        if var.name in discrete_variables_names:
            continue
        for index in var:
            index_var = var if index is None else var[index]
            value = index_var.value
            # unfix binary variables and unbound the continuous variables

            if index_var.domain is Binary:
                index_var.free()
            else:
                index_var.setlb(0)
                index_var.setub(None)

    # Step 2b - call solver to solve whole model using previous solve as initial solution
    print("\n")
    print("*" * 50)
    print(" " * 15, "Solving discrete water quality model")
    print("*" * 50)
    results = opt.solve(model, tee=True, warmstart=True)

    # Step 3 - Return solution
    return results


def solve_model(model, options=None):

    if options is None:
        options = {
            "deactivate_slacks": True,
            "scale_model": True,
            "scaling_factor": 1000000,
            "running_time": 60,
            "gap": 0,
        }
    # load pyomo solver
    opt = get_solver("gurobi_direct", "gurobi", "cbc")

    set_timeout(opt, timeout_s=options["running_time"])
    opt.options["mipgap"] = options["gap"]
    opt.options["NumericFocus"] = 1

    if options["deactivate_slacks"] is True:
        model.v_C_Slack.fix(0)
        model.v_S_FracDemand.fix(0)
        model.v_S_Production.fix(0)
        model.v_S_Flowback.fix(0)
        model.v_S_PipelineCapacity.fix(0)
        model.v_S_StorageCapacity.fix(0)
        model.v_S_DisposalCapacity.fix(0)
        model.v_S_TreatmentCapacity.fix(0)
        model.v_S_ReuseCapacity.fix(0)

    if options["scale_model"] is True:
        # Step 1: scale model
        scaled_model = scale_model(model, scaling_factor=options["scaling_factor"])
        # Step 2: solve scaled mathematical model
        print("\n")
        print("*" * 50)
        print(" " * 15, "Solving scaled model")
        print("*" * 50)
        # Step 3: check model to be solved
        #       option 3.1 - full space model,
        #       option 3.2 - post process water quality,
        #       option 3.3 - discrete water quality,
        if model.config.water_quality is WaterQuality.discrete:
            # option 3.3:
            results = solve_discrete_water_quality(scaled_model, opt, scaled=True)
        elif model.config.water_quality is WaterQuality.post_process:
            # option 3.2:
            results = opt.solve(scaled_model, tee=True)
            if results.solver.termination_condition != TerminationCondition.infeasible:
                TransformationFactory("core.scale_model").propagate_solution(
                    scaled_model, model
                )
                model = postprocess_water_quality_calculation(model, opt)
        else:
            # option 3.1:
            results = opt.solve(scaled_model, tee=True)

        # Step 4: propagate scaled model results to original model
        if results.solver.termination_condition != TerminationCondition.infeasible:
            # if model is optimal propagate scaled model results to original model
            if options["scale_model"] is True:
                TransformationFactory("core.scale_model").propagate_solution(
                    scaled_model, model
                )
    else:
        # Step 1: solve unscaled mathematical model
        print("\n")
        print("*" * 50)
        print(" " * 15, "Solving unscaled model")
        print("*" * 50)
        # Step 2: check model to be solved
        #       option 2.1 - full space model,
        #       option 2.2 - post process water quality,
        #       option 2.3 - discrete water quality,
        if model.config.water_quality is WaterQuality.discrete:
            # option 2.3:
            results = solve_discrete_water_quality(model, opt, scaled=False)
        elif model.config.water_quality is WaterQuality.post_process:
            # option 2.2:
            results = opt.solve(model, tee=True)
            if results.solver.termination_condition != TerminationCondition.infeasible:
                model = postprocess_water_quality_calculation(model, opt)
        else:
            # option 2.1:
            results = opt.solve(model, tee=True)

    if results.solver.termination_condition == TerminationCondition.infeasible:
        print(
            "WARNING: Model is infeasible. We recommend adding Slack variables to avoid infeasibilities\n, \
                however this is an indication that the input data should be revised. \
                This can be done by selecting 'deactivate_slacks': False in the options"
        )

    results.write()
    return results<|MERGE_RESOLUTION|>--- conflicted
+++ resolved
@@ -6357,7 +6357,1239 @@
         doc="Completions Pad Intermediate Flows",
     )
 
-<<<<<<< HEAD
+    # Quality at pad
+    model.p_nu_pad = Param(
+        model.s_P,
+        model.s_W,
+        default=0,
+        initialize={
+            key: pyunits.convert_value(
+                value,
+                from_units=model.user_units["concentration"],
+                to_units=model.model_units["concentration"],
+            )
+            for key, value in model.df_parameters["PadWaterQuality"].items()
+        },
+        units=model.model_units["concentration"],
+        doc="Water Quality at pad [concentration]",
+    )
+    # Quality of Sourced Water
+    model.p_nu_freshwater = Param(
+        model.s_F,
+        model.s_W,
+        default=0,
+        initialize=pyunits.convert_value(
+            0,
+            from_units=model.user_units["concentration"],
+            to_units=model.model_units["concentration"],
+        ),
+        units=model.model_units["concentration"],
+        doc="Water Quality of freshwater [concentration]",
+    )
+    # Initial water quality at storage site
+    model.p_xi_StorageSite = Param(
+        model.s_S,
+        model.s_W,
+        default=0,
+        initialize={
+            key: pyunits.convert_value(
+                value,
+                from_units=model.user_units["concentration"],
+                to_units=model.model_units["concentration"],
+            )
+            for key, value in model.df_parameters["StorageInitialWaterQuality"].items()
+        },
+        units=model.model_units["concentration"],
+        doc="Initial Water Quality at storage site [concentration]",
+    )
+    # Initial water quality at completions pad storage tank
+    model.p_xi_PadStorage = Param(
+        model.s_CP,
+        model.s_W,
+        default=0,
+        initialize={
+            key: pyunits.convert_value(
+                value,
+                from_units=model.user_units["concentration"],
+                to_units=model.model_units["concentration"],
+            )
+            for key, value in model.df_parameters[
+                "PadStorageInitialWaterQuality"
+            ].items()
+        },
+        units=model.model_units["concentration"],
+        doc="Initial Water Quality at storage site [concentration]",
+    )
+
+    # region discretization
+
+    # Create list of discretized qualities
+    discrete_quality_list = discrete_water_quality_list(6)
+
+    # Create set with the list of discretized qualities
+    model.s_Q = Set(initialize=discrete_quality_list, doc="Discrete water qualities")
+
+    discrete_water_qualities = discretize_water_quality(
+        df_parameters, df_sets, discrete_quality_list
+    )
+    # Initialize values for each discrete quality
+    model.p_discrete_quality = Param(
+        model.s_W,
+        model.s_Q,
+        initialize={
+            key: pyunits.convert_value(
+                value,
+                from_units=model.user_units["concentration"],
+                to_units=model.model_units["concentration"],
+            )
+            for key, value in discrete_water_qualities.items()
+        },
+        doc="Discretization of water components",
+    )
+
+    # For the discretization we need a upperbound for the maximum number of trucks for each truck flow
+    model.p_max_number_of_trucks = Param(
+        initialize=500,
+        doc="Max number of trucks. Needed for upperbound on v_F_Trucked",
+    )
+
+    # Create sets for location to location arcs where the quality for the from location is variable.
+    # This excludes the production pads and fresh water sources because the quality is known.
+    model.s_NonPLP = Set(
+        initialize=[
+            NonFromPPipelines
+            for NonFromPPipelines in model.s_LLP
+            if not NonFromPPipelines[0] in (model.s_P | model.s_F)
+        ],
+        doc="location-to-location with discrete quality piping arcs",
+    )
+    model.s_NonPLT = Set(
+        initialize=[
+            NonFromPTrucks
+            for NonFromPTrucks in model.s_LLT
+            if not NonFromPTrucks[0] in (model.s_P | model.s_F)
+        ],
+        doc="location-to-location with discrete quality trucking arcs",
+    )
+
+    # All locations where the quality is variable. This excludes the production pads and fresh water sources
+    model.s_QL = Set(
+        initialize=(
+            model.s_K
+            | model.s_S
+            | model.s_R
+            | model.s_O
+            | model.s_N
+            | model.s_CP_Storage
+            | model.s_CP_Intermediate
+        ),
+        doc="Locations with discrete quality",
+    )
+
+    def SetZToMax(model, l, t, w, q):
+        # Set initial value for discrete quality to max value. This is for setting initial solution.
+        if q == discrete_quality_list[-1]:
+            return 1
+        return 0
+
+    model.v_DQ = Var(
+        model.s_QL,
+        model.s_T,
+        model.s_W,
+        model.s_Q,
+        within=Binary,
+        initialize=SetZToMax,
+        doc="Discrete quality at location ql at time t for component w",
+    )
+
+    model.OnlyOneDiscreteQualityPerLocation = Constraint(
+        model.s_QL,
+        model.s_T,
+        model.s_W,
+        rule=lambda model, l, t, w: sum(model.v_DQ[l, t, w, q] for q in model.s_Q) == 1,
+        doc="Only one discrete quality can be chosen",
+    )
+
+    def DiscretizePipeFlowQuality(model):
+        model.v_F_DiscretePiped = Var(
+            model.s_NonPLP,
+            model.s_T,
+            model.s_W,
+            model.s_Q,
+            within=NonNegativeReals,
+            units=model.model_units["volume_time"],
+            initialize=0,
+            doc="Produced water quantity piped from location l to location l for each quality component w and discretized quality q [volume/time]",
+        )
+
+        model.DiscreteMaxPipeFlow = Constraint(
+            model.s_NonPLP,
+            model.s_T,
+            model.s_W,
+            model.s_Q,
+            rule=lambda model, l, l_tilde, t, w, q: model.v_F_DiscretePiped[
+                l, l_tilde, t, w, q
+            ]
+            <= (
+                model.p_sigma_Pipeline[l, l_tilde]
+                + get_max_value_for_parameter(model.p_delta_Pipeline)
+            )
+            * model.v_DQ[l, t, w, q],
+            doc="Only one flow can be non-zero for quality component w and all discretized quality q",
+        )
+
+        model.SumDiscreteFlowsIsFlowPiped = Constraint(
+            model.s_NonPLP,
+            model.s_T,
+            model.s_W,
+            rule=lambda model, l, l_tilde, t, w: sum(
+                model.v_F_DiscretePiped[l, l_tilde, t, w, q] for q in model.s_Q
+            )
+            == model.v_F_Piped[l, l_tilde, t],
+            doc="Sum for each flow for component w equals the produced water quantity piped from location l to location l ",
+        )
+
+    def DiscretizeTruckedFlowQuality(model):
+
+        model.v_F_DiscreteTrucked = Var(
+            model.s_NonPLT,
+            model.s_T,
+            model.s_W,
+            model.s_Q,
+            within=NonNegativeReals,
+            units=model.model_units["volume_time"],
+            initialize=0,
+            doc="Produced water quantity trucked from location l to location l for each quality component w and discretized quality q [volume/time]",
+        )
+
+        model.DiscreteMaxTruckedFlow = Constraint(
+            model.s_NonPLT,
+            model.s_T,
+            model.s_W,
+            model.s_Q,
+            rule=lambda model, l, l_tilde, t, w, q: model.v_F_DiscreteTrucked[
+                l, l_tilde, t, w, q
+            ]
+            <= (model.p_delta_Truck * model.p_max_number_of_trucks)
+            * model.v_DQ[l, t, w, q],
+            doc="Only one flow can be non-zero for quality component w and all discretized quality q",
+        )
+
+        model.SumDiscreteFlowsIsFlowTrucked = Constraint(
+            model.s_NonPLT,
+            model.s_T,
+            model.s_W,
+            rule=lambda model, l, l_tilde, t, w: sum(
+                model.v_F_DiscreteTrucked[l, l_tilde, t, w, q] for q in model.s_Q
+            )
+            == model.v_F_Trucked[l, l_tilde, t],
+            doc="Sum for each flow for component w equals the produced water quantity trucked from location l to location l  ",
+        )
+
+    def DiscretizeDisposalDestinationQuality(model):
+
+        model.v_F_DiscreteDisposalDestination = Var(
+            model.s_K,
+            model.s_T,
+            model.s_W,
+            model.s_Q,
+            within=NonNegativeReals,
+            units=model.model_units["volume_time"],
+            doc="Produced water quantity at disposal k for each quality component w and discretized quality q [volume/time]",
+        )
+
+        model.DiscreteMaxDisposalDestination = Constraint(
+            model.s_K,
+            model.s_T,
+            model.s_W,
+            model.s_Q,
+            rule=lambda model, k, t, w, q: model.v_F_DiscreteDisposalDestination[
+                k, t, w, q
+            ]
+            <= (
+                model.p_sigma_Disposal[k]
+                + get_max_value_for_parameter(model.p_delta_Disposal)
+            )
+            * model.v_DQ[k, t, w, q],
+            doc="Only one quantity at disposal can be non-zero for quality component w and all discretized quality q",
+        )
+
+        model.SumDiscreteDisposalDestinationIsDisposalDestination = Constraint(
+            model.s_K,
+            model.s_T,
+            model.s_W,
+            rule=lambda model, k, t, w: sum(
+                model.v_F_DiscreteDisposalDestination[k, t, w, q] for q in model.s_Q
+            )
+            == model.v_F_DisposalDestination[k, t],
+            doc="The sum of discretized quality q for disposal destination k equals the disposal destination k",
+        )
+
+    def DiscretizeOutStorageQuality(model):
+        model.v_F_DiscreteFlowOutStorage = Var(
+            model.s_S,
+            model.s_T,
+            model.s_W,
+            model.s_Q,
+            within=NonNegativeReals,
+            units=model.model_units["volume_time"],
+            doc="Produced water quantity out of storage site s for each quality component w and discretized quality q [volume/time]",
+        )
+
+        model.DiscreteMaxOutStorageFlow = Constraint(
+            model.s_S,
+            model.s_T,
+            model.s_W,
+            model.s_Q,
+            rule=lambda model, s, t, w, q: model.v_F_DiscreteFlowOutStorage[s, t, w, q]
+            <= (
+                model.p_sigma_Storage[s]
+                + sum(
+                    model.p_sigma_Pipeline[s, n]
+                    + get_max_value_for_parameter(model.p_delta_Pipeline)
+                    for n in model.s_N
+                    if model.p_SNA[s, n]
+                )
+                + sum(
+                    model.p_sigma_Pipeline[s, p]
+                    + get_max_value_for_parameter(model.p_delta_Pipeline)
+                    for p in model.s_CP
+                    if model.p_SCA[s, p]
+                )
+                + sum(
+                    model.p_sigma_Pipeline[s, k]
+                    + get_max_value_for_parameter(model.p_delta_Pipeline)
+                    for k in model.s_K
+                    if model.p_SKA[s, k]
+                )
+                + sum(
+                    model.p_sigma_Pipeline[s, r]
+                    + get_max_value_for_parameter(model.p_delta_Pipeline)
+                    for r in model.s_R
+                    if model.p_SRA[s, r]
+                )
+                + sum(
+                    model.p_sigma_Pipeline[s, o]
+                    + get_max_value_for_parameter(model.p_delta_Pipeline)
+                    for o in model.s_O
+                    if model.p_SOA[s, o]
+                )
+                + sum(
+                    (model.p_delta_Truck * model.p_max_number_of_trucks)
+                    for p in model.s_CP
+                    if model.p_SCT[s, p]
+                )
+                + sum(
+                    (model.p_delta_Truck * model.p_max_number_of_trucks)
+                    for k in model.s_K
+                    if model.p_SKT[s, k]
+                )
+            )
+            * model.v_DQ[s, t, w, q],
+            doc="Only one outflow for storage site s can be non-zero for quality component w and all discretized quality q",
+        )
+
+        model.SumDiscreteFlowsIsFlowOutStorage = Constraint(
+            model.s_S,
+            model.s_T,
+            model.s_W,
+            rule=lambda model, s, t, w: sum(
+                model.v_F_DiscreteFlowOutStorage[s, t, w, q] for q in model.s_Q
+            )
+            == (
+                model.v_L_Storage[s, t]
+                + sum(model.v_F_Piped[s, n, t] for n in model.s_N if model.p_SNA[s, n])
+                + sum(model.v_F_Piped[s, p, t] for p in model.s_CP if model.p_SCA[s, p])
+                + sum(model.v_F_Piped[s, k, t] for k in model.s_K if model.p_SKA[s, k])
+                + sum(model.v_F_Piped[s, r, t] for r in model.s_R if model.p_SRA[s, r])
+                + sum(model.v_F_Piped[s, o, t] for o in model.s_O if model.p_SOA[s, o])
+                + sum(
+                    model.v_F_Trucked[s, p, t] for p in model.s_CP if model.p_SCT[s, p]
+                )
+                + sum(
+                    model.v_F_Trucked[s, k, t] for k in model.s_K if model.p_SKT[s, k]
+                )
+            ),
+            doc="The sum of discretized outflows at storage site s equals the total outflow for storage site s",
+        )
+
+    def DiscretizeStorageQuality(model):
+        model.v_L_DiscreteStorage = Var(
+            model.s_S,
+            model.s_T,
+            model.s_W,
+            model.s_Q,
+            within=NonNegativeReals,
+            units=model.model_units["volume"],
+            doc="Produced water quantity at storage site s for each quality component w and discretized quality q [volume/time]",
+        )
+
+        model.DiscreteMaxStorage = Constraint(
+            model.s_S,
+            model.s_T,
+            model.s_W,
+            model.s_Q,
+            rule=lambda model, s, t, w, q: model.v_L_DiscreteStorage[s, t, w, q]
+            <= (
+                model.p_sigma_Storage[s]
+                + get_max_value_for_parameter(model.p_delta_Storage)
+            )
+            * model.v_DQ[s, t, w, q],
+            doc="Only one quantity for storage site s can be non-zero for quality component w and all discretized quality q",
+        )
+
+        model.SumDiscreteStorageIsStorage = Constraint(
+            model.s_S,
+            model.s_T,
+            model.s_W,
+            rule=lambda model, s, t, w: sum(
+                model.v_L_DiscreteStorage[s, t, w, q] for q in model.s_Q
+            )
+            == model.v_L_Storage[s, t],
+            doc="The sum of discretized quantities at storage site s equals the total quantity for storage site s",
+        )
+
+    def DiscretizeTreatmentQuality(model):
+        model.v_F_DiscreteFlowTreatment = Var(
+            model.s_R,
+            model.s_T,
+            model.s_W,
+            model.s_Q,
+            within=NonNegativeReals,
+            units=model.model_units["volume_time"],
+            doc="Produced water quantity at treatment site r for each quality component w and discretized quality q [volume/time]",
+        )
+
+        model.DiscreteMaxTreatmentFlow = Constraint(
+            model.s_R,
+            model.s_T,
+            model.s_W,
+            model.s_Q,
+            rule=lambda model, r, t, w, q: model.v_F_DiscreteFlowTreatment[r, t, w, q]
+            <= (
+                model.p_sigma_Treatment[r]
+                + get_max_value_for_parameter(model.p_delta_Treatment)
+            )
+            * model.v_DQ[r, t, w, q],
+            doc="Only one quantity for treatment site r can be non-zero for quality component w and all discretized quality q",
+        )
+
+        model.SumDiscreteFlowsIsFlowTreatment = Constraint(
+            model.s_R,
+            model.s_T,
+            model.s_W,
+            rule=lambda model, r, t, w: sum(
+                model.v_F_DiscreteFlowTreatment[r, t, w, q] for q in model.s_Q
+            )
+            == (
+                sum(model.v_F_Piped[r, p, t] for p in model.s_CP if model.p_RCA[r, p])
+                + sum(model.v_F_Piped[r, s, t] for s in model.s_S if model.p_RSA[r, s])
+                + model.v_F_UnusedTreatedWater[r, t]
+            ),
+            doc="The sum of discretized quantities at treatment site r equals the total quantity for treatment site r",
+        )
+
+    def DiscretizeFlowOutNodeQuality(model):
+        model.v_F_DiscreteFlowOutNode = Var(
+            model.s_N,
+            model.s_T,
+            model.s_W,
+            model.s_Q,
+            within=NonNegativeReals,
+            units=model.model_units["volume_time"],
+            doc="Produced water quantity out of node n for each quality component w and discretized quality q [volume/time]",
+        )
+
+        model.DiscreteMaxOutNodeFlow = Constraint(
+            model.s_N,
+            model.s_T,
+            model.s_W,
+            model.s_Q,
+            rule=lambda model, n, t, w, q: model.v_F_DiscreteFlowOutNode[n, t, w, q]
+            <= (
+                sum(
+                    model.p_sigma_Pipeline[n, n_tilde]
+                    + get_max_value_for_parameter(model.p_delta_Pipeline)
+                    for n_tilde in model.s_N
+                    if model.p_NNA[n, n_tilde]
+                )
+                + sum(
+                    model.p_sigma_Pipeline[n, p]
+                    + get_max_value_for_parameter(model.p_delta_Pipeline)
+                    for p in model.s_CP
+                    if model.p_NCA[n, p]
+                )
+                + sum(
+                    model.p_sigma_Pipeline[n, k]
+                    + get_max_value_for_parameter(model.p_delta_Pipeline)
+                    for k in model.s_K
+                    if model.p_NKA[n, k]
+                )
+                + sum(
+                    model.p_sigma_Pipeline[n, r]
+                    + get_max_value_for_parameter(model.p_delta_Pipeline)
+                    for r in model.s_R
+                    if model.p_NRA[n, r]
+                )
+                + sum(
+                    model.p_sigma_Pipeline[n, s]
+                    + get_max_value_for_parameter(model.p_delta_Pipeline)
+                    for s in model.s_S
+                    if model.p_NSA[n, s]
+                )
+                + sum(
+                    model.p_sigma_Pipeline[n, o]
+                    + get_max_value_for_parameter(model.p_delta_Pipeline)
+                    for o in model.s_O
+                    if model.p_NOA[n, o]
+                )
+            )
+            * model.v_DQ[n, t, w, q],
+            doc="Only one outflow for node n can be non-zero for quality component w and all discretized quality q",
+        )
+
+        model.SumDiscreteFlowsIsFlowOutNode = Constraint(
+            model.s_N,
+            model.s_T,
+            model.s_W,
+            rule=lambda model, n, t, w: sum(
+                model.v_F_DiscreteFlowOutNode[n, t, w, q] for q in model.s_Q
+            )
+            == (
+                sum(
+                    model.v_F_Piped[n, n_tilde, t]
+                    for n_tilde in model.s_N
+                    if model.p_NNA[n, n_tilde]
+                )
+                + sum(model.v_F_Piped[n, p, t] for p in model.s_CP if model.p_NCA[n, p])
+                + sum(model.v_F_Piped[n, k, t] for k in model.s_K if model.p_NKA[n, k])
+                + sum(model.v_F_Piped[n, r, t] for r in model.s_R if model.p_NRA[n, r])
+                + sum(model.v_F_Piped[n, s, t] for s in model.s_S if model.p_NSA[n, s])
+                + sum(model.v_F_Piped[n, o, t] for o in model.s_O if model.p_NOA[n, o])
+            ),
+            doc="The sum of discretized outflows at node n equals the total outflow for node n",
+        )
+
+    def DiscretizeBeneficialReuseQuality(model):
+        model.v_F_DiscreteBRDestination = Var(
+            model.s_O,
+            model.s_T,
+            model.s_W,
+            model.s_Q,
+            within=NonNegativeReals,
+            units=model.model_units["volume_time"],
+            doc="Produced water quantity at beneficial reuse destination o for each quality component w and discretized quality q [volume/time]",
+        )
+
+        model.DiscreteMaxBeneficialReuseFlow = Constraint(
+            model.s_O,
+            model.s_T,
+            model.s_W,
+            model.s_Q,
+            rule=lambda model, o, t, w, q: model.v_F_DiscreteBRDestination[o, t, w, q]
+            <= (
+                sum(
+                    model.p_sigma_Pipeline[n, o]
+                    + get_max_value_for_parameter(model.p_delta_Pipeline)
+                    for n in model.s_N
+                    if model.p_NOA[n, o]
+                )
+                + sum(
+                    model.p_sigma_Pipeline[s, o]
+                    + get_max_value_for_parameter(model.p_delta_Pipeline)
+                    for s in model.s_S
+                    if model.p_SOA[s, o]
+                )
+                + sum(
+                    (model.p_delta_Truck * model.p_max_number_of_trucks)
+                    for p in model.s_PP
+                    if model.p_POT[p, o]
+                )
+            )
+            * model.v_DQ[o, t, w, q],
+            doc="Only one quantity for beneficial reuse destination o can be non-zero for quality component w and all discretized quality q",
+        )
+
+        model.SumDiscreteFlowsIsFlowBeneficialReuse = Constraint(
+            model.s_O,
+            model.s_T,
+            model.s_W,
+            rule=lambda model, o, t, w: sum(
+                model.v_F_DiscreteBRDestination[o, t, w, q] for q in model.s_Q
+            )
+            == model.v_F_BeneficialReuseDestination[o, t],
+            doc="The sum of discretized quantities at beneficial reuse destination o equals the total quantity for beneficial reuse destination o",
+        )
+
+    def DiscretizeCompletionsPadIntermediateQuality(model):
+        model.v_F_DiscreteFlowCPIntermediate = Var(
+            model.s_CP,
+            model.s_T,
+            model.s_W,
+            model.s_Q,
+            within=NonNegativeReals,
+            units=model.model_units["volume_time"],
+            doc="Produced water quantity flowing out of intermediate at completion pad cp for each quality component w and discretized quality q [volume/time]",
+        )
+
+        model.DiscreteMaxCompletionsPadIntermediateFlow = Constraint(
+            model.s_CP,
+            model.s_T,
+            model.s_W,
+            model.s_Q,
+            rule=lambda model, p, t, w, q: model.v_F_DiscreteFlowCPIntermediate[
+                p, t, w, q
+            ]
+            <= (model.p_gamma_Completions[p, t] + model.p_sigma_PadStorage[p])
+            * model.v_DQ[p + intermediate_label, t, w, q],
+            doc="Only one quantity for flowing out of intermediate at completion pad cp can be non-zero for quality component w and all discretized quality q",
+        )
+
+        model.SumDiscreteFlowsIsFlowCompletionsPadIntermediate = Constraint(
+            model.s_CP,
+            model.s_T,
+            model.s_W,
+            rule=lambda model, p, t, w: sum(
+                model.v_F_DiscreteFlowCPIntermediate[p, t, w, q] for q in model.s_Q
+            )
+            == model.v_F_PadStorageIn[p, t] + model.v_F_CompletionsDestination[p, t],
+            doc="The sum of discretized quantities for flowing out of intermediate at completion pad cp equals the total quantity for flowing out of intermediate at completion pad cp",
+        )
+
+    def DiscretizeCompletionsPadStorageQuality(model):
+        model.v_F_DiscreteFlowCPStorage = Var(
+            model.s_CP,
+            model.s_T,
+            model.s_W,
+            model.s_Q,
+            within=NonNegativeReals,
+            units=model.model_units["volume_time"],
+            doc="Produced water quantity at pad storage at completion pad cp for each quality component w and discretized quality q [volume/time]",
+        )
+
+        model.DiscreteMaxCompletionsPadStorageFlow = Constraint(
+            model.s_CP,
+            model.s_T,
+            model.s_W,
+            model.s_Q,
+            rule=lambda model, p, t, w, q: model.v_F_DiscreteFlowCPStorage[p, t, w, q]
+            <= (model.p_gamma_Completions[p, t] + model.p_sigma_PadStorage[p])
+            * model.v_DQ[p + storage_label, t, w, q],
+            doc="Only one quantity at pad storage at completion pad cp can be non-zero for quality component w and all discretized quality q",
+        )
+
+        model.SumDiscreteFlowsIsFlowCompletionsPadStorage = Constraint(
+            model.s_CP,
+            model.s_T,
+            model.s_W,
+            rule=lambda model, p, t, w: sum(
+                model.v_F_DiscreteFlowCPStorage[p, t, w, q] for q in model.s_Q
+            )
+            == model.v_L_PadStorage[p, t] + model.v_F_PadStorageOut[p, t],
+            doc="The sum of discretized quantities at pad storage at completion pad cp equals the total quantity at pad storage at completion pad cp",
+        )
+
+    def DiscretizePadStorageQuality(model):
+        model.v_L_DiscretePadStorage = Var(
+            model.s_CP,
+            model.s_T,
+            model.s_W,
+            model.s_Q,
+            within=NonNegativeReals,
+            units=model.model_units["volume"],
+            doc="Produced water quantity at pad storage for completion pad cp for each quality component w and discretized quality q [volume/time]",
+        )
+
+        model.DiscreteMaxPadStorage = Constraint(
+            model.s_CP,
+            model.s_T,
+            model.s_W,
+            model.s_Q,
+            rule=lambda model, p, t, w, q: model.v_L_DiscretePadStorage[p, t, w, q]
+            <= (model.p_sigma_PadStorage[p]) * model.v_DQ[p + storage_label, t, w, q],
+            doc="Only one quantity at pad storage for completion pad cp can be non-zero for quality component w and all discretized quality q",
+        )
+
+        model.SumDiscretePadStorageIsPadStorage = Constraint(
+            model.s_CP,
+            model.s_T,
+            model.s_W,
+            rule=lambda model, p, t, w: sum(
+                model.v_L_DiscretePadStorage[p, t, w, q] for q in model.s_Q
+            )
+            == model.v_L_PadStorage[p, t],
+            doc="The sum of discretized quantities at pad storage for completion pad cp equals the total quantity at pad storage for completion pad cp",
+        )
+
+    def DiscretizeFlowOutPadStorageQuality(model):
+        model.v_F_DiscreteFlowOutPadStorage = Var(
+            model.s_CP,
+            model.s_T,
+            model.s_W,
+            model.s_Q,
+            within=NonNegativeReals,
+            units=model.model_units["volume_time"],
+            doc="Produced water quantity out of padstorage at completion pad cp for each quality component w and discretized quality q [volume/time]",
+        )
+
+        model.DiscreteMaxFlowOutPadStorage = Constraint(
+            model.s_CP,
+            model.s_T,
+            model.s_W,
+            model.s_Q,
+            rule=lambda model, p, t, w, q: model.v_F_DiscreteFlowOutPadStorage[
+                p, t, w, q
+            ]
+            <= (model.p_sigma_PadStorage[p]) * model.v_DQ[p + storage_label, t, w, q],
+            doc="Only one outflow for padstorage at completion pad cp can be non-zero for quality component w and all discretized quality q",
+        )
+
+        model.SumDiscreteFlowOutPadStorageIsFlowOutPadStorage = Constraint(
+            model.s_CP,
+            model.s_T,
+            model.s_W,
+            rule=lambda model, p, t, w: sum(
+                model.v_F_DiscreteFlowOutPadStorage[p, t, w, q] for q in model.s_Q
+            )
+            == model.v_F_PadStorageOut[p, t],
+            doc="The sum of discretized outflows at padstorage at completion pad cp equals the total outflow for padstorage at completion pad cp",
+        )
+
+    def DiscretizeFlowInPadStorageQuality(model):
+        model.v_F_DiscreteFlowInPadStorage = Var(
+            model.s_CP,
+            model.s_T,
+            model.s_W,
+            model.s_Q,
+            within=NonNegativeReals,
+            units=model.model_units["volume_time"],
+            doc="Produced water quantity flowing in at padstorage at completion pad cp for each quality component w and discretized quality q [volume/time]",
+        )
+
+        model.DiscreteMaxFlowInPadStorage = Constraint(
+            model.s_CP,
+            model.s_T,
+            model.s_W,
+            model.s_Q,
+            rule=lambda model, p, t, w, q: model.v_F_DiscreteFlowInPadStorage[
+                p, t, w, q
+            ]
+            <= (model.p_sigma_PadStorage[p])
+            * model.v_DQ[p + intermediate_label, t, w, q],
+            doc="Only one inflow for padstorage at completion pad cp can be non-zero for quality component w and all discretized quality q",
+        )
+
+        model.SumDiscreteFlowInPadStorageIsFlowInPadStorage = Constraint(
+            model.s_CP,
+            model.s_T,
+            model.s_W,
+            rule=lambda model, p, t, w: sum(
+                model.v_F_DiscreteFlowInPadStorage[p, t, w, q] for q in model.s_Q
+            )
+            == model.v_F_PadStorageIn[p, t],
+            doc="The sum of discretized inflows at padstorage at completion pad cp equals the total inflows for padstorage at completion pad cp",
+        )
+
+    def DiscretizeCompletionsDestinationQuality(model):
+        model.v_F_DiscreteCPDestination = Var(
+            model.s_CP,
+            model.s_T,
+            model.s_W,
+            model.s_Q,
+            within=NonNegativeReals,
+            units=model.model_units["volume_time"],
+            doc="Produced water quantity flowing in from intermediate at completion pad cp for each quality component w and discretized quality q [volume/time]",
+        )
+
+        model.DiscreteMaxCompletionsDestination = Constraint(
+            model.s_CP,
+            model.s_T,
+            model.s_W,
+            model.s_Q,
+            rule=lambda model, p, t, w, q: model.v_F_DiscreteCPDestination[p, t, w, q]
+            <= (model.p_gamma_Completions[p, t])
+            * model.v_DQ[p + intermediate_label, t, w, q],
+            doc="Only one quantity for flowing in from intermediate at completion pad cp can be non-zero for quality component w and all discretized quality q",
+        )
+
+        model.SumDiscreteCompletionsDestinationIsCompletionsDestination = Constraint(
+            model.s_CP,
+            model.s_T,
+            model.s_W,
+            rule=lambda model, p, t, w: sum(
+                model.v_F_DiscreteCPDestination[p, t, w, q] for q in model.s_Q
+            )
+            == model.v_F_CompletionsDestination[p, t],
+            doc="The sum of discretized quantities for flowing in from intermediate at completion pad cp equals the total quantity for flowing in from intermediate at completion pad cp",
+        )
+
+    # Create all discretization variables and constraints
+    DiscretizePipeFlowQuality(model)
+    DiscretizeTruckedFlowQuality(model)
+    DiscretizeDisposalDestinationQuality(model)
+    DiscretizeOutStorageQuality(model)
+    DiscretizeStorageQuality(model)
+    DiscretizeTreatmentQuality(model)
+    DiscretizeFlowOutNodeQuality(model)
+    DiscretizeBeneficialReuseQuality(model)
+
+    DiscretizeCompletionsPadIntermediateQuality(model)
+    DiscretizeCompletionsPadStorageQuality(model)
+    DiscretizePadStorageQuality(model)
+    DiscretizeFlowOutPadStorageQuality(model)
+    DiscretizeFlowInPadStorageQuality(model)
+    DiscretizeCompletionsDestinationQuality(model)
+
+    # endregion
+    # region Disposal
+    # Material Balance
+    def DisposalWaterQualityRule(b, k, w, t):
+        return sum(
+            sum(
+                model.v_F_DiscretePiped[n, k, t, w, q] * model.p_discrete_quality[w, q]
+                for q in model.s_Q
+            )
+            for n in model.s_N
+            if model.p_NKA[n, k]
+        ) + sum(
+            model.v_F_Piped[s, k, t] * model.p_xi[s, w]
+            for s in model.s_S
+            if model.p_SKA[s, k]
+        ) + sum(
+            model.v_F_Trucked[s, k, t] * model.p_xi[s, w]
+            for s in model.s_S
+            if model.p_SKT[s, k]
+        ) + sum(
+            model.v_F_Trucked[p, k, t] * b.p_nu_pad[p, w]
+            for p in model.s_PP
+            if model.p_PKT[p, k]
+        ) + sum(
+            model.v_F_Trucked[p, k, t] * b.p_nu_pad[p, w]
+            for p in model.s_CP
+            if model.p_CKT[p, k]
+        ) + sum(
+            sum(
+                model.v_F_DiscreteTrucked[r, k, t, w, q]
+                * model.p_discrete_quality[w, q]
+                for q in model.s_Q
+            )
+            for r in model.s_R
+            if model.p_RKT[r, k]
+        ) <= sum(
+            model.v_F_DiscreteDisposalDestination[k, t, w, q]
+            * model.p_discrete_quality[w, q]
+            for q in model.s_Q
+        )
+
+    model.DisposalWaterQuality = Constraint(
+        model.s_K,
+        model.s_W,
+        model.s_T,
+        rule=DisposalWaterQualityRule,
+        doc="Disposal water quality rule",
+    )
+    # endregion
+
+    # region Storage
+    def StorageSiteWaterQualityRule(b, s, w, t):
+        if t == model.s_T.first():
+            return model.p_lambda_Storage[s] * b.p_xi_StorageSite[s, w] + sum(
+                sum(
+                    model.v_F_DiscretePiped[n, s, t, w, q]
+                    * model.p_discrete_quality[w, q]
+                    for q in model.s_Q
+                )
+                for n in model.s_N
+                if model.p_NSA[n, s]
+            ) + sum(
+                sum(
+                    model.v_F_DiscretePiped[r, s, t, w, q]
+                    * model.p_discrete_quality[w, q]
+                    for q in model.s_Q
+                )
+                for r in model.s_R
+                if model.p_RSA[r, s]
+            ) + sum(
+                model.v_F_Trucked[p, s, t] * b.p_nu_pad[p, w]
+                for p in model.s_PP
+                if model.p_PST[p, s]
+            ) + sum(
+                model.v_F_Trucked[p, s, t] * b.p_nu_pad[p, w]
+                for p in model.s_CP
+                if model.p_CST[p, s]
+            ) <= sum(
+                model.v_F_DiscreteFlowOutStorage[s, t, w, q]
+                * model.p_discrete_quality[w, q]
+                for q in model.s_Q
+            )
+        else:
+            return sum(
+                model.v_L_DiscreteStorage[s, model.s_T.prev(t), w, q]
+                * model.p_discrete_quality[w, q]
+                for q in model.s_Q
+            ) + sum(
+                sum(
+                    model.v_F_DiscretePiped[n, s, t, w, q]
+                    * model.p_discrete_quality[w, q]
+                    for q in model.s_Q
+                )
+                for n in model.s_N
+                if model.p_NSA[n, s]
+            ) + sum(
+                sum(
+                    model.v_F_DiscretePiped[r, s, t, w, q]
+                    * model.p_discrete_quality[w, q]
+                    for q in model.s_Q
+                )
+                for r in model.s_R
+                if model.p_RSA[r, s]
+            ) + sum(
+                model.v_F_Trucked[p, s, t] * b.p_nu_pad[p, w]
+                for p in model.s_PP
+                if model.p_PST[p, s]
+            ) + sum(
+                model.v_F_Trucked[p, s, t] * b.p_nu_pad[p, w]
+                for p in model.s_CP
+                if model.p_CST[p, s]
+            ) <= sum(
+                model.v_F_DiscreteFlowOutStorage[s, t, w, q]
+                * model.p_discrete_quality[w, q]
+                for q in model.s_Q
+            )
+
+    model.StorageSiteWaterQuality = Constraint(
+        model.s_S,
+        model.s_W,
+        model.s_T,
+        rule=StorageSiteWaterQualityRule,
+        doc="Storage site water quality rule",
+    )
+    # endregion
+
+    # region Treatment
+    def TreatmentWaterQualityRule(b, r, w, t):
+        return model.p_epsilon_Treatment[r, w] * (
+            sum(
+                sum(
+                    model.v_F_DiscretePiped[n, r, t, w, q]
+                    * model.p_discrete_quality[w, q]
+                    for q in model.s_Q
+                )
+                for n in model.s_N
+                if model.p_NRA[n, r]
+            )
+            + sum(
+                sum(
+                    model.v_F_DiscretePiped[s, r, t, w, q]
+                    * model.p_discrete_quality[w, q]
+                    for q in model.s_Q
+                )
+                for s in model.s_S
+                if model.p_SRA[s, r]
+            )
+            + sum(
+                model.v_F_Trucked[p, r, t] * b.p_nu_pad[p, w]
+                for p in model.s_PP
+                if model.p_PRT[p, r]
+            )
+            + sum(
+                model.v_F_Trucked[p, r, t] * b.p_nu_pad[p, w]
+                for p in model.s_CP
+                if model.p_CRT[p, r]
+            )
+        ) <= sum(
+            model.v_F_DiscreteFlowTreatment[r, t, w, q] * model.p_discrete_quality[w, q]
+            for q in model.s_Q
+        )
+
+    model.TreatmentWaterQuality = Constraint(
+        model.s_R,
+        model.s_W,
+        model.s_T,
+        rule=TreatmentWaterQualityRule,
+        doc="Treatment water quality",
+    )
+    # endregion
+
+    # region Network """
+    def NetworkNodeWaterQualityRule(b, n, w, t):
+        return sum(
+            model.v_F_Piped[p, n, t] * b.p_nu_pad[p, w]
+            for p in model.s_PP
+            if model.p_PNA[p, n]
+        ) + sum(
+            model.v_F_Piped[p, n, t] * b.p_nu_pad[p, w]
+            for p in model.s_CP
+            if model.p_CNA[p, n]
+        ) + sum(
+            sum(
+                model.v_F_DiscretePiped[s, n, t, w, q] * model.p_discrete_quality[w, q]
+                for q in model.s_Q
+            )
+            for s in model.s_S
+            if model.p_SNA[s, n]
+        ) + sum(
+            sum(
+                model.v_F_DiscretePiped[n_tilde, n, t, w, q]
+                * model.p_discrete_quality[w, q]
+                for q in model.s_Q
+            )
+            for n_tilde in model.s_N
+            if model.p_NNA[n_tilde, n]
+        ) <= sum(
+            model.v_F_DiscreteFlowOutNode[n, t, w, q] * model.p_discrete_quality[w, q]
+            for q in model.s_Q
+        )
+
+    model.NetworkWaterQuality = Constraint(
+        model.s_N,
+        model.s_W,
+        model.s_T,
+        rule=NetworkNodeWaterQualityRule,
+        doc="Network water quality",
+    )
+    # endregion
+
+    # region Beneficial Reuse
+    def BeneficialReuseWaterQuality(b, o, w, t):
+        return sum(
+            sum(
+                model.v_F_DiscretePiped[n, o, t, w, q] * model.p_discrete_quality[w, q]
+                for q in model.s_Q
+            )
+            for n in model.s_N
+            if model.p_NOA[n, o]
+        ) + sum(
+            sum(
+                model.v_F_DiscretePiped[s, o, t, w, q] * model.p_discrete_quality[w, q]
+                for q in model.s_Q
+            )
+            for s in model.s_S
+            if model.p_SOA[s, o]
+        ) + sum(
+            model.v_F_Trucked[p, o, t] * b.p_nu_pad[p, w]
+            for p in model.s_PP
+            if model.p_POT[p, o]
+        ) <= sum(
+            model.v_F_DiscreteBRDestination[o, t, w, q] * model.p_discrete_quality[w, q]
+            for q in model.s_Q
+        )
+
+    model.BeneficialReuseWaterQuality = Constraint(
+        model.s_O,
+        model.s_W,
+        model.s_T,
+        rule=BeneficialReuseWaterQuality,
+        doc="Beneficial reuse capacity",
+    )
+    # endregion
+
+    # region Completions Pad
+
+    # Water that is Piped and Trucked to a completions pad is mixed and split into two output streams.
+    # Stream (1) goes to the completions pad and stream (2) is input to the completions storage.
+    # This is the intermediate step.
+    # Finally, water that meets completions demand comes from two inputs.
+    # The first input is output stream (1) from the intermediate step.
+    # The second is outgoing flow from the storage tank.
+
+    def CompletionsPadIntermediateWaterQuality(b, p, w, t):
+        return sum(
+            sum(
+                model.v_F_DiscretePiped[n, p, t, w, q] * model.p_discrete_quality[w, q]
+                for q in model.s_Q
+            )
+            for n in model.s_N
+            if model.p_NCA[n, p]
+        ) + sum(
+            model.v_F_Piped[p_tilde, p, t] * b.p_nu_pad[p, w]
+            for p_tilde in model.s_PP
+            if model.p_PCA[p_tilde, p]
+        ) + sum(
+            sum(
+                model.v_F_DiscretePiped[s, p, t, w, q] * model.p_discrete_quality[w, q]
+                for q in model.s_Q
+            )
+            for s in model.s_S
+            if model.p_SCA[s, p]
+        ) + sum(
+            model.v_F_Piped[p_tilde, p, t] * b.p_nu_pad[p, w]
+            for p_tilde in model.s_CP
+            if model.p_CCA[p_tilde, p]
+        ) + sum(
+            sum(
+                model.v_F_DiscretePiped[r, p, t, w, q] * model.p_discrete_quality[w, q]
+                for q in model.s_Q
+            )
+            for r in model.s_R
+            if model.p_RCA[r, p]
+        ) + sum(
+            model.v_F_Sourced[f, p, t] * b.p_nu_freshwater[f, w]
+            for f in model.s_F
+            if model.p_FCA[f, p]
+        ) + sum(
+            model.v_F_Trucked[p_tilde, p, t] * b.p_nu_pad[p, w]
+            for p_tilde in model.s_PP
+            if model.p_PCT[p_tilde, p]
+        ) + sum(
+            model.v_F_Trucked[p_tilde, p, t] * b.p_nu_pad[p, w]
+            for p_tilde in model.s_CP
+            if model.p_CCT[p_tilde, p]
+        ) + sum(
+            sum(
+                model.v_F_DiscreteTrucked[s, p, t, w, q]
+                * model.p_discrete_quality[w, q]
+                for q in model.s_Q
+            )
+            for s in model.s_S
+            if model.p_SCT[s, p]
+        ) + sum(
+            model.v_F_Trucked[f, p, t] * b.p_nu_freshwater[f, w]
+            for f in model.s_F
+            if model.p_FCT[f, p]
+        ) <= sum(
+            model.v_F_DiscreteFlowCPIntermediate[p, t, w, q]
+            * model.p_discrete_quality[w, q]
+            for q in model.s_Q
+        )
+
+    model.CompletionsPadIntermediateWaterQuality = Constraint(
+        model.s_CP,
+        model.s_W,
+        model.s_T,
+        rule=CompletionsPadIntermediateWaterQuality,
+        doc="Completions pad water quality",
+    )
+
+    # The flow to the completion pad is given, so the quality can be continuous.
+    model.v_Q_CompletionPad = Var(
+        model.s_CP,
+        model.s_W,
+        model.s_T,
+        within=NonNegativeReals,
+        initialize=0,
+        units=model.model_units["concentration"],
+        doc="Water quality at completion pad [concentration]",
+    )
+
+    def CompletionsPadWaterQuality(b, p, w, t):
+        return (
+            sum(
+                model.v_F_DiscreteFlowOutPadStorage[p, t, w, q]
+                * model.p_discrete_quality[w, q]
+                for q in model.s_Q
+            )
+            + sum(
+                model.v_F_DiscreteCPDestination[p, t, w, q]
+                * model.p_discrete_quality[w, q]
+                for q in model.s_Q
+            )
+            == model.v_Q_CompletionPad[p, w, t] * model.p_gamma_Completions[p, t]
+        )
+
+    model.CompletionsPadWaterQuality = Constraint(
+        model.s_CP,
+        model.s_W,
+        model.s_T,
+        rule=CompletionsPadWaterQuality,
+        doc="Completions pad water quality",
+    )
+    # endregion
+
+    # region Completion Pad Storage
+    def CompletionsPadStorageWaterQuality(b, p, w, t):
+        if t == model.s_T.first():
+            return b.p_xi_PadStorage[p, w] * model.p_lambda_PadStorage[p] + sum(
+                model.v_F_DiscreteFlowInPadStorage[p, t, w, q]
+                * model.p_discrete_quality[w, q]
+                for q in model.s_Q
+            ) <= sum(
+                model.v_F_DiscreteFlowCPStorage[p, t, w, q]
+                * model.p_discrete_quality[w, q]
+                for q in model.s_Q
+            )
+        else:
+            return sum(
+                model.v_L_DiscretePadStorage[p, model.s_T.prev(t), w, q]
+                * model.p_discrete_quality[w, q]
+                for q in model.s_Q
+            ) + sum(
+                model.v_F_DiscreteFlowInPadStorage[p, t, w, q]
+                * model.p_discrete_quality[w, q]
+                for q in model.s_Q
+            ) <= sum(
+                model.v_F_DiscreteFlowCPStorage[p, t, w, q]
+                * model.p_discrete_quality[w, q]
+                for q in model.s_Q
+            )
+
+    model.CompletionsPadStorageWaterQuality = Constraint(
+        model.s_CP,
+        model.s_W,
+        model.s_T,
+        rule=CompletionsPadStorageWaterQuality,
+        doc="Completions pad storage water quality",
+    )
+    # endregion
+
+    model.v_ObjectiveWithQuality = Var(
+        within=Reals,
+        doc="Obj value including minimizing quality at completion pads",
+    )
+
+    def ObjectiveFunctionRule(model):
+        return (
+            model.v_ObjectiveWithQuality
+            == model.v_Z
+            + sum(
+                sum(
+                    sum(model.v_Q_CompletionPad[p, w, t] for p in model.s_CP)
+                    for t in model.s_T
+                )
+                for w in model.s_W
+            )
+            / 1000
+        )
+
+    model.ObjectiveFunction = Constraint(
+        rule=ObjectiveFunctionRule, doc="Objective function water quality"
+    )
+
+    model.objective.set_value(expr=model.v_ObjectiveWithQuality)
+
+    return model
+
+
+def process_constraint(constraint):
+    # Check if the constraint contains a variable
+    if list(identify_variables(constraint)):
+        return constraint
+    # Skip constraint if empty
+    else:
+        return Constraint.Skip
+
+
+def postprocess_water_quality_calculation(model, opt):
+    # Add water quality formulation to input solved model
+    water_quality_model = water_quality(model)
+
+    # Calculate water quality. The following conditional is used to avoid errors when
+    # using Gurobi solver
+    try:
+        opt.solve(water_quality_model.quality, tee=True, save_results=False)
+    except ValueError:
+        opt.solve(water_quality_model.quality, tee=True)
+
+    return water_quality_model
+
+
+def scale_model(model, scaling_factor=None):
+
+    if scaling_factor is None:
+        scaling_factor = 1000000
+
+    model.scaling_factor = Suffix(direction=Suffix.EXPORT)
+
     # Scaling variables
     model.scaling_factor[model.v_Z] = 1 / scaling_factor
     model.scaling_factor[model.v_C_Disposal] = 1 / scaling_factor
@@ -6401,85 +7633,47 @@
     model.scaling_factor[model.v_L_Storage] = 1 / scaling_factor
     model.scaling_factor[model.v_R_Storage] = 1 / scaling_factor
     model.scaling_factor[model.v_R_TotalStorage] = 1 / scaling_factor
-    model.scaling_factor[model.v_S_DisposalCapacity] = 1
-    model.scaling_factor[model.v_S_Flowback] = 1
-    model.scaling_factor[model.v_S_FracDemand] = 1
-    model.scaling_factor[model.v_S_PipelineCapacity] = 1
-    model.scaling_factor[model.v_S_Production] = 1
-    model.scaling_factor[model.v_S_ReuseCapacity] = 1
-    model.scaling_factor[model.v_S_TreatmentCapacity] = 1
-    model.scaling_factor[model.v_S_StorageCapacity] = 1
+    model.scaling_factor[model.v_S_DisposalCapacity] = 1000 / scaling_factor
+    model.scaling_factor[model.v_S_Flowback] = 1000 / scaling_factor
+    model.scaling_factor[model.v_S_FracDemand] = 1000 / scaling_factor
+    model.scaling_factor[model.v_S_PipelineCapacity] = 1000 / scaling_factor
+    model.scaling_factor[model.v_S_Production] = 1000 / scaling_factor
+    model.scaling_factor[model.v_S_ReuseCapacity] = 1000 / scaling_factor
+    model.scaling_factor[model.v_S_TreatmentCapacity] = 1000 / scaling_factor
+    model.scaling_factor[model.v_S_StorageCapacity] = 1000 / scaling_factor
     model.scaling_factor[model.v_T_Capacity] = 1 / scaling_factor
     model.scaling_factor[model.v_X_Capacity] = 1 / scaling_factor
-=======
-    # Quality at pad
-    model.p_nu_pad = Param(
-        model.s_P,
-        model.s_W,
-        default=0,
-        initialize={
-            key: pyunits.convert_value(
-                value,
-                from_units=model.user_units["concentration"],
-                to_units=model.model_units["concentration"],
-            )
-            for key, value in model.df_parameters["PadWaterQuality"].items()
-        },
-        units=model.model_units["concentration"],
-        doc="Water Quality at pad [concentration]",
-    )
-    # Quality of Sourced Water
-    model.p_nu_freshwater = Param(
-        model.s_F,
-        model.s_W,
-        default=0,
-        initialize=pyunits.convert_value(
-            0,
-            from_units=model.user_units["concentration"],
-            to_units=model.model_units["concentration"],
-        ),
-        units=model.model_units["concentration"],
-        doc="Water Quality of freshwater [concentration]",
-    )
-    # Initial water quality at storage site
-    model.p_xi_StorageSite = Param(
-        model.s_S,
-        model.s_W,
-        default=0,
-        initialize={
-            key: pyunits.convert_value(
-                value,
-                from_units=model.user_units["concentration"],
-                to_units=model.model_units["concentration"],
-            )
-            for key, value in model.df_parameters["StorageInitialWaterQuality"].items()
-        },
-        units=model.model_units["concentration"],
-        doc="Initial Water Quality at storage site [concentration]",
-    )
-    # Initial water quality at completions pad storage tank
-    model.p_xi_PadStorage = Param(
-        model.s_CP,
-        model.s_W,
-        default=0,
-        initialize={
-            key: pyunits.convert_value(
-                value,
-                from_units=model.user_units["concentration"],
-                to_units=model.model_units["concentration"],
-            )
-            for key, value in model.df_parameters[
-                "PadStorageInitialWaterQuality"
-            ].items()
-        },
-        units=model.model_units["concentration"],
-        doc="Initial Water Quality at storage site [concentration]",
-    )
->>>>>>> de8d6a07
-
-    # region discretization
-
-<<<<<<< HEAD
+
+    if model.config.water_quality is WaterQuality.discrete:
+        model.scaling_factor[model.v_F_DiscretePiped] = 1 / (scaling_factor)
+        model.scaling_factor[model.v_F_DiscreteTrucked] = 1 / (scaling_factor)
+        model.scaling_factor[model.v_F_DiscreteDisposalDestination] = 1 / (
+            scaling_factor
+        )
+        model.scaling_factor[model.v_F_DiscreteFlowOutStorage] = 1 / (scaling_factor)
+        model.scaling_factor[model.v_L_DiscreteStorage] = 1 / (scaling_factor)
+        model.scaling_factor[model.v_F_DiscreteFlowTreatment] = 1 / (scaling_factor)
+        model.scaling_factor[model.v_F_DiscreteFlowOutNode] = 1 / (scaling_factor)
+        model.scaling_factor[model.v_F_DiscreteBRDestination] = 1 / (scaling_factor)
+
+        model.scaling_factor[model.v_F_DiscreteFlowCPIntermediate] = 1 / (
+            scaling_factor
+        )
+        model.scaling_factor[model.v_F_DiscreteFlowCPStorage] = 1 / (scaling_factor)
+        model.scaling_factor[model.v_L_DiscretePadStorage] = 1 / (scaling_factor)
+        model.scaling_factor[model.v_F_DiscreteFlowOutPadStorage] = 1 / (scaling_factor)
+        model.scaling_factor[model.v_F_DiscreteFlowInPadStorage] = 1 / (scaling_factor)
+        model.scaling_factor[model.v_F_DiscreteCPDestination] = 1 / (scaling_factor)
+        model.scaling_factor[model.v_Q_CompletionPad] = 1 / (scaling_factor)
+        model.scaling_factor[model.v_ObjectiveWithQuality] = 1 / (scaling_factor)
+        model.scaling_factor[model.ObjectiveFunction] = 1 / scaling_factor
+
+    # Scaling constraints
+    if model.config.objective == Objectives.cost:
+        model.scaling_factor[model.CostObjectiveFunction] = 1 / scaling_factor
+    elif model.config.objective == Objectives.reuse:
+        model.scaling_factor[model.ReuseObjectiveFunction] = 1 / scaling_factor
+
     model.scaling_factor[model.BeneficialReuseCapacity] = 1 / scaling_factor
     # This constraints contains only binary variables
     model.scaling_factor[model.BidirectionalFlow1] = 1
@@ -6547,1322 +7741,6 @@
     model.scaling_factor[model.UnusedTreatedWaterCost] = 1 / scaling_factor
     model.scaling_factor[model.TruckingCost] = 1 / (scaling_factor * 100)
     model.scaling_factor[model.TreatmentExpansionCapEx] = 1 / scaling_factor
-=======
-    # Create list of discretized qualities
-    discrete_quality_list = discrete_water_quality_list(6)
->>>>>>> de8d6a07
-
-    # Create set with the list of discretized qualities
-    model.s_Q = Set(initialize=discrete_quality_list, doc="Discrete water qualities")
-
-    discrete_water_qualities = discretize_water_quality(
-        df_parameters, df_sets, discrete_quality_list
-    )
-    # Initialize values for each discrete quality
-    model.p_discrete_quality = Param(
-        model.s_W,
-        model.s_Q,
-        initialize={
-            key: pyunits.convert_value(
-                value,
-                from_units=model.user_units["concentration"],
-                to_units=model.model_units["concentration"],
-            )
-            for key, value in discrete_water_qualities.items()
-        },
-        doc="Discretization of water components",
-    )
-
-    # For the discretization we need a upperbound for the maximum number of trucks for each truck flow
-    model.p_max_number_of_trucks = Param(
-        initialize=500,
-        doc="Max number of trucks. Needed for upperbound on v_F_Trucked",
-    )
-
-    # Create sets for location to location arcs where the quality for the from location is variable.
-    # This excludes the production pads and fresh water sources because the quality is known.
-    model.s_NonPLP = Set(
-        initialize=[
-            NonFromPPipelines
-            for NonFromPPipelines in model.s_LLP
-            if not NonFromPPipelines[0] in (model.s_P | model.s_F)
-        ],
-        doc="location-to-location with discrete quality piping arcs",
-    )
-    model.s_NonPLT = Set(
-        initialize=[
-            NonFromPTrucks
-            for NonFromPTrucks in model.s_LLT
-            if not NonFromPTrucks[0] in (model.s_P | model.s_F)
-        ],
-        doc="location-to-location with discrete quality trucking arcs",
-    )
-
-    # All locations where the quality is variable. This excludes the production pads and fresh water sources
-    model.s_QL = Set(
-        initialize=(
-            model.s_K
-            | model.s_S
-            | model.s_R
-            | model.s_O
-            | model.s_N
-            | model.s_CP_Storage
-            | model.s_CP_Intermediate
-        ),
-        doc="Locations with discrete quality",
-    )
-
-    def SetZToMax(model, l, t, w, q):
-        # Set initial value for discrete quality to max value. This is for setting initial solution.
-        if q == discrete_quality_list[-1]:
-            return 1
-        return 0
-
-    model.v_DQ = Var(
-        model.s_QL,
-        model.s_T,
-        model.s_W,
-        model.s_Q,
-        within=Binary,
-        initialize=SetZToMax,
-        doc="Discrete quality at location ql at time t for component w",
-    )
-
-    model.OnlyOneDiscreteQualityPerLocation = Constraint(
-        model.s_QL,
-        model.s_T,
-        model.s_W,
-        rule=lambda model, l, t, w: sum(model.v_DQ[l, t, w, q] for q in model.s_Q) == 1,
-        doc="Only one discrete quality can be chosen",
-    )
-
-    def DiscretizePipeFlowQuality(model):
-        model.v_F_DiscretePiped = Var(
-            model.s_NonPLP,
-            model.s_T,
-            model.s_W,
-            model.s_Q,
-            within=NonNegativeReals,
-            units=model.model_units["volume_time"],
-            initialize=0,
-            doc="Produced water quantity piped from location l to location l for each quality component w and discretized quality q [volume/time]",
-        )
-
-        model.DiscreteMaxPipeFlow = Constraint(
-            model.s_NonPLP,
-            model.s_T,
-            model.s_W,
-            model.s_Q,
-            rule=lambda model, l, l_tilde, t, w, q: model.v_F_DiscretePiped[
-                l, l_tilde, t, w, q
-            ]
-            <= (
-                model.p_sigma_Pipeline[l, l_tilde]
-                + get_max_value_for_parameter(model.p_delta_Pipeline)
-            )
-            * model.v_DQ[l, t, w, q],
-            doc="Only one flow can be non-zero for quality component w and all discretized quality q",
-        )
-
-        model.SumDiscreteFlowsIsFlowPiped = Constraint(
-            model.s_NonPLP,
-            model.s_T,
-            model.s_W,
-            rule=lambda model, l, l_tilde, t, w: sum(
-                model.v_F_DiscretePiped[l, l_tilde, t, w, q] for q in model.s_Q
-            )
-            == model.v_F_Piped[l, l_tilde, t],
-            doc="Sum for each flow for component w equals the produced water quantity piped from location l to location l ",
-        )
-
-    def DiscretizeTruckedFlowQuality(model):
-
-        model.v_F_DiscreteTrucked = Var(
-            model.s_NonPLT,
-            model.s_T,
-            model.s_W,
-            model.s_Q,
-            within=NonNegativeReals,
-            units=model.model_units["volume_time"],
-            initialize=0,
-            doc="Produced water quantity trucked from location l to location l for each quality component w and discretized quality q [volume/time]",
-        )
-
-        model.DiscreteMaxTruckedFlow = Constraint(
-            model.s_NonPLT,
-            model.s_T,
-            model.s_W,
-            model.s_Q,
-            rule=lambda model, l, l_tilde, t, w, q: model.v_F_DiscreteTrucked[
-                l, l_tilde, t, w, q
-            ]
-            <= (model.p_delta_Truck * model.p_max_number_of_trucks)
-            * model.v_DQ[l, t, w, q],
-            doc="Only one flow can be non-zero for quality component w and all discretized quality q",
-        )
-
-        model.SumDiscreteFlowsIsFlowTrucked = Constraint(
-            model.s_NonPLT,
-            model.s_T,
-            model.s_W,
-            rule=lambda model, l, l_tilde, t, w: sum(
-                model.v_F_DiscreteTrucked[l, l_tilde, t, w, q] for q in model.s_Q
-            )
-            == model.v_F_Trucked[l, l_tilde, t],
-            doc="Sum for each flow for component w equals the produced water quantity trucked from location l to location l  ",
-        )
-
-    def DiscretizeDisposalDestinationQuality(model):
-
-        model.v_F_DiscreteDisposalDestination = Var(
-            model.s_K,
-            model.s_T,
-            model.s_W,
-            model.s_Q,
-            within=NonNegativeReals,
-            units=model.model_units["volume_time"],
-            doc="Produced water quantity at disposal k for each quality component w and discretized quality q [volume/time]",
-        )
-
-        model.DiscreteMaxDisposalDestination = Constraint(
-            model.s_K,
-            model.s_T,
-            model.s_W,
-            model.s_Q,
-            rule=lambda model, k, t, w, q: model.v_F_DiscreteDisposalDestination[
-                k, t, w, q
-            ]
-            <= (
-                model.p_sigma_Disposal[k]
-                + get_max_value_for_parameter(model.p_delta_Disposal)
-            )
-            * model.v_DQ[k, t, w, q],
-            doc="Only one quantity at disposal can be non-zero for quality component w and all discretized quality q",
-        )
-
-        model.SumDiscreteDisposalDestinationIsDisposalDestination = Constraint(
-            model.s_K,
-            model.s_T,
-            model.s_W,
-            rule=lambda model, k, t, w: sum(
-                model.v_F_DiscreteDisposalDestination[k, t, w, q] for q in model.s_Q
-            )
-            == model.v_F_DisposalDestination[k, t],
-            doc="The sum of discretized quality q for disposal destination k equals the disposal destination k",
-        )
-
-    def DiscretizeOutStorageQuality(model):
-        model.v_F_DiscreteFlowOutStorage = Var(
-            model.s_S,
-            model.s_T,
-            model.s_W,
-            model.s_Q,
-            within=NonNegativeReals,
-            units=model.model_units["volume_time"],
-            doc="Produced water quantity out of storage site s for each quality component w and discretized quality q [volume/time]",
-        )
-
-        model.DiscreteMaxOutStorageFlow = Constraint(
-            model.s_S,
-            model.s_T,
-            model.s_W,
-            model.s_Q,
-            rule=lambda model, s, t, w, q: model.v_F_DiscreteFlowOutStorage[s, t, w, q]
-            <= (
-                model.p_sigma_Storage[s]
-                + sum(
-                    model.p_sigma_Pipeline[s, n]
-                    + get_max_value_for_parameter(model.p_delta_Pipeline)
-                    for n in model.s_N
-                    if model.p_SNA[s, n]
-                )
-                + sum(
-                    model.p_sigma_Pipeline[s, p]
-                    + get_max_value_for_parameter(model.p_delta_Pipeline)
-                    for p in model.s_CP
-                    if model.p_SCA[s, p]
-                )
-                + sum(
-                    model.p_sigma_Pipeline[s, k]
-                    + get_max_value_for_parameter(model.p_delta_Pipeline)
-                    for k in model.s_K
-                    if model.p_SKA[s, k]
-                )
-                + sum(
-                    model.p_sigma_Pipeline[s, r]
-                    + get_max_value_for_parameter(model.p_delta_Pipeline)
-                    for r in model.s_R
-                    if model.p_SRA[s, r]
-                )
-                + sum(
-                    model.p_sigma_Pipeline[s, o]
-                    + get_max_value_for_parameter(model.p_delta_Pipeline)
-                    for o in model.s_O
-                    if model.p_SOA[s, o]
-                )
-                + sum(
-                    (model.p_delta_Truck * model.p_max_number_of_trucks)
-                    for p in model.s_CP
-                    if model.p_SCT[s, p]
-                )
-                + sum(
-                    (model.p_delta_Truck * model.p_max_number_of_trucks)
-                    for k in model.s_K
-                    if model.p_SKT[s, k]
-                )
-            )
-            * model.v_DQ[s, t, w, q],
-            doc="Only one outflow for storage site s can be non-zero for quality component w and all discretized quality q",
-        )
-
-        model.SumDiscreteFlowsIsFlowOutStorage = Constraint(
-            model.s_S,
-            model.s_T,
-            model.s_W,
-            rule=lambda model, s, t, w: sum(
-                model.v_F_DiscreteFlowOutStorage[s, t, w, q] for q in model.s_Q
-            )
-            == (
-                model.v_L_Storage[s, t]
-                + sum(model.v_F_Piped[s, n, t] for n in model.s_N if model.p_SNA[s, n])
-                + sum(model.v_F_Piped[s, p, t] for p in model.s_CP if model.p_SCA[s, p])
-                + sum(model.v_F_Piped[s, k, t] for k in model.s_K if model.p_SKA[s, k])
-                + sum(model.v_F_Piped[s, r, t] for r in model.s_R if model.p_SRA[s, r])
-                + sum(model.v_F_Piped[s, o, t] for o in model.s_O if model.p_SOA[s, o])
-                + sum(
-                    model.v_F_Trucked[s, p, t] for p in model.s_CP if model.p_SCT[s, p]
-                )
-                + sum(
-                    model.v_F_Trucked[s, k, t] for k in model.s_K if model.p_SKT[s, k]
-                )
-            ),
-            doc="The sum of discretized outflows at storage site s equals the total outflow for storage site s",
-        )
-
-    def DiscretizeStorageQuality(model):
-        model.v_L_DiscreteStorage = Var(
-            model.s_S,
-            model.s_T,
-            model.s_W,
-            model.s_Q,
-            within=NonNegativeReals,
-            units=model.model_units["volume"],
-            doc="Produced water quantity at storage site s for each quality component w and discretized quality q [volume/time]",
-        )
-
-        model.DiscreteMaxStorage = Constraint(
-            model.s_S,
-            model.s_T,
-            model.s_W,
-            model.s_Q,
-            rule=lambda model, s, t, w, q: model.v_L_DiscreteStorage[s, t, w, q]
-            <= (
-                model.p_sigma_Storage[s]
-                + get_max_value_for_parameter(model.p_delta_Storage)
-            )
-            * model.v_DQ[s, t, w, q],
-            doc="Only one quantity for storage site s can be non-zero for quality component w and all discretized quality q",
-        )
-
-        model.SumDiscreteStorageIsStorage = Constraint(
-            model.s_S,
-            model.s_T,
-            model.s_W,
-            rule=lambda model, s, t, w: sum(
-                model.v_L_DiscreteStorage[s, t, w, q] for q in model.s_Q
-            )
-            == model.v_L_Storage[s, t],
-            doc="The sum of discretized quantities at storage site s equals the total quantity for storage site s",
-        )
-
-    def DiscretizeTreatmentQuality(model):
-        model.v_F_DiscreteFlowTreatment = Var(
-            model.s_R,
-            model.s_T,
-            model.s_W,
-            model.s_Q,
-            within=NonNegativeReals,
-            units=model.model_units["volume_time"],
-            doc="Produced water quantity at treatment site r for each quality component w and discretized quality q [volume/time]",
-        )
-
-        model.DiscreteMaxTreatmentFlow = Constraint(
-            model.s_R,
-            model.s_T,
-            model.s_W,
-            model.s_Q,
-            rule=lambda model, r, t, w, q: model.v_F_DiscreteFlowTreatment[r, t, w, q]
-            <= (
-                model.p_sigma_Treatment[r]
-                + get_max_value_for_parameter(model.p_delta_Treatment)
-            )
-            * model.v_DQ[r, t, w, q],
-            doc="Only one quantity for treatment site r can be non-zero for quality component w and all discretized quality q",
-        )
-
-        model.SumDiscreteFlowsIsFlowTreatment = Constraint(
-            model.s_R,
-            model.s_T,
-            model.s_W,
-            rule=lambda model, r, t, w: sum(
-                model.v_F_DiscreteFlowTreatment[r, t, w, q] for q in model.s_Q
-            )
-            == (
-                sum(model.v_F_Piped[r, p, t] for p in model.s_CP if model.p_RCA[r, p])
-                + sum(model.v_F_Piped[r, s, t] for s in model.s_S if model.p_RSA[r, s])
-                + model.v_F_UnusedTreatedWater[r, t]
-            ),
-            doc="The sum of discretized quantities at treatment site r equals the total quantity for treatment site r",
-        )
-
-    def DiscretizeFlowOutNodeQuality(model):
-        model.v_F_DiscreteFlowOutNode = Var(
-            model.s_N,
-            model.s_T,
-            model.s_W,
-            model.s_Q,
-            within=NonNegativeReals,
-            units=model.model_units["volume_time"],
-            doc="Produced water quantity out of node n for each quality component w and discretized quality q [volume/time]",
-        )
-
-        model.DiscreteMaxOutNodeFlow = Constraint(
-            model.s_N,
-            model.s_T,
-            model.s_W,
-            model.s_Q,
-            rule=lambda model, n, t, w, q: model.v_F_DiscreteFlowOutNode[n, t, w, q]
-            <= (
-                sum(
-                    model.p_sigma_Pipeline[n, n_tilde]
-                    + get_max_value_for_parameter(model.p_delta_Pipeline)
-                    for n_tilde in model.s_N
-                    if model.p_NNA[n, n_tilde]
-                )
-                + sum(
-                    model.p_sigma_Pipeline[n, p]
-                    + get_max_value_for_parameter(model.p_delta_Pipeline)
-                    for p in model.s_CP
-                    if model.p_NCA[n, p]
-                )
-                + sum(
-                    model.p_sigma_Pipeline[n, k]
-                    + get_max_value_for_parameter(model.p_delta_Pipeline)
-                    for k in model.s_K
-                    if model.p_NKA[n, k]
-                )
-                + sum(
-                    model.p_sigma_Pipeline[n, r]
-                    + get_max_value_for_parameter(model.p_delta_Pipeline)
-                    for r in model.s_R
-                    if model.p_NRA[n, r]
-                )
-                + sum(
-                    model.p_sigma_Pipeline[n, s]
-                    + get_max_value_for_parameter(model.p_delta_Pipeline)
-                    for s in model.s_S
-                    if model.p_NSA[n, s]
-                )
-                + sum(
-                    model.p_sigma_Pipeline[n, o]
-                    + get_max_value_for_parameter(model.p_delta_Pipeline)
-                    for o in model.s_O
-                    if model.p_NOA[n, o]
-                )
-            )
-            * model.v_DQ[n, t, w, q],
-            doc="Only one outflow for node n can be non-zero for quality component w and all discretized quality q",
-        )
-
-        model.SumDiscreteFlowsIsFlowOutNode = Constraint(
-            model.s_N,
-            model.s_T,
-            model.s_W,
-            rule=lambda model, n, t, w: sum(
-                model.v_F_DiscreteFlowOutNode[n, t, w, q] for q in model.s_Q
-            )
-            == (
-                sum(
-                    model.v_F_Piped[n, n_tilde, t]
-                    for n_tilde in model.s_N
-                    if model.p_NNA[n, n_tilde]
-                )
-                + sum(model.v_F_Piped[n, p, t] for p in model.s_CP if model.p_NCA[n, p])
-                + sum(model.v_F_Piped[n, k, t] for k in model.s_K if model.p_NKA[n, k])
-                + sum(model.v_F_Piped[n, r, t] for r in model.s_R if model.p_NRA[n, r])
-                + sum(model.v_F_Piped[n, s, t] for s in model.s_S if model.p_NSA[n, s])
-                + sum(model.v_F_Piped[n, o, t] for o in model.s_O if model.p_NOA[n, o])
-            ),
-            doc="The sum of discretized outflows at node n equals the total outflow for node n",
-        )
-
-    def DiscretizeBeneficialReuseQuality(model):
-        model.v_F_DiscreteBRDestination = Var(
-            model.s_O,
-            model.s_T,
-            model.s_W,
-            model.s_Q,
-            within=NonNegativeReals,
-            units=model.model_units["volume_time"],
-            doc="Produced water quantity at beneficial reuse destination o for each quality component w and discretized quality q [volume/time]",
-        )
-
-        model.DiscreteMaxBeneficialReuseFlow = Constraint(
-            model.s_O,
-            model.s_T,
-            model.s_W,
-            model.s_Q,
-            rule=lambda model, o, t, w, q: model.v_F_DiscreteBRDestination[o, t, w, q]
-            <= (
-                sum(
-                    model.p_sigma_Pipeline[n, o]
-                    + get_max_value_for_parameter(model.p_delta_Pipeline)
-                    for n in model.s_N
-                    if model.p_NOA[n, o]
-                )
-                + sum(
-                    model.p_sigma_Pipeline[s, o]
-                    + get_max_value_for_parameter(model.p_delta_Pipeline)
-                    for s in model.s_S
-                    if model.p_SOA[s, o]
-                )
-                + sum(
-                    (model.p_delta_Truck * model.p_max_number_of_trucks)
-                    for p in model.s_PP
-                    if model.p_POT[p, o]
-                )
-            )
-            * model.v_DQ[o, t, w, q],
-            doc="Only one quantity for beneficial reuse destination o can be non-zero for quality component w and all discretized quality q",
-        )
-
-        model.SumDiscreteFlowsIsFlowBeneficialReuse = Constraint(
-            model.s_O,
-            model.s_T,
-            model.s_W,
-            rule=lambda model, o, t, w: sum(
-                model.v_F_DiscreteBRDestination[o, t, w, q] for q in model.s_Q
-            )
-            == model.v_F_BeneficialReuseDestination[o, t],
-            doc="The sum of discretized quantities at beneficial reuse destination o equals the total quantity for beneficial reuse destination o",
-        )
-
-    def DiscretizeCompletionsPadIntermediateQuality(model):
-        model.v_F_DiscreteFlowCPIntermediate = Var(
-            model.s_CP,
-            model.s_T,
-            model.s_W,
-            model.s_Q,
-            within=NonNegativeReals,
-            units=model.model_units["volume_time"],
-            doc="Produced water quantity flowing out of intermediate at completion pad cp for each quality component w and discretized quality q [volume/time]",
-        )
-
-        model.DiscreteMaxCompletionsPadIntermediateFlow = Constraint(
-            model.s_CP,
-            model.s_T,
-            model.s_W,
-            model.s_Q,
-            rule=lambda model, p, t, w, q: model.v_F_DiscreteFlowCPIntermediate[
-                p, t, w, q
-            ]
-            <= (model.p_gamma_Completions[p, t] + model.p_sigma_PadStorage[p])
-            * model.v_DQ[p + intermediate_label, t, w, q],
-            doc="Only one quantity for flowing out of intermediate at completion pad cp can be non-zero for quality component w and all discretized quality q",
-        )
-
-        model.SumDiscreteFlowsIsFlowCompletionsPadIntermediate = Constraint(
-            model.s_CP,
-            model.s_T,
-            model.s_W,
-            rule=lambda model, p, t, w: sum(
-                model.v_F_DiscreteFlowCPIntermediate[p, t, w, q] for q in model.s_Q
-            )
-            == model.v_F_PadStorageIn[p, t] + model.v_F_CompletionsDestination[p, t],
-            doc="The sum of discretized quantities for flowing out of intermediate at completion pad cp equals the total quantity for flowing out of intermediate at completion pad cp",
-        )
-
-    def DiscretizeCompletionsPadStorageQuality(model):
-        model.v_F_DiscreteFlowCPStorage = Var(
-            model.s_CP,
-            model.s_T,
-            model.s_W,
-            model.s_Q,
-            within=NonNegativeReals,
-            units=model.model_units["volume_time"],
-            doc="Produced water quantity at pad storage at completion pad cp for each quality component w and discretized quality q [volume/time]",
-        )
-
-        model.DiscreteMaxCompletionsPadStorageFlow = Constraint(
-            model.s_CP,
-            model.s_T,
-            model.s_W,
-            model.s_Q,
-            rule=lambda model, p, t, w, q: model.v_F_DiscreteFlowCPStorage[p, t, w, q]
-            <= (model.p_gamma_Completions[p, t] + model.p_sigma_PadStorage[p])
-            * model.v_DQ[p + storage_label, t, w, q],
-            doc="Only one quantity at pad storage at completion pad cp can be non-zero for quality component w and all discretized quality q",
-        )
-
-        model.SumDiscreteFlowsIsFlowCompletionsPadStorage = Constraint(
-            model.s_CP,
-            model.s_T,
-            model.s_W,
-            rule=lambda model, p, t, w: sum(
-                model.v_F_DiscreteFlowCPStorage[p, t, w, q] for q in model.s_Q
-            )
-            == model.v_L_PadStorage[p, t] + model.v_F_PadStorageOut[p, t],
-            doc="The sum of discretized quantities at pad storage at completion pad cp equals the total quantity at pad storage at completion pad cp",
-        )
-
-    def DiscretizePadStorageQuality(model):
-        model.v_L_DiscretePadStorage = Var(
-            model.s_CP,
-            model.s_T,
-            model.s_W,
-            model.s_Q,
-            within=NonNegativeReals,
-            units=model.model_units["volume"],
-            doc="Produced water quantity at pad storage for completion pad cp for each quality component w and discretized quality q [volume/time]",
-        )
-
-        model.DiscreteMaxPadStorage = Constraint(
-            model.s_CP,
-            model.s_T,
-            model.s_W,
-            model.s_Q,
-            rule=lambda model, p, t, w, q: model.v_L_DiscretePadStorage[p, t, w, q]
-            <= (model.p_sigma_PadStorage[p]) * model.v_DQ[p + storage_label, t, w, q],
-            doc="Only one quantity at pad storage for completion pad cp can be non-zero for quality component w and all discretized quality q",
-        )
-
-        model.SumDiscretePadStorageIsPadStorage = Constraint(
-            model.s_CP,
-            model.s_T,
-            model.s_W,
-            rule=lambda model, p, t, w: sum(
-                model.v_L_DiscretePadStorage[p, t, w, q] for q in model.s_Q
-            )
-            == model.v_L_PadStorage[p, t],
-            doc="The sum of discretized quantities at pad storage for completion pad cp equals the total quantity at pad storage for completion pad cp",
-        )
-
-    def DiscretizeFlowOutPadStorageQuality(model):
-        model.v_F_DiscreteFlowOutPadStorage = Var(
-            model.s_CP,
-            model.s_T,
-            model.s_W,
-            model.s_Q,
-            within=NonNegativeReals,
-            units=model.model_units["volume_time"],
-            doc="Produced water quantity out of padstorage at completion pad cp for each quality component w and discretized quality q [volume/time]",
-        )
-
-        model.DiscreteMaxFlowOutPadStorage = Constraint(
-            model.s_CP,
-            model.s_T,
-            model.s_W,
-            model.s_Q,
-            rule=lambda model, p, t, w, q: model.v_F_DiscreteFlowOutPadStorage[
-                p, t, w, q
-            ]
-            <= (model.p_sigma_PadStorage[p]) * model.v_DQ[p + storage_label, t, w, q],
-            doc="Only one outflow for padstorage at completion pad cp can be non-zero for quality component w and all discretized quality q",
-        )
-
-        model.SumDiscreteFlowOutPadStorageIsFlowOutPadStorage = Constraint(
-            model.s_CP,
-            model.s_T,
-            model.s_W,
-            rule=lambda model, p, t, w: sum(
-                model.v_F_DiscreteFlowOutPadStorage[p, t, w, q] for q in model.s_Q
-            )
-            == model.v_F_PadStorageOut[p, t],
-            doc="The sum of discretized outflows at padstorage at completion pad cp equals the total outflow for padstorage at completion pad cp",
-        )
-
-    def DiscretizeFlowInPadStorageQuality(model):
-        model.v_F_DiscreteFlowInPadStorage = Var(
-            model.s_CP,
-            model.s_T,
-            model.s_W,
-            model.s_Q,
-            within=NonNegativeReals,
-            units=model.model_units["volume_time"],
-            doc="Produced water quantity flowing in at padstorage at completion pad cp for each quality component w and discretized quality q [volume/time]",
-        )
-
-        model.DiscreteMaxFlowInPadStorage = Constraint(
-            model.s_CP,
-            model.s_T,
-            model.s_W,
-            model.s_Q,
-            rule=lambda model, p, t, w, q: model.v_F_DiscreteFlowInPadStorage[
-                p, t, w, q
-            ]
-            <= (model.p_sigma_PadStorage[p])
-            * model.v_DQ[p + intermediate_label, t, w, q],
-            doc="Only one inflow for padstorage at completion pad cp can be non-zero for quality component w and all discretized quality q",
-        )
-
-        model.SumDiscreteFlowInPadStorageIsFlowInPadStorage = Constraint(
-            model.s_CP,
-            model.s_T,
-            model.s_W,
-            rule=lambda model, p, t, w: sum(
-                model.v_F_DiscreteFlowInPadStorage[p, t, w, q] for q in model.s_Q
-            )
-            == model.v_F_PadStorageIn[p, t],
-            doc="The sum of discretized inflows at padstorage at completion pad cp equals the total inflows for padstorage at completion pad cp",
-        )
-
-    def DiscretizeCompletionsDestinationQuality(model):
-        model.v_F_DiscreteCPDestination = Var(
-            model.s_CP,
-            model.s_T,
-            model.s_W,
-            model.s_Q,
-            within=NonNegativeReals,
-            units=model.model_units["volume_time"],
-            doc="Produced water quantity flowing in from intermediate at completion pad cp for each quality component w and discretized quality q [volume/time]",
-        )
-
-        model.DiscreteMaxCompletionsDestination = Constraint(
-            model.s_CP,
-            model.s_T,
-            model.s_W,
-            model.s_Q,
-            rule=lambda model, p, t, w, q: model.v_F_DiscreteCPDestination[p, t, w, q]
-            <= (model.p_gamma_Completions[p, t])
-            * model.v_DQ[p + intermediate_label, t, w, q],
-            doc="Only one quantity for flowing in from intermediate at completion pad cp can be non-zero for quality component w and all discretized quality q",
-        )
-
-        model.SumDiscreteCompletionsDestinationIsCompletionsDestination = Constraint(
-            model.s_CP,
-            model.s_T,
-            model.s_W,
-            rule=lambda model, p, t, w: sum(
-                model.v_F_DiscreteCPDestination[p, t, w, q] for q in model.s_Q
-            )
-            == model.v_F_CompletionsDestination[p, t],
-            doc="The sum of discretized quantities for flowing in from intermediate at completion pad cp equals the total quantity for flowing in from intermediate at completion pad cp",
-        )
-
-    # Create all discretization variables and constraints
-    DiscretizePipeFlowQuality(model)
-    DiscretizeTruckedFlowQuality(model)
-    DiscretizeDisposalDestinationQuality(model)
-    DiscretizeOutStorageQuality(model)
-    DiscretizeStorageQuality(model)
-    DiscretizeTreatmentQuality(model)
-    DiscretizeFlowOutNodeQuality(model)
-    DiscretizeBeneficialReuseQuality(model)
-
-    DiscretizeCompletionsPadIntermediateQuality(model)
-    DiscretizeCompletionsPadStorageQuality(model)
-    DiscretizePadStorageQuality(model)
-    DiscretizeFlowOutPadStorageQuality(model)
-    DiscretizeFlowInPadStorageQuality(model)
-    DiscretizeCompletionsDestinationQuality(model)
-
-    # endregion
-    # region Disposal
-    # Material Balance
-    def DisposalWaterQualityRule(b, k, w, t):
-        return sum(
-            sum(
-                model.v_F_DiscretePiped[n, k, t, w, q] * model.p_discrete_quality[w, q]
-                for q in model.s_Q
-            )
-            for n in model.s_N
-            if model.p_NKA[n, k]
-        ) + sum(
-            model.v_F_Piped[s, k, t] * model.p_xi[s, w]
-            for s in model.s_S
-            if model.p_SKA[s, k]
-        ) + sum(
-            model.v_F_Trucked[s, k, t] * model.p_xi[s, w]
-            for s in model.s_S
-            if model.p_SKT[s, k]
-        ) + sum(
-            model.v_F_Trucked[p, k, t] * b.p_nu_pad[p, w]
-            for p in model.s_PP
-            if model.p_PKT[p, k]
-        ) + sum(
-            model.v_F_Trucked[p, k, t] * b.p_nu_pad[p, w]
-            for p in model.s_CP
-            if model.p_CKT[p, k]
-        ) + sum(
-            sum(
-                model.v_F_DiscreteTrucked[r, k, t, w, q]
-                * model.p_discrete_quality[w, q]
-                for q in model.s_Q
-            )
-            for r in model.s_R
-            if model.p_RKT[r, k]
-        ) <= sum(
-            model.v_F_DiscreteDisposalDestination[k, t, w, q]
-            * model.p_discrete_quality[w, q]
-            for q in model.s_Q
-        )
-
-    model.DisposalWaterQuality = Constraint(
-        model.s_K,
-        model.s_W,
-        model.s_T,
-        rule=DisposalWaterQualityRule,
-        doc="Disposal water quality rule",
-    )
-    # endregion
-
-    # region Storage
-    def StorageSiteWaterQualityRule(b, s, w, t):
-        if t == model.s_T.first():
-            return model.p_lambda_Storage[s] * b.p_xi_StorageSite[s, w] + sum(
-                sum(
-                    model.v_F_DiscretePiped[n, s, t, w, q]
-                    * model.p_discrete_quality[w, q]
-                    for q in model.s_Q
-                )
-                for n in model.s_N
-                if model.p_NSA[n, s]
-            ) + sum(
-                sum(
-                    model.v_F_DiscretePiped[r, s, t, w, q]
-                    * model.p_discrete_quality[w, q]
-                    for q in model.s_Q
-                )
-                for r in model.s_R
-                if model.p_RSA[r, s]
-            ) + sum(
-                model.v_F_Trucked[p, s, t] * b.p_nu_pad[p, w]
-                for p in model.s_PP
-                if model.p_PST[p, s]
-            ) + sum(
-                model.v_F_Trucked[p, s, t] * b.p_nu_pad[p, w]
-                for p in model.s_CP
-                if model.p_CST[p, s]
-            ) <= sum(
-                model.v_F_DiscreteFlowOutStorage[s, t, w, q]
-                * model.p_discrete_quality[w, q]
-                for q in model.s_Q
-            )
-        else:
-            return sum(
-                model.v_L_DiscreteStorage[s, model.s_T.prev(t), w, q]
-                * model.p_discrete_quality[w, q]
-                for q in model.s_Q
-            ) + sum(
-                sum(
-                    model.v_F_DiscretePiped[n, s, t, w, q]
-                    * model.p_discrete_quality[w, q]
-                    for q in model.s_Q
-                )
-                for n in model.s_N
-                if model.p_NSA[n, s]
-            ) + sum(
-                sum(
-                    model.v_F_DiscretePiped[r, s, t, w, q]
-                    * model.p_discrete_quality[w, q]
-                    for q in model.s_Q
-                )
-                for r in model.s_R
-                if model.p_RSA[r, s]
-            ) + sum(
-                model.v_F_Trucked[p, s, t] * b.p_nu_pad[p, w]
-                for p in model.s_PP
-                if model.p_PST[p, s]
-            ) + sum(
-                model.v_F_Trucked[p, s, t] * b.p_nu_pad[p, w]
-                for p in model.s_CP
-                if model.p_CST[p, s]
-            ) <= sum(
-                model.v_F_DiscreteFlowOutStorage[s, t, w, q]
-                * model.p_discrete_quality[w, q]
-                for q in model.s_Q
-            )
-
-    model.StorageSiteWaterQuality = Constraint(
-        model.s_S,
-        model.s_W,
-        model.s_T,
-        rule=StorageSiteWaterQualityRule,
-        doc="Storage site water quality rule",
-    )
-    # endregion
-
-    # region Treatment
-    def TreatmentWaterQualityRule(b, r, w, t):
-        return model.p_epsilon_Treatment[r, w] * (
-            sum(
-                sum(
-                    model.v_F_DiscretePiped[n, r, t, w, q]
-                    * model.p_discrete_quality[w, q]
-                    for q in model.s_Q
-                )
-                for n in model.s_N
-                if model.p_NRA[n, r]
-            )
-            + sum(
-                sum(
-                    model.v_F_DiscretePiped[s, r, t, w, q]
-                    * model.p_discrete_quality[w, q]
-                    for q in model.s_Q
-                )
-                for s in model.s_S
-                if model.p_SRA[s, r]
-            )
-            + sum(
-                model.v_F_Trucked[p, r, t] * b.p_nu_pad[p, w]
-                for p in model.s_PP
-                if model.p_PRT[p, r]
-            )
-            + sum(
-                model.v_F_Trucked[p, r, t] * b.p_nu_pad[p, w]
-                for p in model.s_CP
-                if model.p_CRT[p, r]
-            )
-        ) <= sum(
-            model.v_F_DiscreteFlowTreatment[r, t, w, q] * model.p_discrete_quality[w, q]
-            for q in model.s_Q
-        )
-
-    model.TreatmentWaterQuality = Constraint(
-        model.s_R,
-        model.s_W,
-        model.s_T,
-        rule=TreatmentWaterQualityRule,
-        doc="Treatment water quality",
-    )
-    # endregion
-
-    # region Network """
-    def NetworkNodeWaterQualityRule(b, n, w, t):
-        return sum(
-            model.v_F_Piped[p, n, t] * b.p_nu_pad[p, w]
-            for p in model.s_PP
-            if model.p_PNA[p, n]
-        ) + sum(
-            model.v_F_Piped[p, n, t] * b.p_nu_pad[p, w]
-            for p in model.s_CP
-            if model.p_CNA[p, n]
-        ) + sum(
-            sum(
-                model.v_F_DiscretePiped[s, n, t, w, q] * model.p_discrete_quality[w, q]
-                for q in model.s_Q
-            )
-            for s in model.s_S
-            if model.p_SNA[s, n]
-        ) + sum(
-            sum(
-                model.v_F_DiscretePiped[n_tilde, n, t, w, q]
-                * model.p_discrete_quality[w, q]
-                for q in model.s_Q
-            )
-            for n_tilde in model.s_N
-            if model.p_NNA[n_tilde, n]
-        ) <= sum(
-            model.v_F_DiscreteFlowOutNode[n, t, w, q] * model.p_discrete_quality[w, q]
-            for q in model.s_Q
-        )
-
-    model.NetworkWaterQuality = Constraint(
-        model.s_N,
-        model.s_W,
-        model.s_T,
-        rule=NetworkNodeWaterQualityRule,
-        doc="Network water quality",
-    )
-    # endregion
-
-    # region Beneficial Reuse
-    def BeneficialReuseWaterQuality(b, o, w, t):
-        return sum(
-            sum(
-                model.v_F_DiscretePiped[n, o, t, w, q] * model.p_discrete_quality[w, q]
-                for q in model.s_Q
-            )
-            for n in model.s_N
-            if model.p_NOA[n, o]
-        ) + sum(
-            sum(
-                model.v_F_DiscretePiped[s, o, t, w, q] * model.p_discrete_quality[w, q]
-                for q in model.s_Q
-            )
-            for s in model.s_S
-            if model.p_SOA[s, o]
-        ) + sum(
-            model.v_F_Trucked[p, o, t] * b.p_nu_pad[p, w]
-            for p in model.s_PP
-            if model.p_POT[p, o]
-        ) <= sum(
-            model.v_F_DiscreteBRDestination[o, t, w, q] * model.p_discrete_quality[w, q]
-            for q in model.s_Q
-        )
-
-    model.BeneficialReuseWaterQuality = Constraint(
-        model.s_O,
-        model.s_W,
-        model.s_T,
-        rule=BeneficialReuseWaterQuality,
-        doc="Beneficial reuse capacity",
-    )
-    # endregion
-
-    # region Completions Pad
-
-    # Water that is Piped and Trucked to a completions pad is mixed and split into two output streams.
-    # Stream (1) goes to the completions pad and stream (2) is input to the completions storage.
-    # This is the intermediate step.
-    # Finally, water that meets completions demand comes from two inputs.
-    # The first input is output stream (1) from the intermediate step.
-    # The second is outgoing flow from the storage tank.
-
-    def CompletionsPadIntermediateWaterQuality(b, p, w, t):
-        return sum(
-            sum(
-                model.v_F_DiscretePiped[n, p, t, w, q] * model.p_discrete_quality[w, q]
-                for q in model.s_Q
-            )
-            for n in model.s_N
-            if model.p_NCA[n, p]
-        ) + sum(
-            model.v_F_Piped[p_tilde, p, t] * b.p_nu_pad[p, w]
-            for p_tilde in model.s_PP
-            if model.p_PCA[p_tilde, p]
-        ) + sum(
-            sum(
-                model.v_F_DiscretePiped[s, p, t, w, q] * model.p_discrete_quality[w, q]
-                for q in model.s_Q
-            )
-            for s in model.s_S
-            if model.p_SCA[s, p]
-        ) + sum(
-            model.v_F_Piped[p_tilde, p, t] * b.p_nu_pad[p, w]
-            for p_tilde in model.s_CP
-            if model.p_CCA[p_tilde, p]
-        ) + sum(
-            sum(
-                model.v_F_DiscretePiped[r, p, t, w, q] * model.p_discrete_quality[w, q]
-                for q in model.s_Q
-            )
-            for r in model.s_R
-            if model.p_RCA[r, p]
-        ) + sum(
-            model.v_F_Sourced[f, p, t] * b.p_nu_freshwater[f, w]
-            for f in model.s_F
-            if model.p_FCA[f, p]
-        ) + sum(
-            model.v_F_Trucked[p_tilde, p, t] * b.p_nu_pad[p, w]
-            for p_tilde in model.s_PP
-            if model.p_PCT[p_tilde, p]
-        ) + sum(
-            model.v_F_Trucked[p_tilde, p, t] * b.p_nu_pad[p, w]
-            for p_tilde in model.s_CP
-            if model.p_CCT[p_tilde, p]
-        ) + sum(
-            sum(
-                model.v_F_DiscreteTrucked[s, p, t, w, q]
-                * model.p_discrete_quality[w, q]
-                for q in model.s_Q
-            )
-            for s in model.s_S
-            if model.p_SCT[s, p]
-        ) + sum(
-            model.v_F_Trucked[f, p, t] * b.p_nu_freshwater[f, w]
-            for f in model.s_F
-            if model.p_FCT[f, p]
-        ) <= sum(
-            model.v_F_DiscreteFlowCPIntermediate[p, t, w, q]
-            * model.p_discrete_quality[w, q]
-            for q in model.s_Q
-        )
-
-    model.CompletionsPadIntermediateWaterQuality = Constraint(
-        model.s_CP,
-        model.s_W,
-        model.s_T,
-        rule=CompletionsPadIntermediateWaterQuality,
-        doc="Completions pad water quality",
-    )
-
-    # The flow to the completion pad is given, so the quality can be continuous.
-    model.v_Q_CompletionPad = Var(
-        model.s_CP,
-        model.s_W,
-        model.s_T,
-        within=NonNegativeReals,
-        initialize=0,
-        units=model.model_units["concentration"],
-        doc="Water quality at completion pad [concentration]",
-    )
-
-    def CompletionsPadWaterQuality(b, p, w, t):
-        return (
-            sum(
-                model.v_F_DiscreteFlowOutPadStorage[p, t, w, q]
-                * model.p_discrete_quality[w, q]
-                for q in model.s_Q
-            )
-            + sum(
-                model.v_F_DiscreteCPDestination[p, t, w, q]
-                * model.p_discrete_quality[w, q]
-                for q in model.s_Q
-            )
-            == model.v_Q_CompletionPad[p, w, t] * model.p_gamma_Completions[p, t]
-        )
-
-    model.CompletionsPadWaterQuality = Constraint(
-        model.s_CP,
-        model.s_W,
-        model.s_T,
-        rule=CompletionsPadWaterQuality,
-        doc="Completions pad water quality",
-    )
-    # endregion
-
-    # region Completion Pad Storage
-    def CompletionsPadStorageWaterQuality(b, p, w, t):
-        if t == model.s_T.first():
-            return b.p_xi_PadStorage[p, w] * model.p_lambda_PadStorage[p] + sum(
-                model.v_F_DiscreteFlowInPadStorage[p, t, w, q]
-                * model.p_discrete_quality[w, q]
-                for q in model.s_Q
-            ) <= sum(
-                model.v_F_DiscreteFlowCPStorage[p, t, w, q]
-                * model.p_discrete_quality[w, q]
-                for q in model.s_Q
-            )
-        else:
-            return sum(
-                model.v_L_DiscretePadStorage[p, model.s_T.prev(t), w, q]
-                * model.p_discrete_quality[w, q]
-                for q in model.s_Q
-            ) + sum(
-                model.v_F_DiscreteFlowInPadStorage[p, t, w, q]
-                * model.p_discrete_quality[w, q]
-                for q in model.s_Q
-            ) <= sum(
-                model.v_F_DiscreteFlowCPStorage[p, t, w, q]
-                * model.p_discrete_quality[w, q]
-                for q in model.s_Q
-            )
-
-    model.CompletionsPadStorageWaterQuality = Constraint(
-        model.s_CP,
-        model.s_W,
-        model.s_T,
-        rule=CompletionsPadStorageWaterQuality,
-        doc="Completions pad storage water quality",
-    )
-    # endregion
-
-    model.v_ObjectiveWithQuality = Var(
-        within=Reals,
-        doc="Obj value including minimizing quality at completion pads",
-    )
-
-    def ObjectiveFunctionRule(model):
-        return (
-            model.v_ObjectiveWithQuality
-            == model.v_Z
-            + sum(
-                sum(
-                    sum(model.v_Q_CompletionPad[p, w, t] for p in model.s_CP)
-                    for t in model.s_T
-                )
-                for w in model.s_W
-            )
-            / 1000
-        )
-
-    model.ObjectiveFunction = Constraint(
-        rule=ObjectiveFunctionRule, doc="Objective function water quality"
-    )
-
-    model.objective.set_value(expr=model.v_ObjectiveWithQuality)
-
-    return model
-
-
-def process_constraint(constraint):
-    # Check if the constraint contains a variable
-    if list(identify_variables(constraint)):
-        return constraint
-    # Skip constraint if empty
-    else:
-        return Constraint.Skip
-
-
-def postprocess_water_quality_calculation(model, opt):
-    # Add water quality formulation to input solved model
-    water_quality_model = water_quality(model)
-
-    # Calculate water quality. The following conditional is used to avoid errors when
-    # using Gurobi solver
-    try:
-        opt.solve(water_quality_model.quality, tee=True, save_results=False)
-    except ValueError:
-        opt.solve(water_quality_model.quality, tee=True)
-
-    return water_quality_model
-
-
-def scale_model(model, scaling_factor=None):
-
-    if scaling_factor is None:
-        scaling_factor = 1000000
-
-    model.scaling_factor = Suffix(direction=Suffix.EXPORT)
-
-    # Scaling variables
-    model.scaling_factor[model.v_Z] = 1 / scaling_factor
-    model.scaling_factor[model.v_C_Disposal] = 1 / scaling_factor
-    model.scaling_factor[model.v_C_DisposalCapEx] = 1 / scaling_factor
-    model.scaling_factor[model.v_C_Piped] = 1 / scaling_factor
-    model.scaling_factor[model.v_C_PipelineCapEx] = 1 / scaling_factor
-    model.scaling_factor[model.v_C_Reuse] = 1 / scaling_factor
-    model.scaling_factor[model.v_C_Slack] = 1 / (scaling_factor * 100)
-    model.scaling_factor[model.v_C_Sourced] = 1 / scaling_factor
-    model.scaling_factor[model.v_C_Storage] = 1 / scaling_factor
-    model.scaling_factor[model.v_C_StorageCapEx] = 1 / scaling_factor
-    model.scaling_factor[model.v_C_TotalDisposal] = 1 / scaling_factor
-    model.scaling_factor[model.v_C_TotalPiping] = 1 / scaling_factor
-    model.scaling_factor[model.v_C_TotalStorage] = 1 / scaling_factor
-    model.scaling_factor[model.v_C_TotalReuse] = 1 / scaling_factor
-    model.scaling_factor[model.v_C_TotalSourced] = 1 / scaling_factor
-    model.scaling_factor[model.v_C_TotalTreatment] = 1 / scaling_factor
-    model.scaling_factor[model.v_C_TotalTrucking] = 1 / scaling_factor
-    model.scaling_factor[model.v_C_Treatment] = 1 / scaling_factor
-    model.scaling_factor[model.v_C_TreatmentCapEx] = 1 / scaling_factor
-    model.scaling_factor[model.v_C_Trucked] = 1 / scaling_factor
-    model.scaling_factor[model.v_D_Capacity] = 1 / scaling_factor
-    model.scaling_factor[model.v_F_Capacity] = 1 / scaling_factor
-    model.scaling_factor[model.v_F_DisposalDestination] = 1 / scaling_factor
-    model.scaling_factor[model.v_F_PadStorageIn] = 1 / scaling_factor
-    model.scaling_factor[model.v_F_PadStorageOut] = 1 / scaling_factor
-    model.scaling_factor[model.v_F_Piped] = 1 / scaling_factor
-    model.scaling_factor[model.v_F_ReuseDestination] = 1 / scaling_factor
-    model.scaling_factor[model.v_F_UnusedTreatedWater] = 1 / scaling_factor
-    model.scaling_factor[model.v_F_BeneficialReuseDestination] = 1 / scaling_factor
-    model.scaling_factor[model.v_F_CompletionsDestination] = 1 / scaling_factor
-    model.scaling_factor[model.v_F_Sourced] = 1 / scaling_factor
-    model.scaling_factor[model.v_F_TotalDisposed] = 1 / scaling_factor
-    model.scaling_factor[model.v_F_TotalReused] = 1 / scaling_factor
-    model.scaling_factor[model.v_F_TotalSourced] = 1 / scaling_factor
-    model.scaling_factor[model.v_F_TotalTrucked] = 1 / scaling_factor
-    model.scaling_factor[model.v_F_Trucked] = 1 / scaling_factor
-    model.scaling_factor[model.v_L_PadStorage] = 1 / scaling_factor
-    model.scaling_factor[model.v_L_Storage] = 1 / scaling_factor
-    model.scaling_factor[model.v_R_Storage] = 1 / scaling_factor
-    model.scaling_factor[model.v_R_TotalStorage] = 1 / scaling_factor
-    model.scaling_factor[model.v_S_DisposalCapacity] = 1000 / scaling_factor
-    model.scaling_factor[model.v_S_Flowback] = 1000 / scaling_factor
-    model.scaling_factor[model.v_S_FracDemand] = 1000 / scaling_factor
-    model.scaling_factor[model.v_S_PipelineCapacity] = 1000 / scaling_factor
-    model.scaling_factor[model.v_S_Production] = 1000 / scaling_factor
-    model.scaling_factor[model.v_S_ReuseCapacity] = 1000 / scaling_factor
-    model.scaling_factor[model.v_S_TreatmentCapacity] = 1000 / scaling_factor
-    model.scaling_factor[model.v_S_StorageCapacity] = 1000 / scaling_factor
-    model.scaling_factor[model.v_T_Capacity] = 1 / scaling_factor
-    model.scaling_factor[model.v_X_Capacity] = 1 / scaling_factor
-
-    if model.config.water_quality is WaterQuality.discrete:
-        model.scaling_factor[model.v_F_DiscretePiped] = 1 / (scaling_factor)
-        model.scaling_factor[model.v_F_DiscreteTrucked] = 1 / (scaling_factor)
-        model.scaling_factor[model.v_F_DiscreteDisposalDestination] = 1 / (
-            scaling_factor
-        )
-        model.scaling_factor[model.v_F_DiscreteFlowOutStorage] = 1 / (scaling_factor)
-        model.scaling_factor[model.v_L_DiscreteStorage] = 1 / (scaling_factor)
-        model.scaling_factor[model.v_F_DiscreteFlowTreatment] = 1 / (scaling_factor)
-        model.scaling_factor[model.v_F_DiscreteFlowOutNode] = 1 / (scaling_factor)
-        model.scaling_factor[model.v_F_DiscreteBRDestination] = 1 / (scaling_factor)
-
-        model.scaling_factor[model.v_F_DiscreteFlowCPIntermediate] = 1 / (
-            scaling_factor
-        )
-        model.scaling_factor[model.v_F_DiscreteFlowCPStorage] = 1 / (scaling_factor)
-        model.scaling_factor[model.v_L_DiscretePadStorage] = 1 / (scaling_factor)
-        model.scaling_factor[model.v_F_DiscreteFlowOutPadStorage] = 1 / (scaling_factor)
-        model.scaling_factor[model.v_F_DiscreteFlowInPadStorage] = 1 / (scaling_factor)
-        model.scaling_factor[model.v_F_DiscreteCPDestination] = 1 / (scaling_factor)
-        model.scaling_factor[model.v_Q_CompletionPad] = 1 / (scaling_factor)
-        model.scaling_factor[model.v_ObjectiveWithQuality] = 1 / (scaling_factor)
-        model.scaling_factor[model.ObjectiveFunction] = 1 / scaling_factor
-
-    # Scaling constraints
-    if model.config.objective == Objectives.cost:
-        model.scaling_factor[model.CostObjectiveFunction] = 1 / scaling_factor
-    elif model.config.objective == Objectives.reuse:
-        model.scaling_factor[model.ReuseObjectiveFunction] = 1 / scaling_factor
-
-    model.scaling_factor[model.BeneficialReuseCapacity] = 1 / scaling_factor
-    # This constraints contains only binary variables
-    model.scaling_factor[model.BidirectionalFlow1] = 1
-    model.scaling_factor[model.BidirectionalFlow2] = 1 / scaling_factor
-    model.scaling_factor[model.CompletionsPadDemandBalance] = 1 / scaling_factor
-    model.scaling_factor[model.CompletionsPadStorageBalance] = 1 / scaling_factor
-    model.scaling_factor[model.CompletionsPadStorageCapacity] = 1 / scaling_factor
-    model.scaling_factor[model.CompletionsPadSupplyBalance] = 1 / scaling_factor
-    model.scaling_factor[model.CompletionsPadTruckOffloadingCapacity] = (
-        1 / scaling_factor
-    )
-    model.scaling_factor[model.CompletionsReuseCost] = 1 / scaling_factor
-    model.scaling_factor[model.DisposalCapacity] = 1 / scaling_factor
-    model.scaling_factor[model.DisposalCapacityExpansion] = 1 / scaling_factor
-    model.scaling_factor[model.DisposalCost] = 1 / scaling_factor
-    model.scaling_factor[model.DisposalDestinationDeliveries] = 1 / scaling_factor
-    model.scaling_factor[model.DisposalExpansionCapEx] = 1 / scaling_factor
-    model.scaling_factor[model.FreshwaterSourcingCapacity] = 1 / scaling_factor
-    model.scaling_factor[model.FreshSourcingCost] = 1 / scaling_factor
-    # This constraint contains only binary variables
-    model.scaling_factor[model.LogicConstraintDisposal] = 1
-    # This constraint contains only binary variables
-    model.scaling_factor[model.LogicConstraintPipeline] = 1
-    # This constraint contains only binary variables
-    model.scaling_factor[model.LogicConstraintStorage] = 1
-    # This constraint contains only binary variables
-    model.scaling_factor[model.LogicConstraintTreatment] = 1
-    model.scaling_factor[model.NetworkBalance] = 1 / scaling_factor
-    model.scaling_factor[model.PipelineCapacity] = 1 / scaling_factor
-    model.scaling_factor[model.PipelineCapacityExpansion] = 1 / scaling_factor
-    model.scaling_factor[model.PipelineExpansionCapEx] = 1 / scaling_factor
-    model.scaling_factor[model.PipingCost] = 1 / scaling_factor
-    model.scaling_factor[model.ProductionPadSupplyBalance] = 1 / scaling_factor
-    model.scaling_factor[model.ReuseDestinationDeliveries] = 1 / scaling_factor
-    model.scaling_factor[model.SlackCosts] = 1 / (scaling_factor**2)
-    model.scaling_factor[model.BeneficialReuseDeliveries] = 1 / scaling_factor
-    model.scaling_factor[model.CompletionsWaterDeliveries] = 1 / scaling_factor
-    model.scaling_factor[model.StorageCapacity] = 1 / scaling_factor
-    model.scaling_factor[model.StorageCapacityExpansion] = 1 / scaling_factor
-    model.scaling_factor[model.StorageDepositCost] = 1 / scaling_factor
-    model.scaling_factor[model.StorageExpansionCapEx] = 1 / scaling_factor
-    model.scaling_factor[model.StorageSiteBalance] = 1 / scaling_factor
-    model.scaling_factor[model.StorageSiteProcessingCapacity] = 1 / scaling_factor
-    model.scaling_factor[model.StorageSiteTruckOffloadingCapacity] = 1 / scaling_factor
-    model.scaling_factor[model.StorageWithdrawalCredit] = 1 / scaling_factor
-    model.scaling_factor[model.TerminalCompletionsPadStorageLevel] = 1 / scaling_factor
-    model.scaling_factor[model.TerminalStorageLevel] = 1 / scaling_factor
-    model.scaling_factor[model.TotalCompletionsReuseCost] = 1 / scaling_factor
-    model.scaling_factor[model.TotalDisposalCost] = 1 / scaling_factor
-    model.scaling_factor[model.TotalDisposalVolume] = 1 / scaling_factor
-    model.scaling_factor[model.TotalFreshSourcingCost] = 1 / scaling_factor
-    model.scaling_factor[model.TotalFreshSourcingVolume] = 1 / scaling_factor
-    model.scaling_factor[model.TotalPipingCost] = 1 / scaling_factor
-    model.scaling_factor[model.TotalReuseVolume] = 1 / scaling_factor
-    model.scaling_factor[model.TotalStorageCost] = 1 / scaling_factor
-    model.scaling_factor[model.TotalStorageWithdrawalCredit] = 1 / scaling_factor
-    model.scaling_factor[model.TotalTreatmentCost] = 1 / scaling_factor
-    model.scaling_factor[model.TotalTruckingCost] = 1 / scaling_factor
-    model.scaling_factor[model.TotalTruckingVolume] = 1 / scaling_factor
-    model.scaling_factor[model.TreatmentBalance] = 1 / scaling_factor
-    model.scaling_factor[model.TreatmentCapacity] = 1 / scaling_factor
-    model.scaling_factor[model.TreatmentCapacityExpansion] = 1 / scaling_factor
-    model.scaling_factor[model.TreatmentCost] = 1 / scaling_factor
-    model.scaling_factor[model.TruckingCost] = 1 / (scaling_factor * 100)
-    model.scaling_factor[model.TreatmentExpansionCapEx] = 1 / scaling_factor
 
     if model.config.node_capacity == IncludeNodeCapacity.true:
         model.scaling_factor[model.NetworkCapacity] = 1 / scaling_factor
