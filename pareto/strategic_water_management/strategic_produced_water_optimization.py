#####################################################################################################
# PARETO was produced under the DOE Produced Water Application for Beneficial Reuse Environmental
# Impact and Treatment Optimization (PARETO), and is copyright (c) 2021 by the software owners: The
# Regents of the University of California, through Lawrence Berkeley National Laboratory, et al. All
# rights reserved.
#
# NOTICE. This Software was developed under funding from the U.S. Department of Energy and the
# U.S. Government consequently retains certain rights. As such, the U.S. Government has been granted
# for itself and others acting on its behalf a paid-up, nonexclusive, irrevocable, worldwide license
# in the Software to reproduce, distribute copies to the public, prepare derivative works, and perform
# publicly and display publicly, and to permit other to do so.
#####################################################################################################
# Title: STRATEGIC Produced Water Optimization Model

# Notes:
# - Implemented a corrected version of the disposal capacity constraint considering more trucking-to-disposal arcs (PKT, SKT, SKT, RKT) [June 29]
# - Implemented an improved slack variable display loop [June 29]
# - Implemented fresh sourcing via trucking [July 2]
# - Implemented completions pad storage [July 6]
# - Implemented changes to flowback processing [July 14]
# - Implemented correction for pipeline capacity slack penalty [July 19]
# - Implemented terminal storage level parameters and constraints [July 26]
# - Implemented enhanced network node balance (incl. storage flows) [July 28]
# - Implemented bi-directional capacity restriction [July 29]
# - Implemented KPI constraints (total piped/trucked/sourced/disposed/... volumes) [July 30]
# - Implemented layflat modifications [August 5]
# - Implemented treatment capacity expansion [August 10]
# - Implemented alternative objectives (cost vs. reuse) via config argument [August 11]
# - Implemented reuse/disposal deliveries variables/constraints/results [August 12]
# - Implemented calculation of maximum flows based on pipeline diameters

# Import
from cmath import nan
from pyomo.environ import (
    Var,
    Param,
    Set,
    ConcreteModel,
    Constraint,
    Objective,
    minimize,
    NonNegativeReals,
    Reals,
    Binary,
    Any,
    Block,
    Suffix,
    TransformationFactory,
)

from pyomo.core.base.constraint import simple_constraint_rule

# from gurobipy import *
from pyomo.common.config import ConfigBlock, ConfigValue, In
from enum import Enum

from pareto.utilities.solvers import get_solver, set_timeout
from pyomo.opt import TerminationCondition


class Objectives(Enum):
    cost = 0
    reuse = 1


class PipelineCapacity(Enum):
    calculated = 0
    input = 1


class PipelineCost(Enum):
    distance_based = 0
    capacity_based = 1


class IncludeNodeCapacity(Enum):
    false = 0
    true = 1


# create config dictionary
CONFIG = ConfigBlock()
CONFIG.declare(
    "has_pipeline_constraints",
    ConfigValue(
        default=True,
        domain=In([True, False]),
        description="build pipeline constraints",
        doc="""Indicates whether holdup terms should be constructed or not.
**default** - True.
**Valid values:** {
**True** - construct pipeline constraints,
**False** - do not construct pipeline constraints}""",
    ),
)
CONFIG.declare(
    "objective",
    ConfigValue(
        default=Objectives.cost,
        domain=In(Objectives),
        description="alternate objectives selection",
        doc="Alternate objective functions (i.e., minimize cost, maximize reuse)",
    ),
)

CONFIG.declare(
    "pipeline_capacity",
    ConfigValue(
        default=PipelineCapacity.input,
        domain=In(PipelineCapacity),
        description="alternate pipeline capacity selection",
        doc="""Alternate pipeline capacity selection (calculated or input)
        ***default*** - PipelineCapacity.input
        **Valid Values:** - {
        **PipelineCapacity.input** - use input for pipeline capacity,
        **PipelineCapacity.calculated** - calculate pipeline capacity from pipeline diameters 
        }""",
    ),
)

CONFIG.declare(
    "pipeline_cost",
    ConfigValue(
        default=PipelineCost.capacity_based,
        domain=In(PipelineCost),
        description="alternate pipeline cost selection",
        doc="""Alternate pipeline capex cost structures (distance or capacity based)
        ***default*** - PipelineCost.capacity_based
        **Valid Values:** - {
        **PipelineCost.capacity_based** - use pipeline capacities and rate in $/bbl to calculate pipeline capex costs,
        **PipelineCost.distance_based** - use pipeline distances and rate in $/inchmile to calculate pipeline capex costs
        }""",
    ),
)

CONFIG.declare(
    "node_capacity",
    ConfigValue(
        default=IncludeNodeCapacity.true,
        domain=In(IncludeNodeCapacity),
        description="Node Capacity",
        doc="""Selection to include Node Capacity
        ***default*** - IncludeNodeCapacity.True
        **Valid Values:** - {
        **IncludeNodeCapacity.True** - Include network node capacity constraints,
        **IncludeNodeCapacity.Fales** - Exclude network node capacity constraints
        }""",
    ),
)


# Creation of a Concrete Model


def create_model(df_sets, df_parameters, default={}):
    model = ConcreteModel()
    # import config dictionary
    model.config = CONFIG(default)
    model.type = "strategic"
    model.df_sets = df_sets
    model.df_parameters = df_parameters
    model.proprietary_data = df_parameters["proprietary_data"][0]

    ## Define sets ##

    model.s_T = Set(
        initialize=model.df_sets["TimePeriods"], doc="Time Periods", ordered=True
    )
    model.s_PP = Set(initialize=model.df_sets["ProductionPads"], doc="Production Pads")
    model.s_CP = Set(
        initialize=model.df_sets["CompletionsPads"], doc="Completions Pads"
    )
    model.s_P = Set(initialize=(model.s_PP | model.s_CP), doc="Pads")
    model.s_F = Set(
        initialize=model.df_sets["FreshwaterSources"], doc="Freshwater Sources"
    )
    model.s_K = Set(initialize=model.df_sets["SWDSites"], doc="Disposal Sites")
    model.s_S = Set(initialize=model.df_sets["StorageSites"], doc="Storage Sites")
    model.s_R = Set(initialize=model.df_sets["TreatmentSites"], doc="Treatment Sites")
    model.s_O = Set(initialize=model.df_sets["ReuseOptions"], doc="Reuse Options")
    model.s_N = Set(initialize=model.df_sets["NetworkNodes"], doc="Network Nodes")
    model.s_W = Set(
        initialize=model.df_sets["WaterQualityComponents"],
        doc="Water Quality Components",
    )

    model.s_L = Set(
        initialize=(
            model.s_P
            | model.s_F
            | model.s_K
            | model.s_S
            | model.s_R
            | model.s_O
            | model.s_N
        ),
        doc="Locations",
    )
    model.s_D = Set(
        initialize=model.df_sets["PipelineDiameters"], doc="Pipeline diameters"
    )
    model.s_C = Set(
        initialize=model.df_sets["StorageCapacities"], doc="Storage capacities"
    )
    model.s_J = Set(
        initialize=model.df_sets["TreatmentCapacities"], doc="Treatment capacities"
    )
    model.s_I = Set(
        initialize=model.df_sets["InjectionCapacities"],
        doc="Injection (i.e. disposal) capacities",
    )

    # model.s_P.pprint()
    # model.s_L.pprint()

    ## Define continuous variables ##

    model.v_Z = Var(within=Reals, doc="Objective function variable [$]")

    model.v_F_Piped = Var(
        model.s_L,
        model.s_L,
        model.s_T,
        within=NonNegativeReals,
        initialize=0,
        doc="Produced water quantity piped from location l to location l [bbl/day]",
    )
    model.v_F_Trucked = Var(
        model.s_L,
        model.s_L,
        model.s_T,
        within=NonNegativeReals,
        initialize=0,
        doc="Produced water quantity trucked from location l to location l [bbl/day]",
    )
    model.v_F_Sourced = Var(
        model.s_F,
        model.s_CP,
        model.s_T,
        within=NonNegativeReals,
        initialize=0,
        doc="Fresh water sourced from source f to completions pad p [bbl/day]",
    )

    model.v_F_PadStorageIn = Var(
        model.s_CP,
        model.s_T,
        within=NonNegativeReals,
        initialize=0,
        doc="Water put into completions pad storage [bbl/day]",
    )
    model.v_F_PadStorageOut = Var(
        model.s_CP,
        model.s_T,
        within=NonNegativeReals,
        initialize=0,
        doc="Water from completions pad storage used for fracturing [bbl/day]",
    )
    model.v_F_UnusedTreatedWater = Var(
        model.s_R,
        model.s_T,
        within=NonNegativeReals,
        initialize=0,
        doc="Water leftover from the treatment process [bbl/day]",
    )

    model.v_L_Storage = Var(
        model.s_S,
        model.s_T,
        within=NonNegativeReals,
        initialize=0,
        doc="Water level at storage site [bbl]",
    )
    model.v_L_PadStorage = Var(
        model.s_CP,
        model.s_T,
        within=NonNegativeReals,
        initialize=0,
        doc="Water level in completions pad storage [bbl]",
    )

    model.v_F_TotalTrucked = Var(
        within=NonNegativeReals, doc="Total volume water trucked [bbl]"
    )
    model.v_F_TotalSourced = Var(
        within=NonNegativeReals, doc="Total volume freshwater sourced [bbl]"
    )
    model.v_F_TotalDisposed = Var(
        within=NonNegativeReals, doc="Total volume of water disposed [bbl]"
    )
    model.v_F_TotalReused = Var(
        within=NonNegativeReals, doc="Total volume of produced water reused [bbl]"
    )

    model.v_C_Piped = Var(
        model.s_L,
        model.s_L,
        model.s_T,
        initialize=0,
        within=NonNegativeReals,
        doc="Cost of piping produced water from location l to location l [$/week]",
    )
    model.v_C_Trucked = Var(
        model.s_L,
        model.s_L,
        model.s_T,
        initialize=0,
        within=NonNegativeReals,
        doc="Cost of trucking produced water from location l to location l [$/week]",
    )
    model.v_C_Sourced = Var(
        model.s_F,
        model.s_CP,
        model.s_T,
        initialize=0,
        within=NonNegativeReals,
        doc="Cost of sourcing fresh water from source f to completion pad p [$/week]",
    )
    model.v_C_Disposal = Var(
        model.s_K,
        model.s_T,
        initialize=0,
        within=NonNegativeReals,
        doc="Cost of injecting produced water at disposal site [$/week]",
    )
    model.v_C_Treatment = Var(
        model.s_R,
        model.s_T,
        initialize=0,
        within=NonNegativeReals,
        doc="Cost of treating produced water at treatment site [$/week]",
    )
    model.v_C_Reuse = Var(
        model.s_CP,
        model.s_T,
        initialize=0,
        within=NonNegativeReals,
        doc="Cost of reusing produced water at completions site [$/week]",
    )
    model.v_C_Storage = Var(
        model.s_S,
        model.s_T,
        initialize=0,
        within=NonNegativeReals,
        doc="Cost of storing produced water at storage site [$/week]",
    )
    model.v_R_Storage = Var(
        model.s_S,
        model.s_T,
        initialize=0,
        within=NonNegativeReals,
        doc="Credit for retrieving stored produced water from storage site [$/bbl]",
    )

    model.v_C_TotalSourced = Var(
        within=NonNegativeReals, doc="Total cost of sourcing freshwater [$]"
    )
    model.v_C_TotalDisposal = Var(
        within=NonNegativeReals, doc="Total cost of injecting produced water [$]"
    )
    model.v_C_TotalTreatment = Var(
        within=NonNegativeReals, doc="Total cost of treating produced water [$]"
    )
    model.v_C_TotalReuse = Var(
        within=NonNegativeReals, doc="Total cost of reusing produced water [$]"
    )
    model.v_C_TotalPiping = Var(
        within=NonNegativeReals, doc="Total cost of piping produced water [$]"
    )
    model.v_C_TotalStorage = Var(
        within=NonNegativeReals, doc="Total cost of storing produced water [$]"
    )
    model.v_C_TotalTrucking = Var(
        within=NonNegativeReals, doc="Total cost of trucking produced water [$]"
    )
    model.v_C_Slack = Var(
        within=NonNegativeReals, doc="Total cost of slack variables [$]"
    )
    model.v_R_TotalStorage = Var(
        within=NonNegativeReals, doc="Total credit for withdrawing produced water [$]"
    )

    model.v_F_ReuseDestination = Var(
        model.s_CP,
        model.s_T,
        initialize=0,
        within=NonNegativeReals,
        doc="Total deliveries to completions pad [bbl/day]",
    )
    model.v_F_DisposalDestination = Var(
        model.s_K,
        model.s_T,
        initialize=0,
        within=NonNegativeReals,
        doc="Total deliveries to disposal site [bbl/day]",
    )
    model.v_F_BeneficialReuseDestination = Var(
        model.s_O,
        model.s_T,
        within=NonNegativeReals,
        doc="Total deliveries to Beneficial Reuse Site [bbl/day]",
    )
    model.v_F_CompletionsDestination = Var(
        model.s_CP,
        model.s_T,
        within=NonNegativeReals,
        doc="Total deliveries to completions pad that meet completions demand [bbl/day]",
    )

    model.v_D_Capacity = Var(
        model.s_K,
        within=NonNegativeReals,
        doc="Disposal capacity at a disposal site [bbl/day]",
    )
    model.v_X_Capacity = Var(
        model.s_S,
        within=NonNegativeReals,
        doc="Storage capacity at a storage site [bbl/day]",
    )
    model.v_T_Capacity = Var(
        model.s_R,
        within=NonNegativeReals,
        doc="Treatment capacity at a treatment site [bbl/day]",
    )
    model.v_F_Capacity = Var(
        model.s_L,
        model.s_L,
        within=NonNegativeReals,
        initialize=0,
        doc="Flow capacity along pipeline arc [bbl/day]",
    )

    model.v_C_DisposalCapEx = Var(
        within=NonNegativeReals,
        doc="Capital cost of constructing or expanding disposal capacity [$]",
    )
    model.v_C_PipelineCapEx = Var(
        within=NonNegativeReals,
        doc="Capital cost of constructing or expanding piping capacity [$]",
    )
    model.v_C_StorageCapEx = Var(
        within=NonNegativeReals,
        doc="Capital cost of constructing or expanding storage capacity [$]",
    )
    model.v_C_TreatmentCapEx = Var(
        within=NonNegativeReals,
        doc="Capital cost of constructing or expanding treatment capacity [$]",
    )

    model.v_S_FracDemand = Var(
        model.s_CP,
        model.s_T,
        within=NonNegativeReals,
        initialize=0,
        doc="Slack variable to meet the completions demand [bbl/day]",
    )
    model.v_S_Production = Var(
        model.s_PP,
        model.s_T,
        within=NonNegativeReals,
        initialize=0,
        doc="Slack variable to process the produced water production [bbl/day]",
    )
    model.v_S_Flowback = Var(
        model.s_CP,
        model.s_T,
        within=NonNegativeReals,
        initialize=0,
        doc="Slack variable to process flowback water production [bbl/day]",
    )
    model.v_S_PipelineCapacity = Var(
        model.s_L,
        model.s_L,
        within=NonNegativeReals,
        initialize=0,
        doc="Slack variable to provide necessary pipeline capacity [bbl]",
    )
    model.v_S_StorageCapacity = Var(
        model.s_S,
        within=NonNegativeReals,
        doc="Slack variable to provide necessary storage capacity [bbl]",
    )
    model.v_S_DisposalCapacity = Var(
        model.s_K,
        within=NonNegativeReals,
        doc="Slack variable to provide necessary disposal capacity [bbl/day]",
    )
    model.v_S_TreatmentCapacity = Var(
        model.s_R,
        within=NonNegativeReals,
        doc="Slack variable to provide necessary treatment capacity [bbl/day]",
    )
    model.v_S_ReuseCapacity = Var(
        model.s_O,
        within=NonNegativeReals,
        doc="Slack variable to provide necessary reuse capacity [bbl/day]",
    )

    ## Define binary variables ##

    model.vb_y_Pipeline = Var(
        model.s_L,
        model.s_L,
        model.s_D,
        within=Binary,
        initialize=0,
        doc="New pipeline installed between one location and another location with specific diameter",
    )
    model.vb_y_Storage = Var(
        model.s_S,
        model.s_C,
        within=Binary,
        initialize=0,
        doc="New or additional storage capacity installed at storage site with specific storage capacity",
    )
    model.vb_y_Treatment = Var(
        model.s_R,
        model.s_J,
        within=Binary,
        initialize=0,
        doc="New or additional treatment capacity installed at treatment site with specific treatment capacity",
    )
    model.vb_y_Disposal = Var(
        model.s_K,
        model.s_I,
        within=Binary,
        initialize=0,
        doc="New or additional disposal capacity installed at disposal site with specific injection capacity",
    )
    model.vb_y_Flow = Var(
        model.s_L,
        model.s_L,
        model.s_T,
        within=Binary,
        initialize=0,
        doc="Directional flow between two locations",
    )

    # model.vb_z_Pipeline      = Var(model.s_L,model.s_L,model.s_D,model.s_T,within=Binary, doc='Timing of pipeline installation between two locations')
    # model.vb_z_Storage       = Var(model.s_S,model.s_C,model.s_T,within=Binary, doc='Timing of storage facility installation at storage site')
    # model.vb_z_Disposal      = Var(model.s_K,model.s_I,model.s_T,within=Binary, doc='Timing of disposal facility installation at disposal site')

    ## Pre-process Data ##
    # df_parameters = _preprocess_data(model, df_parameters)
    _preprocess_data(model)

    ## Define set parameters ##

    PCA_Table = {}

    PNA_Table = {}

    PPA_Table = {}

    CNA_Table = {}

    NNA_Table = {}

    NCA_Table = {}

    NKA_Table = {}

    NSA_Table = {}

    NRA_Table = {}

    NOA_Table = {}

    FCA_Table = {}

    RNA_Table = {}

    RKA_Table = {}

    RSA_Table = {}

    SNA_Table = {}

    SCA_Table = {}

    SKA_Table = {}

    SRA_Table = {}

    SOA_Table = {}

    PCT_Table = {}

    PKT_Table = {}

    PST_Table = {}

    PRT_Table = {}

    POT_Table = {}

    CKT_Table = {}

    CST_Table = {}

    CRT_Table = {}

    SCT_Table = {}

    CRT_Table = {}

    SCT_Table = {}

    SKT_Table = {}

    RKT_Table = {}

    model.p_PCA = Param(
        model.s_PP,
        model.s_CP,
        default=0,
        initialize=PCA_Table,
        doc="Valid production-to-completions pipeline arcs [-]",
    )
    model.p_PNA = Param(
        model.s_PP,
        model.s_N,
        default=0,
        initialize=model.df_parameters["PNA"],
        doc="Valid production-to-node pipeline arcs [-]",
    )
    model.p_PPA = Param(
        model.s_PP,
        model.s_PP,
        default=0,
        initialize=PPA_Table,
        doc="Valid production-to-production pipeline arcs [-]",
    )
    model.p_CNA = Param(
        model.s_CP,
        model.s_N,
        default=0,
        initialize=model.df_parameters["CNA"],
        doc="Valid completion-to-node pipeline arcs [-]",
    )
    model.p_CCA = Param(
        model.s_CP,
        model.s_CP,
        default=0,
        initialize=model.df_parameters["CCA"],
        doc="Valid completions-to-completions pipelin arcs [-]",
    )
    model.p_NNA = Param(
        model.s_N,
        model.s_N,
        default=0,
        initialize=model.df_parameters["NNA"],
        doc="Valid node-to-node pipeline arcs [-]",
    )
    model.p_NCA = Param(
        model.s_N,
        model.s_CP,
        default=0,
        initialize=model.df_parameters["NCA"],
        doc="Valid node-to-completions pipeline arcs [-]",
    )
    model.p_NKA = Param(
        model.s_N,
        model.s_K,
        default=0,
        initialize=model.df_parameters["NKA"],
        doc="Valid node-to-disposal pipeline arcs [-]",
    )
    model.p_NSA = Param(
        model.s_N,
        model.s_S,
        default=0,
        initialize=model.df_parameters["NSA"],
        doc="Valid node-to-storage pipeline arcs [-]",
    )
    model.p_NRA = Param(
        model.s_N,
        model.s_R,
        default=0,
        initialize=model.df_parameters["NRA"],
        doc="Valid node-to-treatment pipeline arcs [-]",
    )
    model.p_NOA = Param(
        model.s_N,
        model.s_O,
        default=0,
        initialize=NOA_Table,
        doc="Valid node-to-reuse pipeline arcs [-]",
    )
    model.p_FCA = Param(
        model.s_F,
        model.s_CP,
        default=0,
        initialize=model.df_parameters["FCA"],
        doc="Valid freshwater-to-completions pipeline arcs [-]",
    )
    model.p_RCA = Param(
        model.s_R,
        model.s_CP,
        default=0,
        initialize=model.df_parameters["RCA"],
        doc="Valid treatment-to-completions layflat arcs [-]",
    )
    model.p_RNA = Param(
        model.s_R,
        model.s_N,
        default=0,
        initialize=model.df_parameters["RNA"],
        doc="Valid treatment-to-node pipeline arcs [-]",
    )
    model.p_RKA = Param(
        model.s_R,
        model.s_K,
        default=0,
        initialize=RKA_Table,
        doc="Valid treatment-to-disposal pipeline arcs [-]",
    )
    model.p_RSA = Param(
        model.s_R,
        model.s_S,
        default=0,
        initialize=RSA_Table,
        doc="Valid treatment-to-storage pipeline arcs [-]",
    )
    model.p_SNA = Param(
        model.s_S,
        model.s_N,
        default=0,
        initialize=model.df_parameters["SNA"],
        doc="Valid storage-to-node pipeline arcs [-]",
    )
    model.p_SCA = Param(
        model.s_S,
        model.s_CP,
        default=0,
        initialize=SCA_Table,
        doc="Valid storage-to-completions pipeline arcs [-]",
    )
    model.p_SKA = Param(
        model.s_S,
        model.s_K,
        default=0,
        initialize=SKA_Table,
        doc="Valid storage-to-disposal pipeline arcs [-]",
    )
    model.p_SRA = Param(
        model.s_S,
        model.s_R,
        default=0,
        initialize=SRA_Table,
        doc="Valid storage-to-treatment pipeline arcs [-]",
    )
    model.p_SOA = Param(
        model.s_S,
        model.s_O,
        default=0,
        initialize=SOA_Table,
        doc="Valid storage-to-reuse pipeline arcs [-]",
    )

    model.p_PCT = Param(
        model.s_PP,
        model.s_CP,
        default=0,
        initialize=model.df_parameters["PCT"],
        doc="Valid production-to-completions trucking arcs [-]",
    )
    model.p_FCT = Param(
        model.s_F,
        model.s_CP,
        default=0,
        initialize=model.df_parameters["FCT"],
        doc="Valid freshwater-to-completions trucking arcs [-]",
    )
    model.p_PKT = Param(
        model.s_PP,
        model.s_K,
        default=0,
        initialize=model.df_parameters["PKT"],
        doc="Valid production-to-disposal trucking arcs [-]",
    )
    model.p_PST = Param(
        model.s_PP,
        model.s_S,
        default=0,
        initialize=PST_Table,
        doc="Valid production-to-storage trucking arcs [-]",
    )
    model.p_PRT = Param(
        model.s_PP,
        model.s_R,
        default=0,
        initialize=PRT_Table,
        doc="Valid production-to-treatment trucking arcs [-]",
    )
    model.p_POT = Param(
        model.s_PP,
        model.s_O,
        default=0,
        initialize=POT_Table,
        doc="Valid production-to-reuse trucking arcs [-]",
    )
    model.p_CKT = Param(
        model.s_CP,
        model.s_K,
        default=0,
        initialize=model.df_parameters["CKT"],
        doc="Valid completions-to-disposal trucking arcs [-]",
    )
    model.p_CST = Param(
        model.s_CP,
        model.s_S,
        default=0,
        initialize=model.df_parameters["CST"],
        doc="Valid completions-to-storage trucking arcs [-]",
    )
    model.p_CRT = Param(
        model.s_CP,
        model.s_R,
        default=0,
        initialize=CRT_Table,
        doc="Valid completions-to-treatment trucking arcs [-]",
    )
    model.p_CCT = Param(
        model.s_CP,
        model.s_CP,
        default=0,
        initialize=model.df_parameters["CCT"],
        doc="Valid completion-to-completion trucking arcs [-]",
    )
    model.p_SCT = Param(
        model.s_S,
        model.s_CP,
        default=0,
        initialize=SCT_Table,
        doc="Valid storage-to-completions trucking arcs [-]",
    )
    model.p_SKT = Param(
        model.s_S,
        model.s_K,
        default=0,
        initialize=SKT_Table,
        doc="Valid storage-to-disposal trucking arcs [-]",
    )
    model.p_RKT = Param(
        model.s_R,
        model.s_K,
        default=0,
        initialize=RKT_Table,
        doc="Valid treatment-to-disposal trucking arcs [-]",
    )

    # model.p_NNC = Param(
    #     model.s_N,
    #     default=0
    #     initialize=
    # )

    # model.p_PCA.pprint()
    # model.p_PNA.pprint()
    # model.p_CNA.pprint()
    # model.p_NNA.pprint()
    # model.p_CCA.pprint()

    ## Define set parameters ##

    CompletionsDemandTable = {}

    ProductionTable = {}

    FlowbackTable = {}

    InitialPipelineCapacityTable = {}

    # COMMENT: For EXISTING/INITAL pipeline capacity (l,l_tilde)=(l_tilde=l); needs implemented!

    InitialDisposalCapacityTable = {}

    InitialStorageCapacityTable = {}

    InitialTreatmentCapacityTable = {}

    InitialReuseCapacityTable = {}

    FreshwaterSourcingAvailabilityTable = {}

    PadOffloadingCapacityTable = {}

    StorageOffloadingCapacityTable = {}

    ProcessingCapacityPadTable = {}

    ProcessingCapacityStorageTable = {}

    PipelineCapacityIncrementsTable = {("D0"): 0}

    DisposalCapacityIncrementsTable = {("I0"): 0}

    StorageDisposalCapacityIncrementsTable = {("C0"): 0}

    TruckingTimeTable = {}

    DisposalCapExTable = {("K02", "I0"): 0}

    StorageCapExTable = {}

    TreatmentCapExTable = {}

    PipelineCapExTable = {}

    DisposalOperationalCostTable = {}

    TreatmentOperationalCostTable = {}

    ReuseOperationalCostTable = {}

    StorageOperationalCostTable = {}

    StorageOperationalCreditTable = {}

    PipelineOperationalCostTable = {}

    TruckingHourlyCostTable = {}

    FreshSourcingCostTable = {}

    model.p_alpha_AnnualizationRate = Param(
        default=1,
        initialize=model.df_parameters["AnnualizationRate"],
        doc="Annualization rate [%]",
    )
    model.p_tau_DaysInPeriod = Param(
        default=7,
        initialize=df_parameters["TimePeriodSetup"]["days_in_period"],
        doc="Number of days in one time period [days]",
    )
    model.p_gamma_Completions = Param(
        model.s_P,
        model.s_T,
        default=0,
<<<<<<< HEAD
        initialize=df_parameters["CompletionsDemand"],
        doc="Completions water demand [bbl/day]",
=======
        initialize=model.df_parameters["CompletionsDemand"],
        doc="Completions water demand [bbl/week]",
>>>>>>> aafa060d
    )
    model.p_gamma_TotalDemand = Param(
        default=0,
        initialize=model.p_tau_DaysInPeriod
        * sum(
            sum(model.p_gamma_Completions[p, t] for p in model.s_P) for t in model.s_T
        ),
        doc="Total water demand over the planning horizon [bbl]",
        mutable=True,
    )
    model.p_beta_Production = Param(
        model.s_P,
        model.s_T,
        default=0,
<<<<<<< HEAD
        initialize=df_parameters["PadRates"],
        doc="Produced water supply forecast [bbl/day]",
=======
        initialize=model.df_parameters["PadRates"],
        doc="Produced water supply forecast [bbl/week]",
>>>>>>> aafa060d
    )
    model.p_beta_Flowback = Param(
        model.s_P,
        model.s_T,
        default=0,
<<<<<<< HEAD
        initialize=df_parameters["FlowbackRates"],
        doc="Flowback supply forecast for a completions bad [bbl/day]",
=======
        initialize=model.df_parameters["FlowbackRates"],
        doc="Flowback supply forecast for a completions bad [bbl/week]",
>>>>>>> aafa060d
    )
    model.p_beta_TotalProd = Param(
        default=0,
        initialize=model.p_tau_DaysInPeriod
        * sum(
            sum(
                model.p_beta_Production[p, t] + model.p_beta_Flowback[p, t]
                for p in model.s_P
            )
            for t in model.s_T
        ),
        doc="Combined water supply forecast (flowback & production) over the planning horizon [bbl]",
        mutable=True,
    )
    model.p_sigma_Pipeline = Param(
        model.s_L,
        model.s_L,
        default=0,
<<<<<<< HEAD
        initialize=df_parameters["InitialPipelineCapacity"],
        doc="Initial daily pipeline capacity between two locations [bbl/day]",
=======
        initialize=model.df_parameters["InitialPipelineCapacity"],
        doc="Initial weekly pipeline capacity between two locations [bbl/week]",
>>>>>>> aafa060d
    )
    model.p_sigma_Disposal = Param(
        model.s_K,
        default=0,
<<<<<<< HEAD
        initialize=df_parameters["InitialDisposalCapacity"],
        doc="Initial daily disposal capacity at disposal sites [bbl/day]",
=======
        initialize=model.df_parameters["InitialDisposalCapacity"],
        doc="Initial weekly disposal capacity at disposal sites [bbl/week]",
>>>>>>> aafa060d
    )
    model.p_sigma_Storage = Param(
        model.s_S,
        default=0,
        initialize=model.df_parameters["InitialStorageCapacity"],
        doc="Initial storage capacity at storage site [bbl]",
    )
    model.p_sigma_PadStorage = Param(
        model.s_CP,
        default=0,
        initialize=model.df_parameters["CompletionsPadStorage"],
        doc="Storage capacity at completions site [bbl]",
    )
    model.p_sigma_Treatment = Param(
        model.s_R,
        default=0,
<<<<<<< HEAD
        initialize=df_parameters["InitialTreatmentCapacity"],
        doc="Initial daily treatment capacity at treatment site [bbl/day]",
=======
        initialize=model.df_parameters["InitialTreatmentCapacity"],
        doc="Initial weekly treatment capacity at treatment site [bbl/week]",
>>>>>>> aafa060d
    )
    model.p_sigma_Reuse = Param(
        model.s_O,
        default=0,
        initialize=InitialReuseCapacityTable,
        doc="Initial daily reuse capacity at reuse site [bbl/day]",
    )
    model.p_sigma_Freshwater = Param(
        model.s_F,
        model.s_T,
        default=0,
<<<<<<< HEAD
        initialize=df_parameters["FreshwaterSourcingAvailability"],
        doc="Daily freshwater sourcing capacity at freshwater source [bbl/day]",
=======
        initialize=model.df_parameters["FreshwaterSourcingAvailability"],
        doc="Weekly freshwater sourcing capacity at freshwater source [bbl/week]",
>>>>>>> aafa060d
        mutable=True,
    )

    model.p_sigma_OffloadingPad = Param(
        model.s_P,
        default=9999999,
<<<<<<< HEAD
        initialize=df_parameters["PadOffloadingCapacity"],
        doc="Daily truck offloading sourcing capacity per pad [bbl/day]",
=======
        initialize=model.df_parameters["PadOffloadingCapacity"],
        doc="Weekly truck offloading sourcing capacity per pad [bbl/week]",
>>>>>>> aafa060d
        mutable=True,
    )
    model.p_sigma_OffloadingStorage = Param(
        model.s_S,
        default=9999999,
        initialize=StorageOffloadingCapacityTable,
        doc="Daily truck offloading capacity per pad [bbl/day]",
        mutable=True,
    )
    model.p_sigma_ProcessingPad = Param(
        model.s_P,
        default=9999999,
        initialize=ProcessingCapacityPadTable,
        doc="Daily processing (e.g. clarification) capacity per pad [bbl/day]",
        mutable=True,
    )
    model.p_sigma_ProcessingStorage = Param(
        model.s_S,
        default=9999999,
        initialize=ProcessingCapacityStorageTable,
        doc="Daily processing (e.g. clarification) capacity per storage site [bbl/day]",
        mutable=True,
    )
    if model.config.node_capacity == IncludeNodeCapacity.true:
        model.p_sigma_NetworkNode = Param(
            model.s_N,
            default=nan,
            within=Any,
            initialize=df_parameters["NodeCapacities"],
            doc="Weekly capacity per network node [bbl/week]",
        )

    model.p_epsilon_Treatment = Param(
        model.s_R,
        model.s_W,
        default=1.0,
        initialize=model.df_parameters["TreatmentEfficiency"],
        doc="Treatment efficiency [%]",
    )

    model.p_W_TreatmentComponent = Param(
        model.s_R,
        default="TDS",
        within=model.s_W,
        doc="Water quality component treated at site",
    )

    model.p_delta_Pipeline = Param(
        model.s_D,
        default=0,
<<<<<<< HEAD
        initialize=df_parameters["PipelineCapacityIncrements"],
        doc="Pipeline capacity installation/expansion increments [bbl/day]",
=======
        initialize=model.df_parameters["PipelineCapacityIncrements"],
        doc="Pipeline capacity installation/expansion increments [bbl/week]",
>>>>>>> aafa060d
    )

    model.p_delta_Disposal = Param(
        model.s_I,
<<<<<<< HEAD
        default=0,
        initialize=df_parameters["DisposalCapacityIncrements"],
        doc="Disposal capacity installation/expansion increments [bbl/day]",
=======
        default=10,
        initialize=model.df_parameters["DisposalCapacityIncrements"],
        doc="Disposal capacity installation/expansion increments [bbl/week]",
>>>>>>> aafa060d
    )

    model.p_delta_Storage = Param(
        model.s_C,
<<<<<<< HEAD
        default=0,
        initialize=df_parameters["StorageCapacityIncrements"],
=======
        default=10,
        initialize=model.df_parameters["StorageCapacityIncrements"],
>>>>>>> aafa060d
        doc="Storage capacity installation/expansion increments [bbl]",
    )
    model.p_delta_Treatment = Param(
        model.s_J,
<<<<<<< HEAD
        default=0,
        initialize=df_parameters["TreatmentCapacityIncrements"],
        doc="Treatment capacity installation/expansion increments [bbl/day]",
=======
        default=10,
        initialize=model.df_parameters["TreatmentCapacityIncrements"],
        doc="Treatment capacity installation/expansion increments [bbl/week]",
>>>>>>> aafa060d
    )

    model.p_delta_Truck = Param(default=110, doc="Truck capacity [bbl]")

    model.p_tau_Disposal = Param(
        model.s_K, default=12, doc="Disposal construction/expansion lead time [weeks]"
    )

    model.p_tau_Storage = Param(
        model.s_S, default=12, doc="Storage construction/expansion lead time [weeks]"
    )

    model.p_tau_Pipeline = Param(
        model.s_L,
        model.s_L,
        default=12,
        doc="Pipeline construction/expansion lead time [weeks]",
    )

    model.p_tau_Trucking = Param(
        model.s_L,
        model.s_L,
        default=12,
        initialize=model.df_parameters["TruckingTime"],
        doc="Drive time between locations [hr]",
    )

    # COMMENT: Many more parameters missing. See documentation for details.

    model.p_lambda_Storage = Param(
        model.s_S, default=0, doc="Initial storage level at storage site [bbl]"
    )

    model.p_lambda_PadStorage = Param(
        model.s_CP, default=0, doc="Initial storage level at completions site [bbl]"
    )

    model.p_theta_Storage = Param(
        model.s_S, default=0, doc="Terminal storage level at storage site [bbl]"
    )

    model.p_theta_PadStorage = Param(
        model.s_CP, default=0, doc="Terminal storage level at completions site [bbl]"
    )

    model.p_lambda_Pipeline = Param(
        model.s_L,
        model.s_L,
        default=9999999,
        initialize=model.df_parameters["PipelineExpansionDistance"],
        doc="Pipeline segment length [miles]",
    )

    model.p_kappa_Disposal = Param(
        model.s_K,
        model.s_I,
        default=20,
<<<<<<< HEAD
        initialize=df_parameters["DisposalExpansionCost"],
        doc="Disposal construction/expansion capital cost for selected increment [$/bbl/day]",
=======
        initialize=model.df_parameters["DisposalExpansionCost"],
        doc="Disposal construction/expansion capital cost for selected increment [$/bbl]",
>>>>>>> aafa060d
    )

    model.p_kappa_Storage = Param(
        model.s_S,
        model.s_C,
        default=0.1,
        initialize=model.df_parameters["StorageExpansionCost"],
        doc="Storage construction/expansion capital cost for selected increment [$/bbl]",
    )

    model.p_kappa_Treatment = Param(
        model.s_R,
        model.s_J,
        default=10,
<<<<<<< HEAD
        initialize=df_parameters["TreatmentExpansionCost"],
        doc="Treatment construction/expansion capital cost for selected increment [$/bbl/day]",
=======
        initialize=model.df_parameters["TreatmentExpansionCost"],
        doc="Treatment construction/expansion capital cost for selected increment [$/bbl]",
>>>>>>> aafa060d
    )

    if model.config.pipeline_cost == PipelineCost.distance_based:
        model.p_kappa_Pipeline = Param(
            default=120000,
            initialize=model.df_parameters["PipelineCapexDistanceBased"][
                "pipeline_expansion_cost"
            ],
            doc="Pipeline construction/expansion capital cost for selected increment [$/inch-mile]",
        )

        model.p_mu_Pipeline = Param(
            model.s_D,
            default=0,
            initialize=model.df_parameters["PipelineDiameterValues"],
            doc="Pipeline capacity installation/expansion increments [inch]",
        )

    elif model.config.pipeline_cost == PipelineCost.capacity_based:
        model.p_kappa_Pipeline = Param(
            model.s_L,
            model.s_L,
            model.s_D,
            default=30,
<<<<<<< HEAD
            initialize=df_parameters["PipelineCapexCapacityBased"],
            doc="Pipeline construction/expansion capital cost for selected increment [$/bbl/day]",
=======
            initialize=model.df_parameters["PipelineCapexCapacityBased"],
            doc="Pipeline construction/expansion capital cost for selected increment [$/bbl]",
>>>>>>> aafa060d
        )

    # model.p_kappa_Disposal.pprint()
    # model.p_kappa_Storage.pprint()
    # model.p_kappa_Treatment.pprint()
    # model.p_kappa_Pipeline.pprint()

    model.p_pi_Disposal = Param(
        model.s_K,
        default=9999999,
        initialize=model.df_parameters["DisposalOperationalCost"],
        doc="Disposal operational cost [$/bbl]",
    )
    model.p_pi_Treatment = Param(
        model.s_R,
        default=0,
        initialize=model.df_parameters["TreatmentOperationalCost"],
        doc="Treatment operational cost [$/bbl",
    )
    model.p_pi_Reuse = Param(
        model.s_CP,
        default=9999999,
        initialize=model.df_parameters["ReuseOperationalCost"],
        doc="Reuse operational cost [$/bbl]",
    )
    model.p_pi_Storage = Param(
        model.s_S,
        default=1,
        initialize=StorageOperationalCostTable,
        doc="Storage deposit operational cost [$/bbl]",
    )
    model.p_rho_Storage = Param(
        model.s_S,
        default=0.99,
        initialize=StorageOperationalCreditTable,
        doc="Storage withdrawal operational credit [$/bbl]",
    )
    model.p_pi_Pipeline = Param(
        model.s_L,
        model.s_L,
        default=0.01,
        initialize=model.df_parameters["PipelineOperationalCost"],
        doc="Pipeline operational cost [$/bbl]",
    )
    model.p_pi_Trucking = Param(
        model.s_L,
        default=999999,
        initialize=model.df_parameters["TruckingHourlyCost"],
        doc="Trucking hourly cost (by source) [$/bbl]",
    )
    model.p_pi_Sourcing = Param(
        model.s_F,
        default=999999,
        initialize=model.df_parameters["FreshSourcingCost"],
        doc="Fresh sourcing cost [$/bbl]",
    )

    model.p_M_Flow = Param(default=9999999, doc="Big-M flow parameter [bbl/day]")

    model.p_psi_FracDemand = Param(default=99999999, doc="Slack cost parameter [$]")
    model.p_psi_Production = Param(default=99999999, doc="Slack cost parameter [$]")
    model.p_psi_Flowback = Param(default=99999999, doc="Slack cost parameter [$]")
    model.p_psi_PipelineCapacity = Param(
        default=99999999, doc="Slack cost parameter [$]"
    )
    model.p_psi_StorageCapacity = Param(
        default=99999999, doc="Slack cost parameter [$]"
    )
    model.p_psi_DisposalCapacity = Param(
        default=99999999, doc="Slack cost parameter [$]"
    )
    model.p_psi_TreatmentCapacity = Param(
        default=99999999, doc="Slack cost parameter [$]"
    )
    model.p_psi_ReuseCapacity = Param(default=99999999, doc="Slack cost parameter [$]")

    # model.p_sigma_Freshwater.pprint()

    ## Define cost objective function ##

    if model.config.objective == Objectives.cost:

        def CostObjectiveFunctionRule(model):
            return model.v_Z == (
                model.v_C_TotalSourced
                + model.v_C_TotalDisposal
                + model.v_C_TotalTreatment
                + model.v_C_TotalReuse
                + model.v_C_TotalPiping
                + model.v_C_TotalStorage
                + model.v_C_TotalTrucking
                + model.p_alpha_AnnualizationRate
                * (
                    model.v_C_DisposalCapEx
                    + model.v_C_StorageCapEx
                    + model.v_C_TreatmentCapEx
                    + model.v_C_PipelineCapEx
                )
                + model.v_C_Slack
                - model.v_R_TotalStorage
            )

        model.CostObjectiveFunction = Constraint(
            rule=CostObjectiveFunctionRule, doc="Cost objective function"
        )

        # model.CostObjectiveFunction.pprint()

    ## Define reuse objective function ##

    elif model.config.objective == Objectives.reuse:

        def ReuseObjectiveFunctionRule(model):
            return model.v_Z == -(
                model.v_F_TotalReused / model.p_beta_TotalProd
            ) + 1 / 38446652 * (
                model.v_C_TotalSourced
                + model.v_C_TotalDisposal
                + model.v_C_TotalTreatment
                + model.v_C_TotalReuse
                + model.v_C_TotalPiping
                + model.v_C_TotalStorage
                + model.v_C_TotalTrucking
                + model.p_alpha_AnnualizationRate
                * (
                    model.v_C_DisposalCapEx
                    + model.v_C_StorageCapEx
                    + model.v_C_TreatmentCapEx
                    + model.v_C_PipelineCapEx
                )
                + model.v_C_Slack
                - model.v_R_TotalStorage
            )

        model.ReuseObjectiveFunction = Constraint(
            rule=ReuseObjectiveFunctionRule, doc="Reuse objective function"
        )

        # model.ReuseObjectiveFunction.pprint()

    else:
        raise Exception("objective not supported")

    ## Define constraints ##

    def CompletionsPadDemandBalanceRule(model, p, t):
        return model.p_gamma_Completions[p, t] == (
            sum(model.v_F_Piped[n, p, t] for n in model.s_N if model.p_NCA[n, p])
            + sum(
                model.v_F_Piped[p_tilde, p, t]
                for p_tilde in model.s_PP
                if model.p_PCA[p_tilde, p]
            )
            + sum(model.v_F_Piped[s, p, t] for s in model.s_S if model.p_SCA[s, p])
            + sum(
                model.v_F_Piped[p_tilde, p, t]
                for p_tilde in model.s_CP
                if model.p_CCA[p_tilde, p]
            )
            + sum(model.v_F_Piped[r, p, t] for r in model.s_R if model.p_RCA[r, p])
            + sum(model.v_F_Sourced[f, p, t] for f in model.s_F if model.p_FCA[f, p])
            + sum(
                model.v_F_Trucked[p_tilde, p, t]
                for p_tilde in model.s_PP
                if model.p_PCT[p_tilde, p]
            )
            + sum(
                model.v_F_Trucked[p_tilde, p, t]
                for p_tilde in model.s_CP
                if model.p_CCT[p_tilde, p]
            )
            + sum(model.v_F_Trucked[s, p, t] for s in model.s_S if model.p_SCT[s, p])
            + sum(model.v_F_Trucked[f, p, t] for f in model.s_F if model.p_FCT[f, p])
            + model.v_F_PadStorageOut[p, t]
            - model.v_F_PadStorageIn[p, t]
            + model.v_S_FracDemand[p, t]
        )

    model.CompletionsPadDemandBalance = Constraint(
        model.s_CP,
        model.s_T,
        rule=CompletionsPadDemandBalanceRule,
        doc="Completions pad demand balance",
    )

    # model.CompletionsPadDemandBalance['CP02','T24'].pprint()

    def CompletionsPadStorageBalanceRule(model, p, t):
        if t == model.s_T.first():
            return model.v_L_PadStorage[p, t] == model.p_lambda_PadStorage[
                p
            ] + model.p_tau_DaysInPeriod * (
                model.v_F_PadStorageIn[p, t] - model.v_F_PadStorageOut[p, t]
            )
        else:
            return model.v_L_PadStorage[p, t] == model.v_L_PadStorage[
                p, model.s_T.prev(t)
            ] + model.p_tau_DaysInPeriod * (
                model.v_F_PadStorageIn[p, t] - model.v_F_PadStorageOut[p, t]
            )

    model.CompletionsPadStorageBalance = Constraint(
        model.s_CP,
        model.s_T,
        rule=CompletionsPadStorageBalanceRule,
        doc="Completions pad storage balance",
    )

    # model.CompletionsPadStorageBalance.pprint()

    def CompletionsPadStorageCapacityRule(model, p, t):
        return model.v_L_PadStorage[p, t] <= model.p_sigma_PadStorage[p]

    model.CompletionsPadStorageCapacity = Constraint(
        model.s_CP,
        model.s_T,
        rule=CompletionsPadStorageCapacityRule,
        doc="Completions pad storage capacity",
    )

    # model.CompletionsPadStorageCapacity.pprint()

    def TerminalCompletionsPadStorageLevelRule(model, p, t):
        if t == model.s_T.last():
            return model.v_L_PadStorage[p, t] <= model.p_theta_PadStorage[p]
        else:
            return Constraint.Skip

    model.TerminalCompletionsPadStorageLevel = Constraint(
        model.s_CP,
        model.s_T,
        rule=TerminalCompletionsPadStorageLevelRule,
        doc="Terminal completions pad storage level",
    )

    # model.TerminalCompletionsPadStorageLevel.pprint()

    def FreshwaterSourcingCapacityRule(model, f, t):
        return (
            sum(model.v_F_Sourced[f, p, t] for p in model.s_CP if model.p_FCA[f, p])
            + sum(model.v_F_Trucked[f, p, t] for p in model.s_CP if model.p_FCT[f, p])
        ) <= model.p_sigma_Freshwater[f, t]

    model.FreshwaterSourcingCapacity = Constraint(
        model.s_F,
        model.s_T,
        rule=FreshwaterSourcingCapacityRule,
        doc="Freshwater sourcing capacity",
    )

    # model.FreshwaterSourcingCapacity.pprint()

    def CompletionsPadTruckOffloadingCapacityRule(model, p, t):
        return (
            sum(
                model.v_F_Trucked[p_tilde, p, t]
                for p_tilde in model.s_PP
                if model.p_PCT[p_tilde, p]
            )
            + sum(model.v_F_Trucked[s, p, t] for s in model.s_S if model.p_SCT[s, p])
            + sum(
                model.v_F_Trucked[p_tilde, p, t]
                for p_tilde in model.s_CP
                if model.p_CCT[p_tilde, p]
            )
            + sum(model.v_F_Trucked[f, p, t] for f in model.s_F if model.p_FCT[f, p])
        ) <= model.p_sigma_OffloadingPad[p]

    model.CompletionsPadTruckOffloadingCapacity = Constraint(
        model.s_CP,
        model.s_T,
        rule=CompletionsPadTruckOffloadingCapacityRule,
        doc="Completions pad truck offloading capacity",
    )

    # model.CompletionsPadTruckOffloadingCapacity.pprint()

    def StorageSiteTruckOffloadingCapacityRule(model, s, t):
        return (
            sum(model.v_F_Trucked[p, s, t] for p in model.s_PP if model.p_PST[p, s])
            + sum(model.v_F_Trucked[p, s, t] for p in model.s_CP if model.p_CST[p, s])
            <= model.p_sigma_OffloadingStorage[s]
        )

    model.StorageSiteTruckOffloadingCapacity = Constraint(
        model.s_S,
        model.s_T,
        rule=StorageSiteTruckOffloadingCapacityRule,
        doc="Storage site truck offloading capacity",
    )

    # model.StorageSiteTruckOffloadingCapacity.pprint()

    def StorageSiteProcessingCapacityRule(model, s, t):
        return (
            sum(model.v_F_Piped[n, s, t] for n in model.s_N if model.p_NSA[n, s])
            + sum(model.v_F_Piped[r, s, t] for r in model.s_R if model.p_RSA[r, s])
            + sum(model.v_F_Trucked[p, s, t] for p in model.s_PP if model.p_PST[p, s])
            + sum(model.v_F_Trucked[p, s, t] for p in model.s_CP if model.p_CST[p, s])
            <= model.p_sigma_ProcessingStorage[s]
        )

    model.StorageSiteProcessingCapacity = Constraint(
        model.s_S,
        model.s_T,
        rule=StorageSiteProcessingCapacityRule,
        doc="Storage site processing capacity",
    )

    # model.StorageSiteProcessingCapacity.pprint()

    def ProductionPadSupplyBalanceRule(model, p, t):
        return (
            model.p_beta_Production[p, t]
            == sum(model.v_F_Piped[p, n, t] for n in model.s_N if model.p_PNA[p, n])
            + sum(
                model.v_F_Piped[p, p_tilde, t]
                for p_tilde in model.s_CP
                if model.p_PCA[p, p_tilde]
            )
            + sum(
                model.v_F_Piped[p, p_tilde, t]
                for p_tilde in model.s_PP
                if model.p_PPA[p, p_tilde]
            )
            + sum(
                model.v_F_Trucked[p, p_tilde, t]
                for p_tilde in model.s_CP
                if model.p_PCT[p, p_tilde]
            )
            + sum(model.v_F_Trucked[p, k, t] for k in model.s_K if model.p_PKT[p, k])
            + sum(model.v_F_Trucked[p, s, t] for s in model.s_S if model.p_PST[p, s])
            + sum(model.v_F_Trucked[p, r, t] for r in model.s_R if model.p_PRT[p, r])
            + sum(model.v_F_Trucked[p, o, t] for o in model.s_O if model.p_POT[p, o])
            + model.v_S_Production[p, t]
        )

    model.ProductionPadSupplyBalance = Constraint(
        model.s_PP,
        model.s_T,
        rule=ProductionPadSupplyBalanceRule,
        doc="Production pad supply balance",
    )

    # model.ProductionPadSupplyBalance.pprint()

    def CompletionsPadSupplyBalanceRule(model, p, t):
        return (
            model.p_beta_Flowback[p, t]
            == sum(model.v_F_Piped[p, n, t] for n in model.s_N if model.p_CNA[p, n])
            + sum(
                model.v_F_Piped[p, p_tilde, t]
                for p_tilde in model.s_CP
                if model.p_CCA[p, p_tilde]
            )
            + sum(model.v_F_Trucked[p, k, t] for k in model.s_K if model.p_CKT[p, k])
            + sum(
                model.v_F_Trucked[p, p_tilde, t]
                for p_tilde in model.s_CP
                if model.p_CCT[p, p_tilde]
            )
            + sum(model.v_F_Trucked[p, s, t] for s in model.s_S if model.p_CST[p, s])
            + sum(model.v_F_Trucked[p, r, t] for r in model.s_R if model.p_CRT[p, r])
            + model.v_S_Flowback[p, t]
        )

    model.CompletionsPadSupplyBalance = Constraint(
        model.s_CP,
        model.s_T,
        rule=CompletionsPadSupplyBalanceRule,
        doc="Completions pad supply balance (i.e. flowback balance",
    )

    # model.CompletionsPadSupplyBalance.pprint()

    def NetworkNodeBalanceRule(model, n, t):
        return sum(
            model.v_F_Piped[p, n, t] for p in model.s_PP if model.p_PNA[p, n]
        ) + sum(
            model.v_F_Piped[p, n, t] for p in model.s_CP if model.p_CNA[p, n]
        ) + sum(
            model.v_F_Piped[n_tilde, n, t]
            for n_tilde in model.s_N
            if model.p_NNA[n_tilde, n]
        ) + sum(
            model.v_F_Piped[s, n, t] for s in model.s_S if model.p_SNA[s, n]
        ) == sum(
            model.v_F_Piped[n, n_tilde, t]
            for n_tilde in model.s_N
            if model.p_NNA[n, n_tilde]
        ) + sum(
            model.v_F_Piped[n, p, t] for p in model.s_CP if model.p_NCA[n, p]
        ) + sum(
            model.v_F_Piped[n, k, t] for k in model.s_K if model.p_NKA[n, k]
        ) + sum(
            model.v_F_Piped[n, r, t] for r in model.s_R if model.p_NRA[n, r]
        ) + sum(
            model.v_F_Piped[n, s, t] for s in model.s_S if model.p_NSA[n, s]
        ) + sum(
            model.v_F_Piped[n, o, t] for o in model.s_O if model.p_NOA[n, o]
        )

    model.NetworkBalance = Constraint(
        model.s_N, model.s_T, rule=NetworkNodeBalanceRule, doc="Network node balance"
    )

    # model.NetworkBalance['N12','T05'].pprint()

    def BidirectionalFlowRule1(model, l, l_tilde, t):
        if l in model.s_PP and l_tilde in model.s_CP:
            if model.p_PCA[l, l_tilde]:
                return (
                    model.vb_y_Flow[l, l_tilde, t] + model.vb_y_Flow[l_tilde, l, t] == 1
                )
            else:
                return Constraint.Skip
        elif l in model.s_PP and l_tilde in model.s_N:
            if model.p_PNA[l, l_tilde]:
                return (
                    model.vb_y_Flow[l, l_tilde, t] + model.vb_y_Flow[l_tilde, l, t] == 1
                )
            else:
                return Constraint.Skip
        elif l in model.s_PP and l_tilde in model.s_PP:
            if model.p_PPA[l, l_tilde]:
                return (
                    model.vb_y_Flow[l, l_tilde, t] + model.vb_y_Flow[l_tilde, l, t] == 1
                )
            else:
                return Constraint.Skip
        elif l in model.s_CP and l_tilde in model.s_N:
            if model.p_CNA[l, l_tilde]:
                return (
                    model.vb_y_Flow[l, l_tilde, t] + model.vb_y_Flow[l_tilde, l, t] == 1
                )
            else:
                return Constraint.Skip
        elif l in model.s_N and l_tilde in model.s_N:
            if model.p_NNA[l, l_tilde]:
                return (
                    model.vb_y_Flow[l, l_tilde, t] + model.vb_y_Flow[l_tilde, l, t] == 1
                )
            else:
                return Constraint.Skip
        elif l in model.s_N and l_tilde in model.s_CP:
            if model.p_NCA[l, l_tilde]:
                return (
                    model.vb_y_Flow[l, l_tilde, t] + model.vb_y_Flow[l_tilde, l, t] == 1
                )
            else:
                return Constraint.Skip
        elif l in model.s_N and l_tilde in model.s_K:
            if model.p_NKA[l, l_tilde]:
                return (
                    model.vb_y_Flow[l, l_tilde, t] + model.vb_y_Flow[l_tilde, l, t] == 1
                )
            else:
                return Constraint.Skip
        elif l in model.s_N and l_tilde in model.s_S:
            if model.p_NSA[l, l_tilde]:
                return (
                    model.vb_y_Flow[l, l_tilde, t] + model.vb_y_Flow[l_tilde, l, t] == 1
                )
            else:
                return Constraint.Skip
        elif l in model.s_N and l_tilde in model.s_R:
            if model.p_NRA[l, l_tilde]:
                return (
                    model.vb_y_Flow[l, l_tilde, t] + model.vb_y_Flow[l_tilde, l, t] == 1
                )
            else:
                return Constraint.Skip
        elif l in model.s_N and l_tilde in model.s_O:
            if model.p_NOA[l, l_tilde]:
                return (
                    model.vb_y_Flow[l, l_tilde, t] + model.vb_y_Flow[l_tilde, l, t] == 1
                )
            else:
                return Constraint.Skip
        elif l in model.s_R and l_tilde in model.s_N:
            if model.p_RNA[l, l_tilde]:
                return (
                    model.vb_y_Flow[l, l_tilde, t] + model.vb_y_Flow[l_tilde, l, t] == 1
                )
            else:
                return Constraint.Skip
        elif l in model.s_R and l_tilde in model.s_CP:
            if model.p_RCA[l, l_tilde]:
                return (
                    model.vb_y_Flow[l, l_tilde, t] + model.vb_y_Flow[l_tilde, l, t] == 1
                )
            else:
                return Constraint.Skip
        elif l in model.s_R and l_tilde in model.s_K:
            if model.p_RKA[l, l_tilde]:
                return (
                    model.vb_y_Flow[l, l_tilde, t] + model.vb_y_Flow[l_tilde, l, t] == 1
                )
            else:
                return Constraint.Skip
        elif l in model.s_S and l_tilde in model.s_CP:
            if model.p_SCA[l, l_tilde]:
                return (
                    model.vb_y_Flow[l, l_tilde, t] + model.vb_y_Flow[l_tilde, l, t] == 1
                )
            else:
                return Constraint.Skip
        elif l in model.s_S and l_tilde in model.s_K:
            if model.p_SKA[l, l_tilde]:
                return (
                    model.vb_y_Flow[l, l_tilde, t] + model.vb_y_Flow[l_tilde, l, t] == 1
                )
            else:
                return Constraint.Skip
        elif l in model.s_S and l_tilde in model.s_R:
            if model.p_SRA[l, l_tilde]:
                return (
                    model.vb_y_Flow[l, l_tilde, t] + model.vb_y_Flow[l_tilde, l, t] == 1
                )
            else:
                return Constraint.Skip
        elif l in model.s_S and l_tilde in model.s_O:
            if model.p_SOA[l, l_tilde]:
                return (
                    model.vb_y_Flow[l, l_tilde, t] + model.vb_y_Flow[l_tilde, l, t] == 1
                )
            else:
                return Constraint.Skip
        else:
            return Constraint.Skip

    model.BidirectionalFlow1 = Constraint(
        model.s_L,
        model.s_L,
        model.s_T,
        rule=BidirectionalFlowRule1,
        doc="Bi-directional flow",
    )

    # model.BidirectionalFlow1.pprint()

    def BidirectionalFlowRule2(model, l, l_tilde, t):
        if l in model.s_PP and l_tilde in model.s_CP:
            if model.p_PCA[l, l_tilde]:
                return (
                    model.v_F_Piped[l, l_tilde, t]
                    <= model.vb_y_Flow[l, l_tilde, t] * model.p_M_Flow
                )
            else:
                return Constraint.Skip
        elif l in model.s_PP and l_tilde in model.s_N:
            if model.p_PNA[l, l_tilde]:
                return (
                    model.v_F_Piped[l, l_tilde, t]
                    <= model.vb_y_Flow[l, l_tilde, t] * model.p_M_Flow
                )
            else:
                return Constraint.Skip
        elif l in model.s_PP and l_tilde in model.s_PP:
            if model.p_PPA[l, l_tilde]:
                return (
                    model.v_F_Piped[l, l_tilde, t]
                    <= model.vb_y_Flow[l, l_tilde, t] * model.p_M_Flow
                )
            else:
                return Constraint.Skip
        elif l in model.s_CP and l_tilde in model.s_N:
            if model.p_CNA[l, l_tilde]:
                return (
                    model.v_F_Piped[l, l_tilde, t]
                    <= model.vb_y_Flow[l, l_tilde, t] * model.p_M_Flow
                )
            else:
                return Constraint.Skip
        elif l in model.s_N and l_tilde in model.s_N:
            if model.p_NNA[l, l_tilde]:
                return (
                    model.v_F_Piped[l, l_tilde, t]
                    <= model.vb_y_Flow[l, l_tilde, t] * model.p_M_Flow
                )
            else:
                return Constraint.Skip
        elif l in model.s_N and l_tilde in model.s_CP:
            if model.p_NCA[l, l_tilde]:
                return (
                    model.v_F_Piped[l, l_tilde, t]
                    <= model.vb_y_Flow[l, l_tilde, t] * model.p_M_Flow
                )
            else:
                return Constraint.Skip
        elif l in model.s_N and l_tilde in model.s_K:
            if model.p_NKA[l, l_tilde]:
                return (
                    model.v_F_Piped[l, l_tilde, t]
                    <= model.vb_y_Flow[l, l_tilde, t] * model.p_M_Flow
                )
            else:
                return Constraint.Skip
        elif l in model.s_N and l_tilde in model.s_S:
            if model.p_NSA[l, l_tilde]:
                return (
                    model.v_F_Piped[l, l_tilde, t]
                    <= model.vb_y_Flow[l, l_tilde, t] * model.p_M_Flow
                )
            else:
                return Constraint.Skip
        elif l in model.s_N and l_tilde in model.s_R:
            if model.p_NRA[l, l_tilde]:
                return (
                    model.v_F_Piped[l, l_tilde, t]
                    <= model.vb_y_Flow[l, l_tilde, t] * model.p_M_Flow
                )
            else:
                return Constraint.Skip
        elif l in model.s_N and l_tilde in model.s_O:
            if model.p_NOA[l, l_tilde]:
                return (
                    model.v_F_Piped[l, l_tilde, t]
                    <= model.vb_y_Flow[l, l_tilde, t] * model.p_M_Flow
                )
            else:
                return Constraint.Skip
        elif l in model.s_R and l_tilde in model.s_N:
            if model.p_RNA[l, l_tilde]:
                return (
                    model.v_F_Piped[l, l_tilde, t]
                    <= model.vb_y_Flow[l, l_tilde, t] * model.p_M_Flow
                )
            else:
                return Constraint.Skip
        elif l in model.s_R and l_tilde in model.s_CP:
            if model.p_RCA[l, l_tilde]:
                return (
                    model.v_F_Piped[l, l_tilde, t]
                    <= model.vb_y_Flow[l, l_tilde, t] * model.p_M_Flow
                )
            else:
                return Constraint.Skip
        elif l in model.s_R and l_tilde in model.s_K:
            if model.p_RKA[l, l_tilde]:
                return (
                    model.v_F_Piped[l, l_tilde, t]
                    <= model.vb_y_Flow[l, l_tilde, t] * model.p_M_Flow
                )
            else:
                return Constraint.Skip
        elif l in model.s_S and l_tilde in model.s_N:
            if model.p_SNA[l, l_tilde]:
                return (
                    model.v_F_Piped[l, l_tilde, t]
                    <= model.vb_y_Flow[l, l_tilde, t] * model.p_M_Flow
                )
            else:
                return Constraint.Skip
        elif l in model.s_S and l_tilde in model.s_CP:
            if model.p_SCA[l, l_tilde]:
                return (
                    model.v_F_Piped[l, l_tilde, t]
                    <= model.vb_y_Flow[l, l_tilde, t] * model.p_M_Flow
                )
            else:
                return Constraint.Skip
        elif l in model.s_S and l_tilde in model.s_K:
            if model.p_SKA[l, l_tilde]:
                return (
                    model.v_F_Piped[l, l_tilde, t]
                    <= model.vb_y_Flow[l, l_tilde, t] * model.p_M_Flow
                )
            else:
                return Constraint.Skip
        elif l in model.s_S and l_tilde in model.s_R:
            if model.p_SRA[l, l_tilde]:
                return (
                    model.v_F_Piped[l, l_tilde, t]
                    <= model.vb_y_Flow[l, l_tilde, t] * model.p_M_Flow
                )
            else:
                return Constraint.Skip
        elif l in model.s_S and l_tilde in model.s_O:
            if model.p_SOA[l, l_tilde]:
                return (
                    model.v_F_Piped[l, l_tilde, t]
                    <= model.vb_y_Flow[l, l_tilde, t] * model.p_M_Flow
                )
            else:
                return Constraint.Skip
        else:
            return Constraint.Skip

    model.BidirectionalFlow2 = Constraint(
        model.s_L,
        model.s_L,
        model.s_T,
        rule=BidirectionalFlowRule2,
        doc="Bi-directional flow",
    )

    # model.BidirectionalFlow2.pprint()

    def StorageSiteBalanceRule(model, s, t):
        if t == model.s_T.first():
            return model.v_L_Storage[s, t] == model.p_lambda_Storage[
                s
            ] + model.p_tau_DaysInPeriod * (
                sum(model.v_F_Piped[n, s, t] for n in model.s_N if model.p_NSA[n, s])
                + sum(model.v_F_Piped[r, s, t] for r in model.s_R if model.p_RSA[r, s])
                + sum(
                    model.v_F_Trucked[p, s, t] for p in model.s_PP if model.p_PST[p, s]
                )
                + sum(
                    model.v_F_Trucked[p, s, t] for p in model.s_CP if model.p_CST[p, s]
                )
                - sum(model.v_F_Piped[s, n, t] for n in model.s_N if model.p_SNA[s, n])
                - sum(model.v_F_Piped[s, p, t] for p in model.s_CP if model.p_SCA[s, p])
                - sum(model.v_F_Piped[s, k, t] for k in model.s_K if model.p_SKA[s, k])
                - sum(model.v_F_Piped[s, r, t] for r in model.s_R if model.p_SRA[s, r])
                - sum(model.v_F_Piped[s, o, t] for o in model.s_O if model.p_SOA[s, o])
                - sum(
                    model.v_F_Trucked[s, p, t] for p in model.s_CP if model.p_SCT[s, p]
                )
                - sum(
                    model.v_F_Trucked[s, k, t] for k in model.s_K if model.p_SKT[s, k]
                )
            )
        else:
            return model.v_L_Storage[s, t] == model.v_L_Storage[
                s, model.s_T.prev(t)
            ] + model.p_tau_DaysInPeriod * (
                sum(model.v_F_Piped[n, s, t] for n in model.s_N if model.p_NSA[n, s])
                + sum(model.v_F_Piped[r, s, t] for r in model.s_R if model.p_RSA[r, s])
                + sum(
                    model.v_F_Trucked[p, s, t] for p in model.s_PP if model.p_PST[p, s]
                )
                + sum(
                    model.v_F_Trucked[p, s, t] for p in model.s_CP if model.p_CST[p, s]
                )
                - sum(model.v_F_Piped[s, n, t] for n in model.s_N if model.p_SNA[s, n])
                - sum(model.v_F_Piped[s, p, t] for p in model.s_CP if model.p_SCA[s, p])
                - sum(model.v_F_Piped[s, k, t] for k in model.s_K if model.p_SKA[s, k])
                - sum(model.v_F_Piped[s, r, t] for r in model.s_R if model.p_SRA[s, r])
                - sum(model.v_F_Piped[s, o, t] for o in model.s_O if model.p_SOA[s, o])
                - sum(
                    model.v_F_Trucked[s, p, t] for p in model.s_CP if model.p_SCT[s, p]
                )
                - sum(
                    model.v_F_Trucked[s, k, t] for k in model.s_K if model.p_SKT[s, k]
                )
            )

    model.StorageSiteBalance = Constraint(
        model.s_S,
        model.s_T,
        rule=StorageSiteBalanceRule,
        doc="Storage site balance rule",
    )

    # model.StorageSiteBalance.pprint()

    def TerminalStorageLevelRule(model, s, t):
        if t == model.s_T.last():
            return model.v_L_Storage[s, t] <= model.p_theta_Storage[s]
        else:
            return Constraint.Skip

    model.TerminalStorageLevel = Constraint(
        model.s_S,
        model.s_T,
        rule=TerminalStorageLevelRule,
        doc="Terminal storage site level",
    )

    # model.TerminalStorageLevel.pprint()

    def PipelineCapacityExpansionRule(model, l, l_tilde):
        if l in model.s_PP and l_tilde in model.s_CP:
            if model.p_PCA[l, l_tilde]:
                return (
                    model.v_F_Capacity[l, l_tilde]
                    == model.p_sigma_Pipeline[l, l_tilde]
                    + sum(
                        model.p_delta_Pipeline[d] * (model.vb_y_Pipeline[l, l_tilde, d])
                        for d in model.s_D
                    )
                    + model.v_S_PipelineCapacity[l, l_tilde]
                )
            else:
                return Constraint.Skip
        elif l in model.s_PP and l_tilde in model.s_N:
            if model.p_PNA[l, l_tilde]:
                return (
                    model.v_F_Capacity[l, l_tilde]
                    == model.p_sigma_Pipeline[l, l_tilde]
                    + sum(
                        model.p_delta_Pipeline[d] * (model.vb_y_Pipeline[l, l_tilde, d])
                        for d in model.s_D
                    )
                    + model.v_S_PipelineCapacity[l, l_tilde]
                )
            else:
                return Constraint.Skip
        elif l in model.s_PP and l_tilde in model.s_PP:
            if model.p_PPA[l, l_tilde]:
                return (
                    model.v_F_Capacity[l, l_tilde]
                    == model.p_sigma_Pipeline[l, l_tilde]
                    + sum(
                        model.p_delta_Pipeline[d]
                        * (
                            model.vb_y_Pipeline[l, l_tilde, d]
                            + model.vb_y_Pipeline[l_tilde, l, d]
                        )
                        for d in model.s_D
                    )
                    + model.v_S_PipelineCapacity[l, l_tilde]
                )
            else:
                return Constraint.Skip
        elif l in model.s_CP and l_tilde in model.s_N:
            if model.p_CNA[l, l_tilde]:
                return (
                    model.v_F_Capacity[l, l_tilde]
                    == model.p_sigma_Pipeline[l, l_tilde]
                    + sum(
                        model.p_delta_Pipeline[d] * (model.vb_y_Pipeline[l, l_tilde, d])
                        for d in model.s_D
                    )
                    + model.v_S_PipelineCapacity[l, l_tilde]
                )
            else:
                return Constraint.Skip
        elif l in model.s_N and l_tilde in model.s_N:
            if model.p_NNA[l, l_tilde]:
                return (
                    model.v_F_Capacity[l, l_tilde]
                    == model.p_sigma_Pipeline[l, l_tilde]
                    + sum(
                        model.p_delta_Pipeline[d]
                        * (
                            model.vb_y_Pipeline[l, l_tilde, d]
                            + model.vb_y_Pipeline[l_tilde, l, d]
                        )
                        for d in model.s_D
                    )
                    + model.v_S_PipelineCapacity[l, l_tilde]
                )
            else:
                return Constraint.Skip
        elif l in model.s_N and l_tilde in model.s_CP:
            if model.p_NCA[l, l_tilde]:
                return (
                    model.v_F_Capacity[l, l_tilde]
                    == model.p_sigma_Pipeline[l, l_tilde]
                    + sum(
                        model.p_delta_Pipeline[d] * (model.vb_y_Pipeline[l, l_tilde, d])
                        for d in model.s_D
                    )
                    + model.v_S_PipelineCapacity[l, l_tilde]
                )
            else:
                return Constraint.Skip
        elif l in model.s_N and l_tilde in model.s_K:
            if model.p_NKA[l, l_tilde]:
                return (
                    model.v_F_Capacity[l, l_tilde]
                    == model.p_sigma_Pipeline[l, l_tilde]
                    + sum(
                        model.p_delta_Pipeline[d] * (model.vb_y_Pipeline[l, l_tilde, d])
                        for d in model.s_D
                    )
                    + model.v_S_PipelineCapacity[l, l_tilde]
                )
            else:
                return Constraint.Skip
        elif l in model.s_N and l_tilde in model.s_S:
            if model.p_NSA[l, l_tilde]:
                return (
                    model.v_F_Capacity[l, l_tilde]
                    == model.p_sigma_Pipeline[l, l_tilde]
                    + sum(
                        model.p_delta_Pipeline[d]
                        * (
                            model.vb_y_Pipeline[l, l_tilde, d]
                            + model.vb_y_Pipeline[l_tilde, l, d]
                        )
                        for d in model.s_D
                    )
                    + model.v_S_PipelineCapacity[l, l_tilde]
                )
            else:
                return Constraint.Skip
        elif l in model.s_N and l_tilde in model.s_R:
            if model.p_NRA[l, l_tilde]:
                return (
                    model.v_F_Capacity[l, l_tilde]
                    == model.p_sigma_Pipeline[l, l_tilde]
                    + sum(
                        model.p_delta_Pipeline[d]
                        * (
                            model.vb_y_Pipeline[l, l_tilde, d]
                            + model.vb_y_Pipeline[l_tilde, l, d]
                        )
                        for d in model.s_D
                    )
                    + model.v_S_PipelineCapacity[l, l_tilde]
                )
            else:
                return Constraint.Skip
        elif l in model.s_N and l_tilde in model.s_O:
            if model.p_NOA[l, l_tilde]:
                return (
                    model.v_F_Capacity[l, l_tilde]
                    == model.p_sigma_Pipeline[l, l_tilde]
                    + sum(
                        model.p_delta_Pipeline[d] * (model.vb_y_Pipeline[l, l_tilde, d])
                        for d in model.s_D
                    )
                    + model.v_S_PipelineCapacity[l, l_tilde]
                )
            else:
                return Constraint.Skip
        elif l in model.s_F and l_tilde in model.s_CP:
            if model.p_FCA[l, l_tilde]:
                return (
                    model.v_F_Capacity[l, l_tilde]
                    == model.p_sigma_Pipeline[l, l_tilde]
                    + sum(
                        model.p_delta_Pipeline[d] * (model.vb_y_Pipeline[l, l_tilde, d])
                        for d in model.s_D
                    )
                    + model.v_S_PipelineCapacity[l, l_tilde]
                )
            else:
                return Constraint.Skip
        elif l in model.s_R and l_tilde in model.s_N:
            if model.p_RNA[l, l_tilde]:
                return (
                    model.v_F_Capacity[l, l_tilde]
                    == model.p_sigma_Pipeline[l, l_tilde]
                    + sum(
                        model.p_delta_Pipeline[d]
                        * (
                            model.vb_y_Pipeline[l, l_tilde, d]
                            + model.vb_y_Pipeline[l_tilde, l, d]
                        )
                        for d in model.s_D
                    )
                    + model.v_S_PipelineCapacity[l, l_tilde]
                )
            else:
                return Constraint.Skip
        elif l in model.s_R and l_tilde in model.s_CP:
            if model.p_RCA[l, l_tilde]:
                return (
                    model.v_F_Capacity[l, l_tilde]
                    == model.p_sigma_Pipeline[l, l_tilde]
                    + sum(
                        model.p_delta_Pipeline[d] * (model.vb_y_Pipeline[l, l_tilde, d])
                        for d in model.s_D
                    )
                    + model.v_S_PipelineCapacity[l, l_tilde]
                )
            else:
                return Constraint.Skip
        elif l in model.s_R and l_tilde in model.s_K:
            if model.p_RKA[l, l_tilde]:
                return (
                    model.v_F_Capacity[l, l_tilde]
                    == model.p_sigma_Pipeline[l, l_tilde]
                    + sum(
                        model.p_delta_Pipeline[d]
                        * (
                            model.vb_y_Pipeline[l, l_tilde, d]
                            + model.vb_y_Pipeline[l_tilde, l, d]
                        )
                        for d in model.s_D
                    )
                    + model.v_S_PipelineCapacity[l, l_tilde]
                )
            else:
                return Constraint.Skip
        elif l in model.s_S and l_tilde in model.s_N:
            if model.p_SNA[l, l_tilde]:
                return (
                    model.v_F_Capacity[l, l_tilde]
                    == model.p_sigma_Pipeline[l, l_tilde]
                    + sum(
                        model.p_delta_Pipeline[d]
                        * (
                            model.vb_y_Pipeline[l, l_tilde, d]
                            + model.vb_y_Pipeline[l_tilde, l, d]
                        )
                        for d in model.s_D
                    )
                    + model.v_S_PipelineCapacity[l, l_tilde]
                )
            else:
                return Constraint.Skip
        elif l in model.s_S and l_tilde in model.s_CP:
            if model.p_SCA[l, l_tilde]:
                return (
                    model.v_F_Capacity[l, l_tilde]
                    == model.p_sigma_Pipeline[l, l_tilde]
                    + sum(
                        model.p_delta_Pipeline[d]
                        * (
                            model.vb_y_Pipeline[l, l_tilde, d]
                            + model.vb_y_Pipeline[l_tilde, l, d]
                        )
                        for d in model.s_D
                    )
                    + model.v_S_PipelineCapacity[l, l_tilde]
                )
            else:
                return Constraint.Skip
        elif l in model.s_S and l_tilde in model.s_K:
            if model.p_SKA[l, l_tilde]:
                return (
                    model.v_F_Capacity[l, l_tilde]
                    == model.p_sigma_Pipeline[l, l_tilde]
                    + sum(
                        model.p_delta_Pipeline[d] * (model.vb_y_Pipeline[l, l_tilde, d])
                        for d in model.s_D
                    )
                    + model.v_S_PipelineCapacity[l, l_tilde]
                )
            else:
                return Constraint.Skip
        elif l in model.s_S and l_tilde in model.s_R:
            if model.p_SRA[l, l_tilde]:
                return (
                    model.v_F_Capacity[l, l_tilde]
                    == model.p_sigma_Pipeline[l, l_tilde]
                    + sum(
                        model.p_delta_Pipeline[d] * (model.vb_y_Pipeline[l, l_tilde, d])
                        for d in model.s_D
                    )
                    + model.v_S_PipelineCapacity[l, l_tilde]
                )
            else:
                return Constraint.Skip
        elif l in model.s_R and l_tilde in model.s_S:
            if model.p_RSA[l, l_tilde]:
                return (
                    model.v_F_Capacity[l, l_tilde]
                    == model.p_sigma_Pipeline[l, l_tilde]
                    + sum(
                        model.p_delta_Pipeline[d] * (model.vb_y_Pipeline[l, l_tilde, d])
                        for d in model.s_D
                    )
                    + model.v_S_PipelineCapacity[l, l_tilde]
                )
            else:
                return Constraint.Skip
        elif l in model.s_S and l_tilde in model.s_O:
            if model.p_SOA[l, l_tilde]:
                return (
                    model.v_F_Capacity[l, l_tilde]
                    == model.p_sigma_Pipeline[l, l_tilde]
                    + sum(
                        model.p_delta_Pipeline[d] * (model.vb_y_Pipeline[l, l_tilde, d])
                        for d in model.s_D
                    )
                    + model.v_S_PipelineCapacity[l, l_tilde]
                )
            else:
                return Constraint.Skip
        else:
            return Constraint.Skip

    model.PipelineCapacityExpansion = Constraint(
        model.s_L,
        model.s_L,
        rule=PipelineCapacityExpansionRule,
        doc="Pipeline capacity construction/expansion",
    )

    # model.PipelineCapacityExpansion['N03','N04'].pprint()

    # def BiDirectionalPipelineCapacityRestrictionRule(model,l,l_tilde,d):
    #     return (model.vb_y_Pipeline[l,l_tilde,d] + model.vb_y_Pipeline[l_tilde,l,d] <= 1)
    # model.BiDirectionalPipelineCapacityRestriction = Constraint(model.s_L,model.s_L,model.s_D,rule=BiDirectionalPipelineCapacityRestrictionRule, doc='Bi-directional pipeline capacity restriction')

    # model.BiDirectionalPipelineCapacityRestriction.pprint()

    def PipelineCapacityRule(model, l, l_tilde, t):
        if l in model.s_PP and l_tilde in model.s_CP:
            if model.p_PCA[l, l_tilde]:
                return model.v_F_Piped[l, l_tilde, t] <= model.v_F_Capacity[l, l_tilde]
            else:
                return Constraint.Skip
        elif l in model.s_PP and l_tilde in model.s_N:
            if model.p_PNA[l, l_tilde]:
                return model.v_F_Piped[l, l_tilde, t] <= model.v_F_Capacity[l, l_tilde]
            else:
                return Constraint.Skip
        elif l in model.s_PP and l_tilde in model.s_PP:
            if model.p_PPA[l, l_tilde]:
                return model.v_F_Piped[l, l_tilde, t] <= model.v_F_Capacity[l, l_tilde]
            else:
                return Constraint.Skip
        elif l in model.s_CP and l_tilde in model.s_N:
            if model.p_CNA[l, l_tilde]:
                return model.v_F_Piped[l, l_tilde, t] <= model.v_F_Capacity[l, l_tilde]
            else:
                return Constraint.Skip
        elif l in model.s_N and l_tilde in model.s_N:
            if model.p_NNA[l, l_tilde]:
                return model.v_F_Piped[l, l_tilde, t] <= model.v_F_Capacity[l, l_tilde]
            else:
                return Constraint.Skip
        elif l in model.s_N and l_tilde in model.s_CP:
            if model.p_NCA[l, l_tilde]:
                return model.v_F_Piped[l, l_tilde, t] <= model.v_F_Capacity[l, l_tilde]
            else:
                return Constraint.Skip
        elif l in model.s_N and l_tilde in model.s_K:
            if model.p_NKA[l, l_tilde]:
                return model.v_F_Piped[l, l_tilde, t] <= model.v_F_Capacity[l, l_tilde]
            else:
                return Constraint.Skip
        elif l in model.s_N and l_tilde in model.s_S:
            if model.p_NSA[l, l_tilde]:
                return model.v_F_Piped[l, l_tilde, t] <= model.v_F_Capacity[l, l_tilde]
            else:
                return Constraint.Skip
        elif l in model.s_N and l_tilde in model.s_R:
            if model.p_NRA[l, l_tilde]:
                return model.v_F_Piped[l, l_tilde, t] <= model.v_F_Capacity[l, l_tilde]
            else:
                return Constraint.Skip
        elif l in model.s_N and l_tilde in model.s_O:
            if model.p_NOA[l, l_tilde]:
                return model.v_F_Piped[l, l_tilde, t] <= model.v_F_Capacity[l, l_tilde]
            else:
                return Constraint.Skip
        elif l in model.s_F and l_tilde in model.s_CP:
            if model.p_FCA[l, l_tilde]:
                return model.v_F_Piped[l, l_tilde, t] <= model.v_F_Capacity[l, l_tilde]
            else:
                return Constraint.Skip
        elif l in model.s_R and l_tilde in model.s_CP:
            if model.p_RCA[l, l_tilde]:
                return model.v_F_Piped[l, l_tilde, t] <= model.v_F_Capacity[l, l_tilde]
            else:
                return Constraint.Skip
        elif l in model.s_R and l_tilde in model.s_N:
            if model.p_RNA[l, l_tilde]:
                return model.v_F_Piped[l, l_tilde, t] <= model.v_F_Capacity[l, l_tilde]
            else:
                return Constraint.Skip
        elif l in model.s_R and l_tilde in model.s_K:
            if model.p_RKA[l, l_tilde]:
                return model.v_F_Piped[l, l_tilde, t] <= model.v_F_Capacity[l, l_tilde]
            else:
                return Constraint.Skip
        elif l in model.s_S and l_tilde in model.s_N:
            if model.p_SNA[l, l_tilde]:
                return model.v_F_Piped[l, l_tilde, t] <= model.v_F_Capacity[l, l_tilde]
            else:
                return Constraint.Skip
        elif l in model.s_S and l_tilde in model.s_CP:
            if model.p_SCA[l, l_tilde]:
                return model.v_F_Piped[l, l_tilde, t] <= model.v_F_Capacity[l, l_tilde]
            else:
                return Constraint.Skip
        elif l in model.s_S and l_tilde in model.s_K:
            if model.p_SKA[l, l_tilde]:
                return model.v_F_Piped[l, l_tilde, t] <= model.v_F_Capacity[l, l_tilde]
            else:
                return Constraint.Skip
        elif l in model.s_S and l_tilde in model.s_R:
            if model.p_SRA[l, l_tilde]:
                return model.v_F_Piped[l, l_tilde, t] <= model.v_F_Capacity[l, l_tilde]
            else:
                return Constraint.Skip
        elif l in model.s_S and l_tilde in model.s_O:
            if model.p_SOA[l, l_tilde]:
                return model.v_F_Piped[l, l_tilde, t] <= model.v_F_Capacity[l, l_tilde]
            else:
                return Constraint.Skip
        else:
            return Constraint.Skip

    model.PipelineCapacity = Constraint(
        model.s_L,
        model.s_L,
        model.s_T,
        rule=PipelineCapacityRule,
        doc="Pipeline capacity",
    )

    # only include network node capacity constraint if config is set to true
    if model.config.node_capacity == IncludeNodeCapacity.true:

        def NetworkNodeCapacityRule(model, n, t):
            if model.p_sigma_NetworkNode[n] > 0:
                return (
                    sum(
                        model.v_F_Piped[p, n, t]
                        for p in model.s_PP
                        if model.p_PNA[p, n]
                    )
                    + sum(
                        model.v_F_Piped[p, n, t]
                        for p in model.s_CP
                        if model.p_CNA[p, n]
                    )
                    + sum(
                        model.v_F_Piped[n_tilde, n, t]
                        for n_tilde in model.s_N
                        if model.p_NNA[n_tilde, n]
                    )
                    + sum(
                        model.v_F_Piped[s, n, t] for s in model.s_S if model.p_SNA[s, n]
                    )
                    <= model.p_sigma_NetworkNode[n]
                )
            else:
                return Constraint.Skip

        # simple constraint rule required to prevent errors if there are no node flows
        model.NetworkCapacity = Constraint(
            model.s_N,
            model.s_T,
            rule=simple_constraint_rule(NetworkNodeCapacityRule),
            doc="Network node capacity",
        )

    # model.PipelineCapacity['R01','CP01','T01'].pprint()

    def StorageCapacityExpansionRule(model, s):
        return (
            model.v_X_Capacity[s]
            == model.p_sigma_Storage[s]
            + sum(
                model.p_delta_Storage[c] * model.vb_y_Storage[s, c] for c in model.s_C
            )
            + model.v_S_StorageCapacity[s]
        )

    model.StorageCapacityExpansion = Constraint(
        model.s_S,
        rule=StorageCapacityExpansionRule,
        doc="Storage capacity construction/expansion",
    )

    # model.StorageCapacityExpansion.pprint()

    def StorageCapacityRule(model, s, t):
        return model.v_L_Storage[s, t] <= model.v_X_Capacity[s]

    model.StorageCapacity = Constraint(
        model.s_S, model.s_T, rule=StorageCapacityRule, doc="Storage capacity"
    )

    # model.StorageCapacity.pprint()

    def DisposalCapacityExpansionRule(model, k):
        return (
            model.v_D_Capacity[k]
            == model.p_sigma_Disposal[k]
            + sum(
                model.p_delta_Disposal[i] * model.vb_y_Disposal[k, i] for i in model.s_I
            )
            + model.v_S_DisposalCapacity[k]
        )

    model.DisposalCapacityExpansion = Constraint(
        model.s_K,
        rule=DisposalCapacityExpansionRule,
        doc="Disposal capacity construction/expansion",
    )

    # model.DisposalCapacityExpansion1.pprint()

    def DisposalCapacityRule(model, k, t):
        return (
            sum(model.v_F_Piped[n, k, t] for n in model.s_N if model.p_NKA[n, k])
            + sum(model.v_F_Piped[s, k, t] for s in model.s_S if model.p_SKA[s, k])
            + sum(model.v_F_Trucked[s, k, t] for s in model.s_S if model.p_SKT[s, k])
            + sum(model.v_F_Trucked[p, k, t] for p in model.s_PP if model.p_PKT[p, k])
            + sum(model.v_F_Trucked[p, k, t] for p in model.s_CP if model.p_CKT[p, k])
            + sum(model.v_F_Trucked[r, k, t] for r in model.s_R if model.p_RKT[r, k])
            <= model.v_D_Capacity[k]
        )

    model.DisposalCapacity = Constraint(
        model.s_K, model.s_T, rule=DisposalCapacityRule, doc="Disposal capacity"
    )

    # model.DisposalCapacity.pprint()

    def TreatmentCapacityExpansionRule(model, r):
        return (
            model.v_T_Capacity[r]
            == model.p_sigma_Treatment[r]
            + sum(
                model.p_delta_Treatment[j] * model.vb_y_Treatment[r, j]
                for j in model.s_J
            )
            + model.v_S_TreatmentCapacity[r]
        )

    model.TreatmentCapacityExpansion = Constraint(
        model.s_R,
        rule=TreatmentCapacityExpansionRule,
        doc="Treatment capacity construction/expansion",
    )

    # model.TreatmentCapacityExpansion.pprint()

    def TreatmentCapacityRule(model, r, t):
        return (
            sum(model.v_F_Piped[n, r, t] for n in model.s_N if model.p_NRA[n, r])
            + sum(model.v_F_Piped[s, r, t] for s in model.s_S if model.p_SRA[s, r])
            + sum(model.v_F_Trucked[p, r, t] for p in model.s_PP if model.p_PRT[p, r])
            + sum(model.v_F_Trucked[p, r, t] for p in model.s_CP if model.p_CRT[p, r])
            <= model.v_T_Capacity[r]
        )

    model.TreatmentCapacity = Constraint(
        model.s_R, model.s_T, rule=TreatmentCapacityRule, doc="Treatment capacity"
    )

    # model.TreatmentCapacity.pprint()

    def TreatmentBalanceRule(model, r, t):
        return (
            model.p_epsilon_Treatment[r, model.p_W_TreatmentComponent[r]]
            * (
                sum(model.v_F_Piped[n, r, t] for n in model.s_N if model.p_NRA[n, r])
                + sum(model.v_F_Piped[s, r, t] for s in model.s_S if model.p_SRA[s, r])
                + sum(
                    model.v_F_Trucked[p, r, t] for p in model.s_PP if model.p_PRT[p, r]
                )
                + sum(
                    model.v_F_Trucked[p, r, t] for p in model.s_CP if model.p_CRT[p, r]
                )
            )
            == sum(model.v_F_Piped[r, p, t] for p in model.s_CP if model.p_RCA[r, p])
            + sum(model.v_F_Piped[r, s, t] for s in model.s_S if model.p_RSA[r, s])
            + model.v_F_UnusedTreatedWater[r, t]
        )

    model.TreatmentBalance = Constraint(
        model.s_R, model.s_T, rule=TreatmentBalanceRule, doc="Treatment balance"
    )

    # model.TreatmentBalance.pprint()

    def BeneficialReuseCapacityRule(model, o, t):
        return (
            sum(model.v_F_Piped[n, o, t] for n in model.s_N if model.p_NOA[n, o])
            + sum(model.v_F_Piped[s, o, t] for s in model.s_S if model.p_SOA[s, o])
            + sum(model.v_F_Trucked[p, o, t] for p in model.s_PP if model.p_POT[p, o])
            <= model.p_sigma_Reuse[o] + model.v_S_ReuseCapacity[o]
        )

    model.BeneficialReuseCapacity = Constraint(
        model.s_O,
        model.s_T,
        rule=BeneficialReuseCapacityRule,
        doc="Beneficial reuse capacity",
    )

    # model.BeneficialReuseCapacity.pprint()

    # COMMENT: Beneficial reuse capacity constraint has not been tested yet

    def FreshSourcingCostRule(model, f, p, t):
        if f in model.s_F and p in model.s_CP:
            if model.p_FCA[f, p]:
                return (
                    model.v_C_Sourced[f, p, t]
                    == model.p_tau_DaysInPeriod
                    * (model.v_F_Sourced[f, p, t] + model.v_F_Trucked[f, p, t])
                    * model.p_pi_Sourcing[f]
                )
            elif model.p_FCT[f, p]:
                return (
                    model.v_C_Sourced[f, p, t]
                    == model.p_tau_DaysInPeriod
                    * (model.v_F_Sourced[f, p, t] + model.v_F_Trucked[f, p, t])
                    * model.p_pi_Sourcing[f]
                )
            else:
                return Constraint.Skip
        else:
            return Constraint.Skip

    #                    return (model.v_C_Sourced[f,p,t] == (model.v_F_Sourced[f,p,t] + model.v_F_Trucked[f,p,t])* model.p_pi_Sourcing[f])
    model.FreshSourcingCost = Constraint(
        model.s_F,
        model.s_CP,
        model.s_T,
        rule=FreshSourcingCostRule,
        doc="Fresh sourcing cost",
    )

    # model.FreshSourcingCost.pprint()

    def TotalFreshSourcingCostRule(model):
        return model.v_C_TotalSourced == sum(
            sum(
                sum(model.v_C_Sourced[f, p, t] for f in model.s_F if model.p_FCA[f, p])
                for p in model.s_CP
            )
            for t in model.s_T
        )

    model.TotalFreshSourcingCost = Constraint(
        rule=TotalFreshSourcingCostRule, doc="Total fresh sourcing cost"
    )

    # model.TotalFreshSourcingCost.pprint()

    def TotalFreshSourcingVolumeRule(model):
        return model.v_F_TotalSourced == model.p_tau_DaysInPeriod * (
            sum(
                sum(
                    sum(
                        model.v_F_Sourced[f, p, t]
                        for f in model.s_F
                        if model.p_FCA[f, p]
                    )
                    for p in model.s_CP
                )
                for t in model.s_T
            )
            + sum(
                sum(
                    sum(
                        model.v_F_Trucked[f, p, t]
                        for f in model.s_F
                        if model.p_FCT[f, p]
                    )
                    for p in model.s_CP
                )
                for t in model.s_T
            )
        )

    model.TotalFreshSourcingVolume = Constraint(
        rule=TotalFreshSourcingVolumeRule, doc="Total fresh sourcing volume"
    )

    # model.TotalFreshSourcingVolume.pprint()

    def DisposalCostRule(model, k, t):
        return (
            model.v_C_Disposal[k, t]
            == model.p_tau_DaysInPeriod
            * (
                sum(model.v_F_Piped[n, k, t] for n in model.s_N if model.p_NKA[n, k])
                + sum(model.v_F_Piped[r, k, t] for r in model.s_R if model.p_RKA[r, k])
                + sum(model.v_F_Piped[s, k, t] for s in model.s_S if model.p_SKA[s, k])
                + sum(
                    model.v_F_Trucked[p, k, t] for p in model.s_PP if model.p_PKT[p, k]
                )
                + sum(
                    model.v_F_Trucked[p, k, t] for p in model.s_CP if model.p_CKT[p, k]
                )
                + sum(
                    model.v_F_Trucked[s, k, t] for s in model.s_S if model.p_SKT[s, k]
                )
                + sum(
                    model.v_F_Trucked[r, k, t] for r in model.s_R if model.p_RKT[r, k]
                )
            )
            * model.p_pi_Disposal[k]
        )

    model.DisposalCost = Constraint(
        model.s_K, model.s_T, rule=DisposalCostRule, doc="Disposal cost"
    )

    # model.DisposalCost.pprint()

    def TotalDisposalCostRule(model):
        return model.v_C_TotalDisposal == sum(
            sum(model.v_C_Disposal[k, t] for k in model.s_K) for t in model.s_T
        )

    model.TotalDisposalCost = Constraint(
        rule=TotalDisposalCostRule, doc="Total disposal cost"
    )

    # model.TotalDisposalCost.pprint()

    def TotalDisposalVolumeRule(model):
        return model.v_F_TotalDisposed == model.p_tau_DaysInPeriod * (
            sum(
                sum(sum(model.v_F_Piped[l, k, t] for l in model.s_L) for k in model.s_K)
                for t in model.s_T
            )
            + sum(
                sum(
                    sum(model.v_F_Trucked[l, k, t] for l in model.s_L)
                    for k in model.s_K
                )
                for t in model.s_T
            )
        )

    model.TotalDisposalVolume = Constraint(
        rule=TotalDisposalVolumeRule, doc="Total disposal volume"
    )

    # model.TotalDisposalVolume.pprint()

    def TreatmentCostRule(model, r, t):
        return (
            model.v_C_Treatment[r, t]
            == model.p_tau_DaysInPeriod
            * (
                sum(model.v_F_Piped[n, r, t] for n in model.s_N if model.p_NRA[n, r])
                + sum(model.v_F_Piped[s, r, t] for s in model.s_S if model.p_SRA[s, r])
                + sum(
                    model.v_F_Trucked[p, r, t] for p in model.s_PP if model.p_PRT[p, r]
                )
                + sum(
                    model.v_F_Trucked[p, r, t] for p in model.s_CP if model.p_CRT[p, r]
                )
            )
            * model.p_pi_Treatment[r]
        )

    model.TreatmentCost = Constraint(
        model.s_R, model.s_T, rule=TreatmentCostRule, doc="Treatment cost"
    )

    # model.TreatmentCost.pprint()

    def TotalTreatmentCostRule(model):
        return model.v_C_TotalTreatment == sum(
            sum(model.v_C_Treatment[r, t] for r in model.s_R) for t in model.s_T
        )

    model.TotalTreatmentCost = Constraint(
        rule=TotalTreatmentCostRule, doc="Total treatment cost"
    )

    # model.TotalTreatmentCost.pprint()

    def CompletionsReuseCostRule(
        model,
        p,
        t,
    ):
        return model.v_C_Reuse[p, t] == model.p_tau_DaysInPeriod * (
            (
                sum(model.v_F_Piped[n, p, t] for n in model.s_N if model.p_NCA[n, p])
                + sum(
                    model.v_F_Piped[p_tilde, p, t]
                    for p_tilde in model.s_PP
                    if model.p_PCA[p_tilde, p]
                )
                + sum(
                    model.v_F_Piped[p_tilde, p, t]
                    for p_tilde in model.s_CP
                    if model.p_CCA[p_tilde, p]
                )
                + sum(model.v_F_Piped[s, p, t] for s in model.s_S if model.p_SCA[s, p])
                + sum(model.v_F_Piped[r, p, t] for r in model.s_R if model.p_RCA[r, p])
                + sum(
                    model.v_F_Trucked[p_tilde, p, t]
                    for p_tilde in model.s_PP
                    if model.p_PCT[p_tilde, p]
                )
                + sum(
                    model.v_F_Trucked[p_tilde, p, t]
                    for p_tilde in model.s_CP
                    if model.p_CCT[p_tilde, p]
                )
                + sum(
                    model.v_F_Trucked[s, p, t] for s in model.s_S if model.p_SCT[s, p]
                )
            )
            * model.p_pi_Reuse[p]
        )

    model.CompletionsReuseCost = Constraint(
        model.s_CP,
        model.s_T,
        rule=CompletionsReuseCostRule,
        doc="Reuse completions cost",
    )

    # model.CompletionsReuseCost.pprint()

    def TotalCompletionsReuseCostRule(model):
        return model.v_C_TotalReuse == sum(
            sum(model.v_C_Reuse[p, t] for p in model.s_CP) for t in model.s_T
        )

    model.TotalCompletionsReuseCost = Constraint(
        rule=TotalCompletionsReuseCostRule, doc="Total completions reuse cost"
    )

    def TotalReuseVolumeRule(model):
        return model.v_F_TotalReused == model.p_tau_DaysInPeriod * (
            sum(
                sum(
                    sum(
                        model.v_F_Piped[n, p, t] for n in model.s_N if model.p_NCA[n, p]
                    )
                    + sum(
                        model.v_F_Piped[p_tilde, p, t]
                        for p_tilde in model.s_PP
                        if model.p_PCA[p_tilde, p]
                    )
                    + sum(
                        model.v_F_Piped[p_tilde, p, t]
                        for p_tilde in model.s_CP
                        if model.p_CCA[p_tilde, p]
                    )
                    + sum(
                        model.v_F_Piped[s, p, t] for s in model.s_S if model.p_SCA[s, p]
                    )
                    + sum(
                        model.v_F_Piped[r, p, t] for r in model.s_R if model.p_RCA[r, p]
                    )
                    + sum(
                        model.v_F_Trucked[p_tilde, p, t]
                        for p_tilde in model.s_PP
                        if model.p_PCT[p_tilde, p]
                    )
                    + sum(
                        model.v_F_Trucked[p_tilde, p, t]
                        for p_tilde in model.s_CP
                        if model.p_CCT[p_tilde, p]
                    )
                    + sum(
                        model.v_F_Trucked[s, p, t]
                        for s in model.s_S
                        if model.p_SCT[s, p]
                    )
                    for p in model.s_CP
                )
                for t in model.s_T
            )
        )

    model.TotalReuseVolume = Constraint(
        rule=TotalReuseVolumeRule, doc="Total reuse volume"
    )

    # model.TotalCompletionsReuseCost.pprint()

    def PipingCostRule(model, l, l_tilde, t):
        if l in model.s_PP and l_tilde in model.s_CP:
            if model.p_PCA[l, l_tilde]:
                return (
                    model.v_C_Piped[l, l_tilde, t]
                    == model.p_tau_DaysInPeriod
                    * model.v_F_Piped[l, l_tilde, t]
                    * model.p_pi_Pipeline[l, l_tilde]
                )
            else:
                return Constraint.Skip
        elif l in model.s_PP and l_tilde in model.s_N:
            if model.p_PNA[l, l_tilde]:
                return (
                    model.v_C_Piped[l, l_tilde, t]
                    == model.p_tau_DaysInPeriod
                    * model.v_F_Piped[l, l_tilde, t]
                    * model.p_pi_Pipeline[l, l_tilde]
                )
            else:
                return Constraint.Skip
        elif l in model.s_PP and l_tilde in model.s_PP:
            if model.p_PPA[l, l_tilde]:
                return (
                    model.v_C_Piped[l, l_tilde, t]
                    == model.p_tau_DaysInPeriod
                    * model.v_F_Piped[l, l_tilde, t]
                    * model.p_pi_Pipeline[l, l_tilde]
                )
            else:
                return Constraint.Skip
        elif l in model.s_CP and l_tilde in model.s_N:
            if model.p_CNA[l, l_tilde]:
                return (
                    model.v_C_Piped[l, l_tilde, t]
                    == model.p_tau_DaysInPeriod
                    * model.v_F_Piped[l, l_tilde, t]
                    * model.p_pi_Pipeline[l, l_tilde]
                )
            else:
                return Constraint.Skip
        elif l in model.s_CP and l_tilde in model.s_CP:
            if model.p_CCA[l, l_tilde]:
                return (
                    model.v_C_Piped[l, l_tilde, t]
                    == model.p_tau_DaysInPeriod
                    * model.v_F_Piped[l, l_tilde, t]
                    * model.p_pi_Pipeline[l, l_tilde]
                )
            else:
                return Constraint.Skip
        elif l in model.s_N and l_tilde in model.s_N:
            if model.p_NNA[l, l_tilde]:
                return (
                    model.v_C_Piped[l, l_tilde, t]
                    == model.p_tau_DaysInPeriod
                    * model.v_F_Piped[l, l_tilde, t]
                    * model.p_pi_Pipeline[l, l_tilde]
                )
            else:
                return Constraint.Skip
        elif l in model.s_N and l_tilde in model.s_CP:
            if model.p_NCA[l, l_tilde]:
                return (
                    model.v_C_Piped[l, l_tilde, t]
                    == model.p_tau_DaysInPeriod
                    * model.v_F_Piped[l, l_tilde, t]
                    * model.p_pi_Pipeline[l, l_tilde]
                )
            else:
                return Constraint.Skip
        elif l in model.s_N and l_tilde in model.s_K:
            if model.p_NKA[l, l_tilde]:
                return (
                    model.v_C_Piped[l, l_tilde, t]
                    == model.p_tau_DaysInPeriod
                    * model.v_F_Piped[l, l_tilde, t]
                    * model.p_pi_Pipeline[l, l_tilde]
                )
            else:
                return Constraint.Skip
        elif l in model.s_N and l_tilde in model.s_S:
            if model.p_NSA[l, l_tilde]:
                return (
                    model.v_C_Piped[l, l_tilde, t]
                    == model.p_tau_DaysInPeriod
                    * model.v_F_Piped[l, l_tilde, t]
                    * model.p_pi_Pipeline[l, l_tilde]
                )
            else:
                return Constraint.Skip
        elif l in model.s_N and l_tilde in model.s_R:
            if model.p_NRA[l, l_tilde]:
                return (
                    model.v_C_Piped[l, l_tilde, t]
                    == model.p_tau_DaysInPeriod
                    * model.v_F_Piped[l, l_tilde, t]
                    * model.p_pi_Pipeline[l, l_tilde]
                )
            else:
                return Constraint.Skip
        elif l in model.s_N and l_tilde in model.s_O:
            if model.p_NOA[l, l_tilde]:
                return (
                    model.v_C_Piped[l, l_tilde, t]
                    == model.p_tau_DaysInPeriod
                    * model.v_F_Piped[l, l_tilde, t]
                    * model.p_pi_Pipeline[l, l_tilde]
                )
            else:
                return Constraint.Skip
        elif l in model.s_F and l_tilde in model.s_CP:
            if model.p_FCA[l, l_tilde]:
                return (
                    model.v_C_Piped[l, l_tilde, t]
                    == model.p_tau_DaysInPeriod
                    * model.v_F_Sourced[l, l_tilde, t]
                    * model.p_pi_Pipeline[l, l_tilde]
                )
            else:
                return Constraint.Skip
        elif l in model.s_R and l_tilde in model.s_N:
            if model.p_RNA[l, l_tilde]:
                return (
                    model.v_C_Piped[l, l_tilde, t]
                    == model.p_tau_DaysInPeriod
                    * model.v_F_Piped[l, l_tilde, t]
                    * model.p_pi_Pipeline[l, l_tilde]
                )
            else:
                return Constraint.Skip
        elif l in model.s_R and l_tilde in model.s_CP:
            if model.p_RCA[l, l_tilde]:
                return (
                    model.v_C_Piped[l, l_tilde, t]
                    == model.p_tau_DaysInPeriod
                    * model.v_F_Piped[l, l_tilde, t]
                    * model.p_pi_Pipeline[l, l_tilde]
                )
            else:
                return Constraint.Skip
        elif l in model.s_R and l_tilde in model.s_K:
            if model.p_RKA[l, l_tilde]:
                return (
                    model.v_C_Piped[l, l_tilde, t]
                    == model.p_tau_DaysInPeriod
                    * model.v_F_Piped[l, l_tilde, t]
                    * model.p_pi_Pipeline[l, l_tilde]
                )
            else:
                return Constraint.Skip
        elif l in model.s_S and l_tilde in model.s_N:
            if model.p_SNA[l, l_tilde]:
                return (
                    model.v_C_Piped[l, l_tilde, t]
                    == model.p_tau_DaysInPeriod
                    * model.v_F_Piped[l, l_tilde, t]
                    * model.p_pi_Pipeline[l, l_tilde]
                )
            else:
                return Constraint.Skip
        elif l in model.s_S and l_tilde in model.s_K:
            if model.p_SKA[l, l_tilde]:
                return (
                    model.v_C_Piped[l, l_tilde, t]
                    == model.p_tau_DaysInPeriod
                    * model.v_F_Piped[l, l_tilde, t]
                    * model.p_pi_Pipeline[l, l_tilde]
                )
            else:
                return Constraint.Skip
        elif l in model.s_S and l_tilde in model.s_R:
            if model.p_SRA[l, l_tilde]:
                return (
                    model.v_C_Piped[l, l_tilde, t]
                    == model.p_tau_DaysInPeriod
                    * model.v_F_Piped[l, l_tilde, t]
                    * model.p_pi_Pipeline[l, l_tilde]
                )
            else:
                return Constraint.Skip
        elif l in model.s_S and l_tilde in model.s_O:
            if model.p_SOA[l, l_tilde]:
                return (
                    model.v_C_Piped[l, l_tilde, t]
                    == model.p_tau_DaysInPeriod
                    * model.v_F_Piped[l, l_tilde, t]
                    * model.p_pi_Pipeline[l, l_tilde]
                )
            else:
                return Constraint.Skip
        else:
            return Constraint.Skip

    model.PipingCost = Constraint(
        model.s_L, model.s_L, model.s_T, rule=PipingCostRule, doc="Piping cost"
    )

    # model.PipingCost.pprint()

    def TotalPipingCostRule(model):
        return model.v_C_TotalPiping == (
            sum(
                sum(
                    sum(
                        model.v_C_Piped[p, p_tilde, t]
                        for p in model.s_PP
                        if model.p_PCA[p, p_tilde]
                    )
                    for p_tilde in model.s_CP
                )
                + sum(
                    sum(
                        model.v_C_Piped[p, n, t]
                        for p in model.s_PP
                        if model.p_PNA[p, n]
                    )
                    for n in model.s_N
                )
                + sum(
                    sum(
                        model.v_C_Piped[p, p_tilde, t]
                        for p in model.s_PP
                        if model.p_PPA[p, p_tilde]
                    )
                    for p_tilde in model.s_PP
                )
                + sum(
                    sum(
                        model.v_C_Piped[p, p_tilde, t]
                        for p in model.s_CP
                        if model.p_CCA[p, p_tilde]
                    )
                    for p_tilde in model.s_CP
                )
                + sum(
                    sum(
                        model.v_C_Piped[p, n, t]
                        for p in model.s_CP
                        if model.p_CNA[p, n]
                    )
                    for n in model.s_N
                )
                + sum(
                    sum(
                        model.v_C_Piped[n, n_tilde, t]
                        for n in model.s_N
                        if model.p_NNA[n, n_tilde]
                    )
                    for n_tilde in model.s_N
                )
                + sum(
                    sum(
                        model.v_C_Piped[n, p, t] for n in model.s_N if model.p_NCA[n, p]
                    )
                    for p in model.s_CP
                )
                + sum(
                    sum(
                        model.v_C_Piped[n, k, t] for n in model.s_N if model.p_NKA[n, k]
                    )
                    for k in model.s_K
                )
                + sum(
                    sum(
                        model.v_C_Piped[n, s, t] for n in model.s_N if model.p_NSA[n, s]
                    )
                    for s in model.s_S
                )
                + sum(
                    sum(
                        model.v_C_Piped[n, r, t] for n in model.s_N if model.p_NRA[n, r]
                    )
                    for r in model.s_R
                )
                + sum(
                    sum(
                        model.v_C_Piped[n, o, t] for n in model.s_N if model.p_NOA[n, o]
                    )
                    for o in model.s_O
                )
                + sum(
                    sum(
                        model.v_C_Piped[f, p, t] for f in model.s_F if model.p_FCA[f, p]
                    )
                    for p in model.s_CP
                )
                + sum(
                    sum(
                        model.v_C_Piped[r, n, t] for r in model.s_R if model.p_RNA[r, n]
                    )
                    for n in model.s_N
                )
                + sum(
                    sum(
                        model.v_C_Piped[r, p, t] for r in model.s_R if model.p_RCA[r, p]
                    )
                    for p in model.s_CP
                )
                + sum(
                    sum(
                        model.v_C_Piped[r, k, t] for r in model.s_R if model.p_RKA[r, k]
                    )
                    for k in model.s_K
                )
                + sum(
                    sum(
                        model.v_C_Piped[s, n, t] for s in model.s_S if model.p_SNA[s, n]
                    )
                    for n in model.s_N
                )
                + sum(
                    sum(
                        model.v_C_Piped[s, r, t] for s in model.s_S if model.p_SRA[s, r]
                    )
                    for r in model.s_R
                )
                + sum(
                    sum(
                        model.v_C_Piped[s, o, t] for s in model.s_S if model.p_SOA[s, o]
                    )
                    for o in model.s_O
                )
                + sum(
                    sum(
                        model.v_C_Piped[f, p, t] for f in model.s_F if model.p_FCA[f, p]
                    )
                    for p in model.s_CP
                )
                for t in model.s_T
            )
        )

    model.TotalPipingCost = Constraint(
        rule=TotalPipingCostRule, doc="Total piping cost"
    )

    # model.TotalPipingCost.pprint()

    def StorageDepositCostRule(model, s, t):
        return model.v_C_Storage[s, t] == model.p_tau_DaysInPeriod * (
            (
                sum(model.v_F_Piped[n, s, t] for n in model.s_N if model.p_NSA[n, s])
                + sum(model.v_F_Piped[r, s, t] for r in model.s_R if model.p_RSA[r, s])
                + sum(
                    model.v_F_Trucked[p, s, t] for p in model.s_PP if model.p_PST[p, s]
                )
                + sum(
                    model.v_F_Trucked[p, s, t] for p in model.s_CP if model.p_CST[p, s]
                )
            )
            * model.p_pi_Storage[s]
        )

    model.StorageDepositCost = Constraint(
        model.s_S, model.s_T, rule=StorageDepositCostRule, doc="Storage deposit cost"
    )

    # model.StorageDepositCost.pprint()

    def TotalStorageCostRule(model):
        return model.v_C_TotalStorage == sum(
            sum(model.v_C_Storage[s, t] for s in model.s_S) for t in model.s_T
        )

    model.TotalStorageCost = Constraint(
        rule=TotalStorageCostRule, doc="Total storage deposit cost"
    )

    # model.TotalStorageCost.pprint()

    def StorageWithdrawalCreditRule(model, s, t):
        return model.v_R_Storage[s, t] == model.p_tau_DaysInPeriod * (
            (
                sum(model.v_F_Piped[s, n, t] for n in model.s_N if model.p_SNA[s, n])
                + sum(model.v_F_Piped[s, p, t] for p in model.s_CP if model.p_SCA[s, p])
                + sum(model.v_F_Piped[s, k, t] for k in model.s_K if model.p_SKA[s, k])
                + sum(model.v_F_Piped[s, r, t] for r in model.s_R if model.p_SRA[s, r])
                + sum(model.v_F_Piped[s, o, t] for o in model.s_O if model.p_SOA[s, o])
                + sum(
                    model.v_F_Trucked[s, p, t] for p in model.s_CP if model.p_SCT[s, p]
                )
                + sum(
                    model.v_F_Trucked[s, k, t] for k in model.s_K if model.p_SKT[s, k]
                )
            )
            * model.p_rho_Storage[s]
        )

    model.StorageWithdrawalCredit = Constraint(
        model.s_S,
        model.s_T,
        rule=StorageWithdrawalCreditRule,
        doc="Storage withdrawal credit",
    )

    # model.StorageWithdrawalCredit.pprint()

    def TotalStorageWithdrawalCreditRule(model):
        return model.v_R_TotalStorage == sum(
            sum(model.v_R_Storage[s, t] for s in model.s_S) for t in model.s_T
        )

    model.TotalStorageWithdrawalCredit = Constraint(
        rule=TotalStorageWithdrawalCreditRule, doc="Total storage withdrawal credit"
    )

    # model.TotalStorageWithdrawalCredit.pprint()

    def TruckingCostRule(model, l, l_tilde, t):
        if l in model.s_PP and l_tilde in model.s_CP:
            if model.p_PCT[l, l_tilde]:
                return (
                    model.v_C_Trucked[l, l_tilde, t]
                    == model.p_tau_DaysInPeriod
                    * model.v_F_Trucked[l, l_tilde, t]
                    * 1
                    / model.p_delta_Truck
                    * model.p_tau_Trucking[l, l_tilde]
                    * model.p_pi_Trucking[l]
                )
            else:
                return Constraint.Skip
        elif l in model.s_F and l_tilde in model.s_CP:
            if model.p_FCT[l, l_tilde]:
                return (
                    model.v_C_Trucked[l, l_tilde, t]
                    == model.p_tau_DaysInPeriod
                    * model.v_F_Trucked[l, l_tilde, t]
                    * 1
                    / model.p_delta_Truck
                    * model.p_tau_Trucking[l, l_tilde]
                    * model.p_pi_Trucking[l]
                )
            else:
                return Constraint.Skip
        elif l in model.s_PP and l_tilde in model.s_K:
            if model.p_PKT[l, l_tilde]:
                return (
                    model.v_C_Trucked[l, l_tilde, t]
                    == model.p_tau_DaysInPeriod
                    * model.v_F_Trucked[l, l_tilde, t]
                    * 1
                    / model.p_delta_Truck
                    * model.p_tau_Trucking[l, l_tilde]
                    * model.p_pi_Trucking[l]
                )
            else:
                return Constraint.Skip
        elif l in model.s_PP and l_tilde in model.s_S:
            if model.p_PST[l, l_tilde]:
                return (
                    model.v_C_Trucked[l, l_tilde, t]
                    == model.p_tau_DaysInPeriod
                    * model.v_F_Trucked[l, l_tilde, t]
                    * 1
                    / model.p_delta_Truck
                    * model.p_tau_Trucking[l, l_tilde]
                    * model.p_pi_Trucking[l]
                )
            else:
                return Constraint.Skip
        elif l in model.s_PP and l_tilde in model.s_R:
            if model.p_PRT[l, l_tilde]:
                return (
                    model.v_C_Trucked[l, l_tilde, t]
                    == model.p_tau_DaysInPeriod
                    * model.v_F_Trucked[l, l_tilde, t]
                    * 1
                    / model.p_delta_Truck
                    * model.p_tau_Trucking[l, l_tilde]
                    * model.p_pi_Trucking[l]
                )
            else:
                return Constraint.Skip
        elif l in model.s_PP and l_tilde in model.s_O:
            if model.p_POT[l, l_tilde]:
                return (
                    model.v_C_Trucked[l, l_tilde, t]
                    == model.p_tau_DaysInPeriod
                    * model.v_F_Trucked[l, l_tilde, t]
                    * 1
                    / model.p_delta_Truck
                    * model.p_tau_Trucking[l, l_tilde]
                    * model.p_pi_Trucking[l]
                )
            else:
                return Constraint.Skip
        elif l in model.s_CP and l_tilde in model.s_K:
            if model.p_CKT[l, l_tilde]:
                return (
                    model.v_C_Trucked[l, l_tilde, t]
                    == model.p_tau_DaysInPeriod
                    * model.v_F_Trucked[l, l_tilde, t]
                    * 1
                    / model.p_delta_Truck
                    * model.p_tau_Trucking[l, l_tilde]
                    * model.p_pi_Trucking[l]
                )
            else:
                return Constraint.Skip
        elif l in model.s_CP and l_tilde in model.s_S:
            if model.p_CST[l, l_tilde]:
                return (
                    model.v_C_Trucked[l, l_tilde, t]
                    == model.p_tau_DaysInPeriod
                    * model.v_F_Trucked[l, l_tilde, t]
                    * 1
                    / model.p_delta_Truck
                    * model.p_tau_Trucking[l, l_tilde]
                    * model.p_pi_Trucking[l]
                )
            else:
                return Constraint.Skip
        elif l in model.s_CP and l_tilde in model.s_R:
            if model.p_CRT[l, l_tilde]:
                return (
                    model.v_C_Trucked[l, l_tilde, t]
                    == model.p_tau_DaysInPeriod
                    * model.v_F_Trucked[l, l_tilde, t]
                    * 1
                    / model.p_delta_Truck
                    * model.p_tau_Trucking[l, l_tilde]
                    * model.p_pi_Trucking[l]
                )
            else:
                return Constraint.Skip
        elif l in model.s_CP and l_tilde in model.s_CP:
            if model.p_CCT[l, l_tilde]:
                return (
                    model.v_C_Trucked[l, l_tilde, t]
                    == model.p_tau_DaysInPeriod
                    * model.v_F_Trucked[l, l_tilde, t]
                    * 1
                    / model.p_delta_Truck
                    * model.p_tau_Trucking[l, l_tilde]
                    * model.p_pi_Trucking[l]
                )
            else:
                return Constraint.Skip
        elif l in model.s_S and l_tilde in model.s_CP:
            if model.p_SCT[l, l_tilde]:
                return (
                    model.v_C_Trucked[l, l_tilde, t]
                    == model.p_tau_DaysInPeriod
                    * model.v_F_Trucked[l, l_tilde, t]
                    * 1
                    / model.p_delta_Truck
                    * model.p_tau_Trucking[l, l_tilde]
                    * model.p_pi_Trucking[l]
                )
            else:
                return Constraint.Skip
        elif l in model.s_S and l_tilde in model.s_K:
            if model.p_SKT[l, l_tilde]:
                return (
                    model.v_C_Trucked[l, l_tilde, t]
                    == model.p_tau_DaysInPeriod
                    * model.v_F_Trucked[l, l_tilde, t]
                    * 1
                    / model.p_delta_Truck
                    * model.p_tau_Trucking[l, l_tilde]
                    * model.p_pi_Trucking[l]
                )
            else:
                return Constraint.Skip
        elif l in model.s_R and l_tilde in model.s_K:
            if model.p_RKT[l, l_tilde]:
                return (
                    model.v_C_Trucked[l, l_tilde, t]
                    == model.p_tau_DaysInPeriod
                    * model.v_F_Trucked[l, l_tilde, t]
                    * 1
                    / model.p_delta_Truck
                    * model.p_tau_Trucking[l, l_tilde]
                    * model.p_pi_Trucking[l]
                )
            else:
                return Constraint.Skip
        else:
            return Constraint.Skip

    model.TruckingCost = Constraint(
        model.s_L, model.s_L, model.s_T, rule=TruckingCostRule, doc="Trucking cost"
    )

    # model.TruckingCost.pprint()

    def TotalTruckingCostRule(model):
        return model.v_C_TotalTrucking == (
            sum(
                sum(
                    sum(
                        model.v_C_Trucked[p, p_tilde, t]
                        for p in model.s_PP
                        if model.p_PCT[p, p_tilde]
                    )
                    for p_tilde in model.s_CP
                )
                + sum(
                    sum(
                        model.v_C_Trucked[p, k, t]
                        for p in model.s_PP
                        if model.p_PKT[p, k]
                    )
                    for k in model.s_K
                )
                + sum(
                    sum(
                        model.v_C_Trucked[p, s, t]
                        for p in model.s_PP
                        if model.p_PST[p, s]
                    )
                    for s in model.s_S
                )
                + sum(
                    sum(
                        model.v_C_Trucked[p, r, t]
                        for p in model.s_PP
                        if model.p_PRT[p, r]
                    )
                    for r in model.s_R
                )
                + sum(
                    sum(
                        model.v_C_Trucked[p, o, t]
                        for p in model.s_PP
                        if model.p_POT[p, o]
                    )
                    for o in model.s_O
                )
                + sum(
                    sum(
                        model.v_C_Trucked[p, k, t]
                        for p in model.s_CP
                        if model.p_CKT[p, k]
                    )
                    for k in model.s_K
                )
                + sum(
                    sum(
                        model.v_C_Trucked[p, s, t]
                        for p in model.s_CP
                        if model.p_CST[p, s]
                    )
                    for s in model.s_S
                )
                + sum(
                    sum(
                        model.v_C_Trucked[p, r, t]
                        for p in model.s_CP
                        if model.p_CRT[p, r]
                    )
                    for r in model.s_R
                )
                + sum(
                    sum(
                        model.v_C_Trucked[p, p_tilde, t]
                        for p in model.s_CP
                        if model.p_CCT[p, p_tilde]
                    )
                    for p_tilde in model.s_CP
                )
                + sum(
                    sum(
                        model.v_C_Trucked[s, p, t]
                        for s in model.s_S
                        if model.p_SCT[s, p]
                    )
                    for p in model.s_CP
                )
                + sum(
                    sum(
                        model.v_C_Trucked[s, k, t]
                        for s in model.s_S
                        if model.p_SKT[s, k]
                    )
                    for k in model.s_K
                )
                + sum(
                    sum(
                        model.v_C_Trucked[r, k, t]
                        for r in model.s_R
                        if model.p_RKT[r, k]
                    )
                    for k in model.s_K
                )
                + sum(
                    sum(
                        model.v_C_Trucked[f, p, t]
                        for f in model.s_F
                        if model.p_FCT[f, p]
                    )
                    for p in model.s_CP
                )
                for t in model.s_T
            )
        )

    model.TotalTruckingCost = Constraint(
        rule=TotalTruckingCostRule, doc="Total trucking cost"
    )

    # model.TotalTruckingCost.pprint()

    def TotalTruckingVolumeRule(model):
        return model.v_F_TotalTrucked == model.p_tau_DaysInPeriod * (
            sum(
                sum(
                    sum(
                        model.v_F_Trucked[p, p_tilde, t]
                        for p in model.s_PP
                        if model.p_PCT[p, p_tilde]
                    )
                    for p_tilde in model.s_CP
                )
                + sum(
                    sum(
                        model.v_F_Trucked[p, k, t]
                        for p in model.s_PP
                        if model.p_PKT[p, k]
                    )
                    for k in model.s_K
                )
                + sum(
                    sum(
                        model.v_F_Trucked[p, s, t]
                        for p in model.s_PP
                        if model.p_PST[p, s]
                    )
                    for s in model.s_S
                )
                + sum(
                    sum(
                        model.v_F_Trucked[p, r, t]
                        for p in model.s_PP
                        if model.p_PRT[p, r]
                    )
                    for r in model.s_R
                )
                + sum(
                    sum(
                        model.v_F_Trucked[p, o, t]
                        for p in model.s_PP
                        if model.p_POT[p, o]
                    )
                    for o in model.s_O
                )
                + sum(
                    sum(
                        model.v_F_Trucked[p, k, t]
                        for p in model.s_CP
                        if model.p_CKT[p, k]
                    )
                    for k in model.s_K
                )
                + sum(
                    sum(
                        model.v_F_Trucked[p, s, t]
                        for p in model.s_CP
                        if model.p_CST[p, s]
                    )
                    for s in model.s_S
                )
                + sum(
                    sum(
                        model.v_F_Trucked[p, r, t]
                        for p in model.s_CP
                        if model.p_CRT[p, r]
                    )
                    for r in model.s_R
                )
                + sum(
                    sum(
                        model.v_F_Trucked[p, p_tilde, t]
                        for p in model.s_CP
                        if model.p_CCT[p, p_tilde]
                    )
                    for p_tilde in model.s_CP
                )
                + sum(
                    sum(
                        model.v_F_Trucked[s, p, t]
                        for s in model.s_S
                        if model.p_SCT[s, p]
                    )
                    for p in model.s_CP
                )
                + sum(
                    sum(
                        model.v_F_Trucked[s, k, t]
                        for s in model.s_S
                        if model.p_SKT[s, k]
                    )
                    for k in model.s_K
                )
                + sum(
                    sum(
                        model.v_F_Trucked[r, k, t]
                        for r in model.s_R
                        if model.p_RKT[r, k]
                    )
                    for k in model.s_K
                )
                + sum(
                    sum(
                        model.v_F_Trucked[f, p, t]
                        for f in model.s_F
                        if model.p_FCT[f, p]
                    )
                    for p in model.s_CP
                )
                for t in model.s_T
            )
        )

    model.TotalTruckingVolume = Constraint(
        rule=TotalTruckingVolumeRule, doc="Total trucking volume"
    )

    def DisposalExpansionCapExRule(model):
        return model.v_C_DisposalCapEx == sum(
            sum(
                model.vb_y_Disposal[k, i]
                * model.p_kappa_Disposal[k, i]
                * model.p_delta_Disposal[i]
                for i in model.s_I
            )
            for k in model.s_K
        )

    model.DisposalExpansionCapEx = Constraint(
        rule=DisposalExpansionCapExRule,
        doc="Disposal construction or capacity expansion cost",
    )

    # model.DisposalExpansionCapEx.pprint()

    def StorageExpansionCapExRule(model):
        return model.v_C_StorageCapEx == sum(
            sum(
                model.vb_y_Storage[s, c]
                * model.p_kappa_Storage[s, c]
                * model.p_delta_Storage[c]
                for s in model.s_S
            )
            for c in model.s_C
        )

    model.StorageExpansionCapEx = Constraint(
        rule=StorageExpansionCapExRule,
        doc="Storage construction or capacity expansion cost",
    )

    # model.StorageExpansionCapEx.pprint()

    def TreatmentExpansionCapExRule(model):
        return model.v_C_TreatmentCapEx == sum(
            sum(
                model.vb_y_Treatment[r, j]
                * model.p_kappa_Treatment[r, j]
                * model.p_delta_Treatment[j]
                for r in model.s_R
            )
            for j in model.s_J
        )

    model.TreatmentExpansionCapEx = Constraint(
        rule=TreatmentExpansionCapExRule,
        doc="Treatment construction or capacity expansion cost",
    )

    # model.TreatmentExpansionCapEx.pprint()

    def PipelineExpansionCapExDistanceBasedRule(model):
        return model.v_C_PipelineCapEx == (
            sum(
                sum(
                    sum(
                        model.vb_y_Pipeline[p, p_tilde, d]
                        * model.p_kappa_Pipeline
                        * model.p_mu_Pipeline[d]
                        * model.p_lambda_Pipeline[p, p_tilde]
                        for p in model.s_PP
                        if model.p_PCA[p, p_tilde]
                    )
                    for p_tilde in model.s_CP
                )
                for d in model.s_D
            )
            + sum(
                sum(
                    sum(
                        model.vb_y_Pipeline[p, n, d]
                        * model.p_kappa_Pipeline
                        * model.p_mu_Pipeline[d]
                        * model.p_lambda_Pipeline[p, n]
                        for p in model.s_PP
                        if model.p_PNA[p, n]
                    )
                    for n in model.s_N
                )
                for d in model.s_D
            )
            + sum(
                sum(
                    sum(
                        model.vb_y_Pipeline[p, p_tilde, d]
                        * model.p_kappa_Pipeline
                        * model.p_mu_Pipeline[d]
                        * model.p_lambda_Pipeline[p, p_tilde]
                        for p in model.s_PP
                        if model.p_PPA[p, p_tilde]
                    )
                    for p_tilde in model.s_PP
                )
                for d in model.s_D
            )
            + sum(
                sum(
                    sum(
                        model.vb_y_Pipeline[p, n, d]
                        * model.p_kappa_Pipeline
                        * model.p_mu_Pipeline[d]
                        * model.p_lambda_Pipeline[p, n]
                        for p in model.s_CP
                        if model.p_CNA[p, n]
                    )
                    for n in model.s_N
                )
                for d in model.s_D
            )
            + sum(
                sum(
                    sum(
                        model.vb_y_Pipeline[n, n_tilde, d]
                        * model.p_kappa_Pipeline
                        * model.p_mu_Pipeline[d]
                        * model.p_lambda_Pipeline[n, n_tilde]
                        for n in model.s_N
                        if model.p_NNA[n, n_tilde]
                    )
                    for n_tilde in model.s_N
                )
                for d in model.s_D
            )
            + sum(
                sum(
                    sum(
                        model.vb_y_Pipeline[n, p, d]
                        * model.p_kappa_Pipeline
                        * model.p_mu_Pipeline[d]
                        * model.p_lambda_Pipeline[n, p]
                        for n in model.s_N
                        if model.p_NCA[n, p]
                    )
                    for p in model.s_CP
                )
                for d in model.s_D
            )
            + sum(
                sum(
                    sum(
                        model.vb_y_Pipeline[n, k, d]
                        * model.p_kappa_Pipeline
                        * model.p_mu_Pipeline[d]
                        * model.p_lambda_Pipeline[n, k]
                        for n in model.s_N
                        if model.p_NKA[n, k]
                    )
                    for k in model.s_K
                )
                for d in model.s_D
            )
            + sum(
                sum(
                    sum(
                        model.vb_y_Pipeline[n, s, d]
                        * model.p_kappa_Pipeline
                        * model.p_mu_Pipeline[d]
                        * model.p_lambda_Pipeline[n, s]
                        for n in model.s_N
                        if model.p_NSA[n, s]
                    )
                    for s in model.s_S
                )
                for d in model.s_D
            )
            + sum(
                sum(
                    sum(
                        model.vb_y_Pipeline[n, r, d]
                        * model.p_kappa_Pipeline
                        * model.p_mu_Pipeline[d]
                        * model.p_lambda_Pipeline[n, r]
                        for n in model.s_N
                        if model.p_NRA[n, r]
                    )
                    for r in model.s_R
                )
                for d in model.s_D
            )
            + sum(
                sum(
                    sum(
                        model.vb_y_Pipeline[n, o, d]
                        * model.p_kappa_Pipeline
                        * model.p_mu_Pipeline[d]
                        * model.p_lambda_Pipeline[n, o]
                        for n in model.s_N
                        if model.p_NOA[n, o]
                    )
                    for o in model.s_O
                )
                for d in model.s_D
            )
            + sum(
                sum(
                    sum(
                        model.vb_y_Pipeline[f, p, d]
                        * model.p_kappa_Pipeline
                        * model.p_mu_Pipeline[d]
                        * model.p_lambda_Pipeline[f, p]
                        for f in model.s_F
                        if model.p_FCA[f, p]
                    )
                    for p in model.s_CP
                )
                for d in model.s_D
            )
            + sum(
                sum(
                    sum(
                        model.vb_y_Pipeline[r, n, d]
                        * model.p_kappa_Pipeline
                        * model.p_mu_Pipeline[d]
                        * model.p_lambda_Pipeline[r, n]
                        for r in model.s_R
                        if model.p_RNA[r, n]
                    )
                    for n in model.s_N
                )
                for d in model.s_D
            )
            + sum(
                sum(
                    sum(
                        model.vb_y_Pipeline[r, p, d]
                        * model.p_kappa_Pipeline
                        * model.p_mu_Pipeline[d]
                        * model.p_lambda_Pipeline[r, p]
                        for r in model.s_R
                        if model.p_RCA[r, p]
                    )
                    for p in model.s_CP
                )
                for d in model.s_D
            )
            + sum(
                sum(
                    sum(
                        model.vb_y_Pipeline[r, k, d]
                        * model.p_kappa_Pipeline
                        * model.p_mu_Pipeline[d]
                        * model.p_lambda_Pipeline[r, k]
                        for r in model.s_R
                        if model.p_RKA[r, k]
                    )
                    for k in model.s_K
                )
                for d in model.s_D
            )
            + sum(
                sum(
                    sum(
                        model.vb_y_Pipeline[s, n, d]
                        * model.p_kappa_Pipeline
                        * model.p_mu_Pipeline[d]
                        * model.p_lambda_Pipeline[s, n]
                        for s in model.s_S
                        if model.p_SNA[s, n]
                    )
                    for n in model.s_N
                )
                for d in model.s_D
            )
            + sum(
                sum(
                    sum(
                        model.vb_y_Pipeline[s, p, d]
                        * model.p_kappa_Pipeline
                        * model.p_mu_Pipeline[d]
                        * model.p_lambda_Pipeline[s, p]
                        for s in model.s_S
                        if model.p_SCA[s, p]
                    )
                    for p in model.s_CP
                )
                for d in model.s_D
            )
            + sum(
                sum(
                    sum(
                        model.vb_y_Pipeline[s, k, d]
                        * model.p_kappa_Pipeline
                        * model.p_mu_Pipeline[d]
                        * model.p_lambda_Pipeline[s, k]
                        for s in model.s_S
                        if model.p_SKA[s, k]
                    )
                    for k in model.s_K
                )
                for d in model.s_D
            )
            + sum(
                sum(
                    sum(
                        model.vb_y_Pipeline[s, r, d]
                        * model.p_kappa_Pipeline
                        * model.p_mu_Pipeline[d]
                        * model.p_lambda_Pipeline[s, r]
                        for s in model.s_S
                        if model.p_SRA[s, r]
                    )
                    for r in model.s_R
                )
                for d in model.s_D
            )
            + sum(
                sum(
                    sum(
                        model.vb_y_Pipeline[s, o, d]
                        * model.p_kappa_Pipeline
                        * model.p_mu_Pipeline[d]
                        * model.p_lambda_Pipeline[s, o]
                        for s in model.s_S
                        if model.p_SOA[s, o]
                    )
                    for o in model.s_O
                )
                for d in model.s_D
            )
        )

    def PipelineExpansionCapExCapacityBasedRule(model):
        return model.v_C_PipelineCapEx == (
            sum(
                sum(
                    sum(
                        model.vb_y_Pipeline[p, p_tilde, d]
                        * model.p_kappa_Pipeline[p, p_tilde, d]
                        * model.p_delta_Pipeline[d]
                        for p in model.s_PP
                        if model.p_PCA[p, p_tilde]
                    )
                    for p_tilde in model.s_CP
                )
                for d in model.s_D
            )
            + sum(
                sum(
                    sum(
                        model.vb_y_Pipeline[p, n, d]
                        * model.p_kappa_Pipeline[p, n, d]
                        * model.p_delta_Pipeline[d]
                        for p in model.s_PP
                        if model.p_PNA[p, n]
                    )
                    for n in model.s_N
                )
                for d in model.s_D
            )
            + sum(
                sum(
                    sum(
                        model.vb_y_Pipeline[p, p_tilde, d]
                        * model.p_kappa_Pipeline[p, p_tilde, d]
                        * model.p_delta_Pipeline[d]
                        for p in model.s_PP
                        if model.p_PPA[p, p_tilde]
                    )
                    for p_tilde in model.s_PP
                )
                for d in model.s_D
            )
            + sum(
                sum(
                    sum(
                        model.vb_y_Pipeline[p, n, d]
                        * model.p_kappa_Pipeline[p, n, d]
                        * model.p_delta_Pipeline[d]
                        for p in model.s_CP
                        if model.p_CNA[p, n]
                    )
                    for n in model.s_N
                )
                for d in model.s_D
            )
            + sum(
                sum(
                    sum(
                        model.vb_y_Pipeline[n, n_tilde, d]
                        * model.p_kappa_Pipeline[n, n_tilde, d]
                        * model.p_delta_Pipeline[d]
                        for n in model.s_N
                        if model.p_NNA[n, n_tilde]
                    )
                    for n_tilde in model.s_N
                )
                for d in model.s_D
            )
            + sum(
                sum(
                    sum(
                        model.vb_y_Pipeline[n, p, d]
                        * model.p_kappa_Pipeline[n, p, d]
                        * model.p_delta_Pipeline[d]
                        for n in model.s_N
                        if model.p_NCA[n, p]
                    )
                    for p in model.s_CP
                )
                for d in model.s_D
            )
            + sum(
                sum(
                    sum(
                        model.vb_y_Pipeline[n, k, d]
                        * model.p_kappa_Pipeline[n, k, d]
                        * model.p_delta_Pipeline[d]
                        for n in model.s_N
                        if model.p_NKA[n, k]
                    )
                    for k in model.s_K
                )
                for d in model.s_D
            )
            + sum(
                sum(
                    sum(
                        model.vb_y_Pipeline[n, s, d]
                        * model.p_kappa_Pipeline[n, s, d]
                        * model.p_delta_Pipeline[d]
                        for n in model.s_N
                        if model.p_NSA[n, s]
                    )
                    for s in model.s_S
                )
                for d in model.s_D
            )
            + sum(
                sum(
                    sum(
                        model.vb_y_Pipeline[n, r, d]
                        * model.p_kappa_Pipeline[n, r, d]
                        * model.p_delta_Pipeline[d]
                        for n in model.s_N
                        if model.p_NRA[n, r]
                    )
                    for r in model.s_R
                )
                for d in model.s_D
            )
            + sum(
                sum(
                    sum(
                        model.vb_y_Pipeline[n, o, d]
                        * model.p_kappa_Pipeline[n, o, d]
                        * model.p_delta_Pipeline[d]
                        for n in model.s_N
                        if model.p_NOA[n, o]
                    )
                    for o in model.s_O
                )
                for d in model.s_D
            )
            + sum(
                sum(
                    sum(
                        model.vb_y_Pipeline[f, p, d]
                        * model.p_kappa_Pipeline[f, p, d]
                        * model.p_delta_Pipeline[d]
                        for f in model.s_F
                        if model.p_FCA[f, p]
                    )
                    for p in model.s_CP
                )
                for d in model.s_D
            )
            + sum(
                sum(
                    sum(
                        model.vb_y_Pipeline[r, n, d]
                        * model.p_kappa_Pipeline[r, n, d]
                        * model.p_delta_Pipeline[d]
                        for r in model.s_R
                        if model.p_RNA[r, n]
                    )
                    for n in model.s_N
                )
                for d in model.s_D
            )
            + sum(
                sum(
                    sum(
                        model.vb_y_Pipeline[r, p, d]
                        * model.p_kappa_Pipeline[r, p, d]
                        * model.p_delta_Pipeline[d]
                        for r in model.s_R
                        if model.p_RCA[r, p]
                    )
                    for p in model.s_CP
                )
                for d in model.s_D
            )
            + sum(
                sum(
                    sum(
                        model.vb_y_Pipeline[r, k, d]
                        * model.p_kappa_Pipeline[r, k, d]
                        * model.p_delta_Pipeline[d]
                        for r in model.s_R
                        if model.p_RKA[r, k]
                    )
                    for k in model.s_K
                )
                for d in model.s_D
            )
            + sum(
                sum(
                    sum(
                        model.vb_y_Pipeline[s, n, d]
                        * model.p_kappa_Pipeline[s, n, d]
                        * model.p_delta_Pipeline[d]
                        for s in model.s_S
                        if model.p_SNA[s, n]
                    )
                    for n in model.s_N
                )
                for d in model.s_D
            )
            + sum(
                sum(
                    sum(
                        model.vb_y_Pipeline[s, p, d]
                        * model.p_kappa_Pipeline[s, p, d]
                        * model.p_delta_Pipeline[d]
                        for s in model.s_S
                        if model.p_SCA[s, p]
                    )
                    for p in model.s_CP
                )
                for d in model.s_D
            )
            + sum(
                sum(
                    sum(
                        model.vb_y_Pipeline[s, k, d]
                        * model.p_kappa_Pipeline[s, k, d]
                        * model.p_delta_Pipeline[d]
                        for s in model.s_S
                        if model.p_SKA[s, k]
                    )
                    for k in model.s_K
                )
                for d in model.s_D
            )
            + sum(
                sum(
                    sum(
                        model.vb_y_Pipeline[s, r, d]
                        * model.p_kappa_Pipeline[s, r, d]
                        * model.p_delta_Pipeline[d]
                        for s in model.s_S
                        if model.p_SRA[s, r]
                    )
                    for r in model.s_R
                )
                for d in model.s_D
            )
            + sum(
                sum(
                    sum(
                        model.vb_y_Pipeline[s, o, d]
                        * model.p_kappa_Pipeline[s, o, d]
                        * model.p_delta_Pipeline[d]
                        for s in model.s_S
                        if model.p_SOA[s, o]
                    )
                    for o in model.s_O
                )
                for d in model.s_D
            )
        )

    if model.config.pipeline_cost == PipelineCost.distance_based:
        model.PipelineExpansionCapEx = Constraint(
            rule=PipelineExpansionCapExDistanceBasedRule,
            doc="Pipeline construction or capacity expansion cost",
        )
    elif model.config.pipeline_cost == PipelineCost.capacity_based:
        model.PipelineExpansionCapEx = Constraint(
            rule=PipelineExpansionCapExCapacityBasedRule,
            doc="Pipeline construction or capacity expansion cost",
        )

    def SlackCostsRule(model):
        return model.v_C_Slack == (
            sum(
                sum(
                    model.v_S_FracDemand[p, t] * model.p_psi_FracDemand
                    for p in model.s_CP
                )
                for t in model.s_T
            )
            + sum(
                sum(
                    model.v_S_Production[p, t] * model.p_psi_Production
                    for p in model.s_PP
                )
                for t in model.s_T
            )
            + sum(
                sum(model.v_S_Flowback[p, t] * model.p_psi_Flowback for p in model.s_CP)
                for t in model.s_T
            )
            + sum(
                sum(
                    model.v_S_PipelineCapacity[p, p_tilde]
                    * model.p_psi_PipelineCapacity
                    for p in model.s_PP
                    if model.p_PCA[p, p_tilde]
                )
                for p_tilde in model.s_CP
            )
            + sum(
                sum(
                    model.v_S_PipelineCapacity[p, p_tilde]
                    * model.p_psi_PipelineCapacity
                    for p in model.s_CP
                    if model.p_CCA[p, p_tilde]
                )
                for p_tilde in model.s_CP
            )
            + sum(
                sum(
                    model.v_S_PipelineCapacity[p, n] * model.p_psi_PipelineCapacity
                    for p in model.s_PP
                    if model.p_PNA[p, n]
                )
                for n in model.s_N
            )
            + sum(
                sum(
                    model.v_S_PipelineCapacity[p, p_tilde]
                    * model.p_psi_PipelineCapacity
                    for p in model.s_PP
                    if model.p_PPA[p, p_tilde]
                )
                for p_tilde in model.s_PP
            )
            + sum(
                sum(
                    model.v_S_PipelineCapacity[p, n] * model.p_psi_PipelineCapacity
                    for p in model.s_CP
                    if model.p_CNA[p, n]
                )
                for n in model.s_N
            )
            + sum(
                sum(
                    model.v_S_PipelineCapacity[n, n_tilde]
                    * model.p_psi_PipelineCapacity
                    for n in model.s_N
                    if model.p_NNA[n, n_tilde]
                )
                for n_tilde in model.s_N
            )
            + sum(
                sum(
                    model.v_S_PipelineCapacity[n, p] * model.p_psi_PipelineCapacity
                    for n in model.s_N
                    if model.p_NCA[n, p]
                )
                for p in model.s_CP
            )
            + sum(
                sum(
                    model.v_S_PipelineCapacity[n, k] * model.p_psi_PipelineCapacity
                    for n in model.s_N
                    if model.p_NKA[n, k]
                )
                for k in model.s_K
            )
            + sum(
                sum(
                    model.v_S_PipelineCapacity[n, s] * model.p_psi_PipelineCapacity
                    for n in model.s_N
                    if model.p_NSA[n, s]
                )
                for s in model.s_S
            )
            + sum(
                sum(
                    model.v_S_PipelineCapacity[n, r] * model.p_psi_PipelineCapacity
                    for n in model.s_N
                    if model.p_NRA[n, r]
                )
                for r in model.s_R
            )
            + sum(
                sum(
                    model.v_S_PipelineCapacity[n, o] * model.p_psi_PipelineCapacity
                    for n in model.s_N
                    if model.p_NOA[n, o]
                )
                for o in model.s_O
            )
            + sum(
                sum(
                    model.v_S_PipelineCapacity[f, p] * model.p_psi_PipelineCapacity
                    for f in model.s_F
                    if model.p_FCA[f, p]
                )
                for p in model.s_CP
            )
            + sum(
                sum(
                    model.v_S_PipelineCapacity[r, n] * model.p_psi_PipelineCapacity
                    for r in model.s_R
                    if model.p_RNA[r, n]
                )
                for n in model.s_N
            )
            + sum(
                sum(
                    model.v_S_PipelineCapacity[r, p] * model.p_psi_PipelineCapacity
                    for r in model.s_R
                    if model.p_RCA[r, p]
                )
                for p in model.s_CP
            )
            + sum(
                sum(
                    model.v_S_PipelineCapacity[r, k] * model.p_psi_PipelineCapacity
                    for r in model.s_R
                    if model.p_RKA[r, k]
                )
                for k in model.s_K
            )
            + sum(
                sum(
                    model.v_S_PipelineCapacity[s, n] * model.p_psi_PipelineCapacity
                    for s in model.s_S
                    if model.p_SNA[s, n]
                )
                for n in model.s_N
            )
            + sum(
                sum(
                    model.v_S_PipelineCapacity[s, p] * model.p_psi_PipelineCapacity
                    for s in model.s_S
                    if model.p_SCA[s, p]
                )
                for p in model.s_CP
            )
            + sum(
                sum(
                    model.v_S_PipelineCapacity[s, k] * model.p_psi_PipelineCapacity
                    for s in model.s_S
                    if model.p_SKA[s, k]
                )
                for k in model.s_K
            )
            + sum(
                sum(
                    model.v_S_PipelineCapacity[s, r] * model.p_psi_PipelineCapacity
                    for s in model.s_S
                    if model.p_SRA[s, r]
                )
                for r in model.s_R
            )
            + sum(
                sum(
                    model.v_S_PipelineCapacity[s, o] * model.p_psi_PipelineCapacity
                    for s in model.s_S
                    if model.p_SOA[s, o]
                )
                for o in model.s_O
            )
            + sum(
                model.v_S_StorageCapacity[s] * model.p_psi_StorageCapacity
                for s in model.s_S
            )
            + sum(
                model.v_S_DisposalCapacity[k] * model.p_psi_DisposalCapacity
                for k in model.s_K
            )
            + sum(
                model.v_S_TreatmentCapacity[r] * model.p_psi_TreatmentCapacity
                for r in model.s_R
            )
            + sum(
                model.v_S_ReuseCapacity[o] * model.p_psi_ReuseCapacity
                for o in model.s_O
            )
        )

    model.SlackCosts = Constraint(rule=SlackCostsRule, doc="Slack costs")

    # model.SlackCosts.pprint()

    def LogicConstraintDisposalRule(model, k):
        return sum(model.vb_y_Disposal[k, i] for i in model.s_I) == 1

    model.LogicConstraintDisposal = Constraint(
        model.s_K, rule=LogicConstraintDisposalRule, doc="Logic constraint disposal"
    )

    # model.LogicConstraintDisposal.pprint()

    def LogicConstraintStorageRule(model, s):
        return sum(model.vb_y_Storage[s, c] for c in model.s_C) == 1

    model.LogicConstraintStorage = Constraint(
        model.s_S, rule=LogicConstraintStorageRule, doc="Logic constraint storage"
    )

    # model.LogicConstraintStorage.pprint()

    def LogicConstraintTreatmentRule(model, r):
        return sum(model.vb_y_Treatment[r, j] for j in model.s_J) == 1

    model.LogicConstraintTreatment = Constraint(
        model.s_R, rule=LogicConstraintTreatmentRule, doc="Logic constraint treatment"
    )

    # model.LogicConstraintTreatment.pprint()

    def LogicConstraintPipelineRule(model, l, l_tilde):
        if l in model.s_PP and l_tilde in model.s_CP:
            if model.p_PCA[l, l_tilde]:
                return sum(model.vb_y_Pipeline[l, l_tilde, d] for d in model.s_D) == 1
            else:
                return Constraint.Skip
        elif l in model.s_PP and l_tilde in model.s_N:
            if model.p_PNA[l, l_tilde]:
                return sum(model.vb_y_Pipeline[l, l_tilde, d] for d in model.s_D) == 1
            else:
                return Constraint.Skip
        elif l in model.s_PP and l_tilde in model.s_PP:
            if model.p_PPA[l, l_tilde]:
                return sum(model.vb_y_Pipeline[l, l_tilde, d] for d in model.s_D) == 1
            else:
                return Constraint.Skip
        elif l in model.s_CP and l_tilde in model.s_N:
            if model.p_CNA[l, l_tilde]:
                return sum(model.vb_y_Pipeline[l, l_tilde, d] for d in model.s_D) == 1
            else:
                return Constraint.Skip
        elif l in model.s_N and l_tilde in model.s_N:
            if model.p_NNA[l, l_tilde]:
                return sum(model.vb_y_Pipeline[l, l_tilde, d] for d in model.s_D) == 1
            else:
                return Constraint.Skip
        elif l in model.s_N and l_tilde in model.s_CP:
            if model.p_NCA[l, l_tilde]:
                return sum(model.vb_y_Pipeline[l, l_tilde, d] for d in model.s_D) == 1
            else:
                return Constraint.Skip
        elif l in model.s_N and l_tilde in model.s_K:
            if model.p_NKA[l, l_tilde]:
                return sum(model.vb_y_Pipeline[l, l_tilde, d] for d in model.s_D) == 1
            else:
                return Constraint.Skip
        elif l in model.s_N and l_tilde in model.s_S:
            if model.p_NSA[l, l_tilde]:
                return sum(model.vb_y_Pipeline[l, l_tilde, d] for d in model.s_D) == 1
            else:
                return Constraint.Skip
        elif l in model.s_N and l_tilde in model.s_R:
            if model.p_NRA[l, l_tilde]:
                return sum(model.vb_y_Pipeline[l, l_tilde, d] for d in model.s_D) == 1
            else:
                return Constraint.Skip
        elif l in model.s_N and l_tilde in model.s_O:
            if model.p_NOA[l, l_tilde]:
                return sum(model.vb_y_Pipeline[l, l_tilde, d] for d in model.s_D) == 1
            else:
                return Constraint.Skip
        elif l in model.s_F and l_tilde in model.s_CP:
            if model.p_FCA[l, l_tilde]:
                return sum(model.vb_y_Pipeline[l, l_tilde, d] for d in model.s_D) == 1
            else:
                return Constraint.Skip
        elif l in model.s_R and l_tilde in model.s_N:
            if model.p_RNA[l, l_tilde]:
                return sum(model.vb_y_Pipeline[l, l_tilde, d] for d in model.s_D) == 1
            else:
                return Constraint.Skip
        elif l in model.s_R and l_tilde in model.s_CP:
            if model.p_RCA[l, l_tilde]:
                return sum(model.vb_y_Pipeline[l, l_tilde, d] for d in model.s_D) == 1
            else:
                return Constraint.Skip
        elif l in model.s_R and l_tilde in model.s_K:
            if model.p_RKA[l, l_tilde]:
                return sum(model.vb_y_Pipeline[l, l_tilde, d] for d in model.s_D) == 1
            else:
                return Constraint.Skip
        elif l in model.s_S and l_tilde in model.s_N:
            if model.p_SNA[l, l_tilde]:
                return sum(model.vb_y_Pipeline[l, l_tilde, d] for d in model.s_D) == 1
            else:
                return Constraint.Skip
        elif l in model.s_S and l_tilde in model.s_CP:
            if model.p_SCA[l, l_tilde]:
                return sum(model.vb_y_Pipeline[l, l_tilde, d] for d in model.s_D) == 1
            else:
                return Constraint.Skip
        elif l in model.s_S and l_tilde in model.s_K:
            if model.p_SKA[l, l_tilde]:
                return sum(model.vb_y_Pipeline[l, l_tilde, d] for d in model.s_D) == 1
            else:
                return Constraint.Skip
        elif l in model.s_S and l_tilde in model.s_R:
            if model.p_SRA[l, l_tilde]:
                return sum(model.vb_y_Pipeline[l, l_tilde, d] for d in model.s_D) == 1
            else:
                return Constraint.Skip
        elif l in model.s_S and l_tilde in model.s_O:
            if model.p_SOA[l, l_tilde]:
                return sum(model.vb_y_Pipeline[l, l_tilde, d] for d in model.s_D) == 1
            else:
                return Constraint.Skip
        else:
            return Constraint.Skip

    model.LogicConstraintPipeline = Constraint(
        model.s_L,
        model.s_L,
        rule=LogicConstraintPipelineRule,
        doc="Logic constraint pipelines",
    )

    def ReuseDestinationDeliveriesRule(model, p, t):
        return model.v_F_ReuseDestination[p, t] == sum(
            model.v_F_Piped[l, p, t] + model.v_F_Trucked[l, p, t]
            for l in model.s_L
            if (l not in model.s_F)
        )

    model.ReuseDestinationDeliveries = Constraint(
        model.s_CP,
        model.s_T,
        rule=ReuseDestinationDeliveriesRule,
        doc="Reuse destinations volume",
    )

    # model.ReuseDestinationDeliveries.pprint()

    def DisposalDestinationDeliveriesRule(model, k, t):
        return model.v_F_DisposalDestination[k, t] == sum(
            model.v_F_Piped[l, k, t] + model.v_F_Trucked[l, k, t] for l in model.s_L
        )

    model.DisposalDestinationDeliveries = Constraint(
        model.s_K,
        model.s_T,
        rule=DisposalDestinationDeliveriesRule,
        doc="Disposal destinations volume",
    )

    # model.DisposalDestinationDeliveries.pprint()

    def BeneficialReuseDeliveriesRule(model, o, t):
        return model.v_F_BeneficialReuseDestination[o, t] == sum(
            model.v_F_Piped[n, o, t] for n in model.s_N if model.p_NOA[n, o]
        ) + sum(model.v_F_Piped[s, o, t] for s in model.s_S if model.p_SOA[s, o]) + sum(
            model.v_F_Trucked[p, o, t] for p in model.s_PP if model.p_POT[p, o]
        )

    model.BeneficialReuseDeliveries = Constraint(
        model.s_O,
        model.s_T,
        rule=BeneficialReuseDeliveriesRule,
        doc="Beneficial reuse destinations volume",
    )

    def CompletionsWaterDeliveriesRule(model, p, t):
        return model.v_F_CompletionsDestination[p, t] == (
            sum(model.v_F_Piped[n, p, t] for n in model.s_N if model.p_NCA[n, p])
            + sum(
                model.v_F_Piped[p_tilde, p, t]
                for p_tilde in model.s_PP
                if model.p_PCA[p_tilde, p]
            )
            + sum(model.v_F_Piped[s, p, t] for s in model.s_S if model.p_SCA[s, p])
            + sum(
                model.v_F_Piped[p_tilde, p, t]
                for p_tilde in model.s_CP
                if model.p_CCA[p_tilde, p]
            )
            + sum(model.v_F_Piped[r, p, t] for r in model.s_R if model.p_RCA[r, p])
            + sum(model.v_F_Sourced[f, p, t] for f in model.s_F if model.p_FCA[f, p])
            + sum(
                model.v_F_Trucked[p_tilde, p, t]
                for p_tilde in model.s_PP
                if model.p_PCT[p_tilde, p]
            )
            + sum(
                model.v_F_Trucked[p_tilde, p, t]
                for p_tilde in model.s_CP
                if model.p_CCT[p_tilde, p]
            )
            + sum(model.v_F_Trucked[s, p, t] for s in model.s_S if model.p_SCT[s, p])
            + sum(model.v_F_Trucked[f, p, t] for f in model.s_F if model.p_FCT[f, p])
            - model.v_F_PadStorageIn[p, t]
        )

    model.CompletionsWaterDeliveries = Constraint(
        model.s_CP,
        model.s_T,
        rule=CompletionsWaterDeliveriesRule,
        doc="Completions water volume",
    )

    # model.LogicConstraintPipeline['N17','CP03'].pprint()

    ## Fixing Decision Variables ##

    # model.vb_y_Disposal['K02','I1'].fix(1)

    # model.v_S_ReuseCapacity['O1'].fix(0)

    # model.v_S_TreatmentCapacity['R01'].fix(0)

    # model.v_F_Piped['R01','CP01','T07'].fix(500)

    # model.vb_y_Pipeline['N24','N25','D0'].fix(1)
    # model.vb_y_Pipeline['N25','N24','D0'].fix(1)

    # model.v_S_FracDemand.fix(0)
    # model.v_S_Production.fix(0)
    # model.v_S_Flowback.fix(0)
    # model.v_S_PipelineCapacity.fix(0)
    # model.v_S_StorageCapacity.fix(0)
    # model.v_S_DisposalCapacity.fix(0)
    # model.v_S_TreatmentCapacity.fix(0)
    # model.v_S_ReuseCapacity.fix(0)

    ## Define Objective and Solve Statement ##

    model.objective = Objective(
        expr=model.v_Z, sense=minimize, doc="Objective function"
    )

    return model


def water_quality(model):
    # region Fix solved Strategic Model variables
    for var in model.component_objects(Var):
        for index in var:
            # Check if the variable is indexed
            if index is None:
                # Check if the value can reasonably be assumed to be non-zero
                if abs(var.value) > 0.0000001:
                    var.fix()
                # Otherwise, fix to 0
                else:
                    var.fix(0)
            elif index is not None:
                # Check if the value can reasonably be assumed to be non-zero
                if var[index].value and abs(var[index].value) > 0.0000001:
                    var[index].fix()
                # Otherwise, fix to 0
                else:
                    var[index].fix(0)
    # endregion

    # Create block for calculating quality at each location in the model
    model.quality = Block()

    # region Add sets, parameters and constraints

    # Create a set for Completions Pad storage by appending the storage label to each item in the CompletionsPads Set
    storage_label = "-storage"
    model.df_sets["CompletionsPadsStorage"] = [
        p + storage_label for p in model.df_sets["CompletionsPads"]
    ]
    model.quality.s_CP_Storage = Set(
        initialize=model.df_sets["CompletionsPadsStorage"],
        doc="Completions Pad Storage Tanks",
    )

    # Create a set for water quality at Completions Pads intermediate flows (i.e. the blended trucked and piped water to pad)
    intermediate_label = "-intermediate"
    model.df_sets["CompletionsPadsIntermediate"] = [
        p + intermediate_label for p in model.df_sets["CompletionsPads"]
    ]
    model.quality.s_CP_Intermediate = Set(
        initialize=model.df_sets["CompletionsPadsIntermediate"],
        doc="Completions Pad Intermediate Flows",
    )

    # Create a set of locations to track water quality over
    model.quality.s_WQL = Set(
        initialize=(
            model.s_L | model.quality.s_CP_Storage | model.quality.s_CP_Intermediate
        ),
        doc="Locations with tracked water quality ",
    )

    # Quality at pad
    model.quality.p_nu_pad = Param(
        model.s_P,
        model.s_W,
        default=0,
        initialize=model.df_parameters["PadWaterQuality"],
        doc="Water Quality at pad [mg/L]",
    )
    # Quality of Sourced Water
    model.quality.p_nu_freshwater = Param(
        model.s_F,
        model.s_W,
        default=0,
        initialize=0,
        doc="Water Quality of freshwater [mg/L]",
    )
    # Initial water quality at storage site
    model.quality.p_xi_StorageSite = Param(
        model.s_S,
        model.s_W,
        default=0,
        initialize=model.df_parameters["StorageInitialWaterQuality"],
        doc="Initial Water Quality at storage site [mg/L]",
    )
    # Initial water quality at completions pad storage tank
    model.quality.p_xi_PadStorage = Param(
        model.s_CP,
        model.s_W,
        default=0,
        initialize=model.df_parameters["PadStorageInitialWaterQuality"],
        doc="Initial Water Quality at storage site [mg/L]",
    )
    # Add variable to track water quality at each location over time
    model.quality.v_Q = Var(
        model.quality.s_WQL,
        model.s_W,
        model.s_T,
        within=NonNegativeReals,
        initialize=0,
        doc="Water quality at location [mg/L]",
    )
    # v_X is solely used to make sure model has an objective value
    model.quality.v_X = Var(
        within=Reals,
        doc="Water quality objective value ",
    )
    # endregion

    # region Disposal
    # Material Balance
    def DisposalWaterQualityRule(b, k, w, t):
        return (
            sum(
                b.parent_block().v_F_Piped[n, k, t] * b.v_Q[n, w, t]
                for n in b.parent_block().s_N
                if b.parent_block().p_NKA[n, k]
            )
            + sum(
                b.parent_block().v_F_Piped[s, k, t] * b.v_Q[s, w, t]
                for s in b.parent_block().s_S
                if b.parent_block().p_SKA[s, k]
            )
            + sum(
                b.parent_block().v_F_Trucked[s, k, t] * b.v_Q[s, w, t]
                for s in b.parent_block().s_S
                if b.parent_block().p_SKT[s, k]
            )
            + sum(
                b.parent_block().v_F_Trucked[p, k, t] * b.p_nu_pad[p, w]
                for p in b.parent_block().s_PP
                if b.parent_block().p_PKT[p, k]
            )
            + sum(
                b.parent_block().v_F_Trucked[p, k, t] * b.p_nu_pad[p, w]
                for p in b.parent_block().s_CP
                if b.parent_block().p_CKT[p, k]
            )
            + sum(
                b.parent_block().v_F_Trucked[r, k, t] * b.v_Q[r, w, t]
                for r in b.parent_block().s_R
                if b.parent_block().p_RKT[r, k]
            )
            == b.v_Q[k, w, t] * b.parent_block().v_F_DisposalDestination[k, t]
        )

    model.quality.DisposalWaterQuality = Constraint(
        model.s_K,
        model.s_W,
        model.s_T,
        rule=DisposalWaterQualityRule,
        doc="Disposal water quality rule",
    )
    # endregion

    # region Storage
    def StorageSiteWaterQualityRule(b, s, w, t):
        if t == b.parent_block().s_T.first():
            return b.parent_block().p_lambda_Storage[s] * b.p_xi_StorageSite[
                s, w
            ] + b.parent_block().p_tau_DaysInPeriod * (
                sum(
                    b.parent_block().v_F_Piped[n, s, t] * b.v_Q[n, w, t]
                    for n in b.parent_block().s_N
                    if b.parent_block().p_NSA[n, s]
                )
                + sum(
                    b.parent_block().v_F_Piped[r, s, t] * b.v_Q[r, w, t]
                    for r in b.parent_block().s_R
                    if b.parent_block().p_RSA[r, s]
                )
                + sum(
                    b.parent_block().v_F_Trucked[p, s, t] * b.p_nu_pad[p, w]
                    for p in b.parent_block().s_PP
                    if b.parent_block().p_PST[p, s]
                )
                + sum(
                    b.parent_block().v_F_Trucked[p, s, t] * b.p_nu_pad[p, w]
                    for p in b.parent_block().s_CP
                    if b.parent_block().p_CST[p, s]
                )
            ) == b.v_Q[
                s, w, t
            ] * (
                b.parent_block().v_L_Storage[s, t]
                + b.parent_block().p_tau_DaysInPeriod
                * (
                    sum(
                        b.parent_block().v_F_Piped[s, n, t]
                        for n in b.parent_block().s_N
                        if b.parent_block().p_SNA[s, n]
                    )
                    + sum(
                        b.parent_block().v_F_Piped[s, p, t]
                        for p in b.parent_block().s_CP
                        if b.parent_block().p_SCA[s, p]
                    )
                    + sum(
                        b.parent_block().v_F_Piped[s, k, t]
                        for k in b.parent_block().s_K
                        if b.parent_block().p_SKA[s, k]
                    )
                    + sum(
                        b.parent_block().v_F_Piped[s, r, t]
                        for r in b.parent_block().s_R
                        if b.parent_block().p_SRA[s, r]
                    )
                    + sum(
                        b.parent_block().v_F_Piped[s, o, t]
                        for o in b.parent_block().s_O
                        if b.parent_block().p_SOA[s, o]
                    )
                    + sum(
                        b.parent_block().v_F_Trucked[s, p, t]
                        for p in b.parent_block().s_CP
                        if b.parent_block().p_SCT[s, p]
                    )
                    + sum(
                        b.parent_block().v_F_Trucked[s, k, t]
                        for k in b.parent_block().s_K
                        if b.parent_block().p_SKT[s, k]
                    )
                )
            )
        else:
            return b.parent_block().v_L_Storage[
                s, b.parent_block().s_T.prev(t)
            ] * b.v_Q[
                s, w, b.parent_block().s_T.prev(t)
            ] + b.parent_block().p_tau_DaysInPeriod * (
                sum(
                    b.parent_block().v_F_Piped[n, s, t] * b.v_Q[n, w, t]
                    for n in b.parent_block().s_N
                    if b.parent_block().p_NSA[n, s]
                )
                + sum(
                    b.parent_block().v_F_Piped[r, s, t] * b.v_Q[r, w, t]
                    for r in b.parent_block().s_R
                    if b.parent_block().p_RSA[r, s]
                )
                + sum(
                    b.parent_block().v_F_Trucked[p, s, t] * b.p_nu_pad[p, w]
                    for p in b.parent_block().s_PP
                    if b.parent_block().p_PST[p, s]
                )
                + sum(
                    b.parent_block().v_F_Trucked[p, s, t] * b.p_nu_pad[p, w]
                    for p in b.parent_block().s_CP
                    if b.parent_block().p_CST[p, s]
                )
            ) == b.v_Q[
                s, w, t
            ] * (
                b.parent_block().v_L_Storage[s, t]
                + b.parent_block().p_tau_DaysInPeriod
                * (
                    sum(
                        b.parent_block().v_F_Piped[s, n, t]
                        for n in b.parent_block().s_N
                        if b.parent_block().p_SNA[s, n]
                    )
                    + sum(
                        b.parent_block().v_F_Piped[s, p, t]
                        for p in b.parent_block().s_CP
                        if b.parent_block().p_SCA[s, p]
                    )
                    + sum(
                        b.parent_block().v_F_Piped[s, k, t]
                        for k in b.parent_block().s_K
                        if b.parent_block().p_SKA[s, k]
                    )
                    + sum(
                        b.parent_block().v_F_Piped[s, r, t]
                        for r in b.parent_block().s_R
                        if b.parent_block().p_SRA[s, r]
                    )
                    + sum(
                        b.parent_block().v_F_Piped[s, o, t]
                        for o in b.parent_block().s_O
                        if b.parent_block().p_SOA[s, o]
                    )
                    + sum(
                        b.parent_block().v_F_Trucked[s, p, t]
                        for p in b.parent_block().s_CP
                        if b.parent_block().p_SCT[s, p]
                    )
                    + sum(
                        b.parent_block().v_F_Trucked[s, k, t]
                        for k in b.parent_block().s_K
                        if b.parent_block().p_SKT[s, k]
                    )
                )
            )

    model.quality.StorageSiteWaterQuality = Constraint(
        model.s_S,
        model.s_W,
        model.s_T,
        rule=StorageSiteWaterQualityRule,
        doc="Storage site water quality rule",
    )
    # endregion

    # region Treatment
    def TreatmentWaterQualityRule(b, r, w, t):
        return b.parent_block().p_epsilon_Treatment[r, w] * (
            sum(
                b.parent_block().v_F_Piped[n, r, t] * b.v_Q[n, w, t]
                for n in b.parent_block().s_N
                if b.parent_block().p_NRA[n, r]
            )
            + sum(
                b.parent_block().v_F_Piped[s, r, t] * b.v_Q[s, w, t]
                for s in b.parent_block().s_S
                if b.parent_block().p_SRA[s, r]
            )
            + sum(
                b.parent_block().v_F_Trucked[p, r, t] * b.p_nu_pad[p, w]
                for p in b.parent_block().s_PP
                if b.parent_block().p_PRT[p, r]
            )
            + sum(
                b.parent_block().v_F_Trucked[p, r, t] * b.p_nu_pad[p, w]
                for p in b.parent_block().s_CP
                if b.parent_block().p_CRT[p, r]
            )
        ) == b.v_Q[r, w, t] * (
            sum(
                b.parent_block().v_F_Piped[r, p, t]
                for p in b.parent_block().s_CP
                if b.parent_block().p_RCA[r, p]
            )
            + sum(
                b.parent_block().v_F_Piped[r, s, t]
                for s in b.parent_block().s_S
                if b.parent_block().p_RSA[r, s]
            )
            + b.parent_block().v_F_UnusedTreatedWater[r, t]
        )

    model.quality.TreatmentWaterQuality = Constraint(
        model.s_R,
        model.s_W,
        model.s_T,
        rule=TreatmentWaterQualityRule,
        doc="Treatment water quality",
    )
    # endregion

    # region Network
    def NetworkNodeWaterQualityRule(b, n, w, t):
        return sum(
            b.parent_block().v_F_Piped[p, n, t] * b.p_nu_pad[p, w]
            for p in b.parent_block().s_PP
            if b.parent_block().p_PNA[p, n]
        ) + sum(
            b.parent_block().v_F_Piped[p, n, t] * b.p_nu_pad[p, w]
            for p in b.parent_block().s_CP
            if b.parent_block().p_CNA[p, n]
        ) + sum(
            b.parent_block().v_F_Piped[s, n, t] * b.v_Q[s, w, t]
            for s in b.parent_block().s_S
            if b.parent_block().p_SNA[s, n]
        ) + sum(
            b.parent_block().v_F_Piped[n_tilde, n, t] * b.v_Q[n_tilde, w, t]
            for n_tilde in b.parent_block().s_N
            if b.parent_block().p_NNA[n_tilde, n]
        ) == b.v_Q[
            n, w, t
        ] * (
            sum(
                b.parent_block().v_F_Piped[n, n_tilde, t]
                for n_tilde in b.parent_block().s_N
                if b.parent_block().p_NNA[n, n_tilde]
            )
            + sum(
                b.parent_block().v_F_Piped[n, p, t]
                for p in b.parent_block().s_CP
                if b.parent_block().p_NCA[n, p]
            )
            + sum(
                b.parent_block().v_F_Piped[n, k, t]
                for k in b.parent_block().s_K
                if b.parent_block().p_NKA[n, k]
            )
            + sum(
                b.parent_block().v_F_Piped[n, r, t]
                for r in b.parent_block().s_R
                if b.parent_block().p_NRA[n, r]
            )
            + sum(
                b.parent_block().v_F_Piped[n, s, t]
                for s in b.parent_block().s_S
                if b.parent_block().p_NSA[n, s]
            )
            + sum(
                b.parent_block().v_F_Piped[n, o, t]
                for o in b.parent_block().s_O
                if b.parent_block().p_NOA[n, o]
            )
        )

    model.quality.NetworkWaterQuality = Constraint(
        model.s_N,
        model.s_W,
        model.s_T,
        rule=NetworkNodeWaterQualityRule,
        doc="Network water quality",
    )
    # endregion

    # region Beneficial Reuse
    def BeneficialReuseWaterQuality(b, o, w, t):
        return (
            sum(
                b.parent_block().v_F_Piped[n, o, t] * b.v_Q[n, w, t]
                for n in b.parent_block().s_N
                if b.parent_block().p_NOA[n, o]
            )
            + sum(
                b.parent_block().v_F_Piped[s, o, t] * b.v_Q[s, w, t]
                for s in b.parent_block().s_S
                if b.parent_block().p_SOA[s, o]
            )
            + sum(
                b.parent_block().v_F_Trucked[p, o, t] * b.p_nu_pad[p, w]
                for p in b.parent_block().s_PP
                if b.parent_block().p_POT[p, o]
            )
            == b.v_Q[o, w, t] * b.parent_block().v_F_BeneficialReuseDestination[o, t]
        )

    model.quality.BeneficialReuseWaterQuality = Constraint(
        model.s_O,
        model.s_W,
        model.s_T,
        rule=BeneficialReuseWaterQuality,
        doc="Beneficial reuse capacity",
    )
    # endregion

    # region Completions Pad

    # Water that is Piped and Trucked to a completions pad is mixed and split into two output streams.
    # Stream (1) goes to the completions pad and stream (2) is input to the completions storage.
    # This is the intermediate step.
    # Finally, water that meets completions demand comes from two inputs.
    # The first input is output stream (1) from the intermediate step.
    # The second is outgoing flow from the storage tank.

    def CompletionsPadIntermediateWaterQuality(b, p, w, t):
        return sum(
            b.parent_block().v_F_Piped[n, p, t] * b.v_Q[n, w, t]
            for n in b.parent_block().s_N
            if b.parent_block().p_NCA[n, p]
        ) + sum(
            b.parent_block().v_F_Piped[p_tilde, p, t] * b.v_Q[p_tilde, w, t]
            for p_tilde in b.parent_block().s_PP
            if b.parent_block().p_PCA[p_tilde, p]
        ) + sum(
            b.parent_block().v_F_Piped[s, p, t] * b.v_Q[s, w, t]
            for s in b.parent_block().s_S
            if b.parent_block().p_SCA[s, p]
        ) + sum(
            b.parent_block().v_F_Piped[p_tilde, p, t] * b.v_Q[p_tilde, w, t]
            for p_tilde in b.parent_block().s_CP
            if b.parent_block().p_CCA[p_tilde, p]
        ) + sum(
            b.parent_block().v_F_Piped[r, p, t] * b.v_Q[r, w, t]
            for r in b.parent_block().s_R
            if b.parent_block().p_RCA[r, p]
        ) + sum(
            b.parent_block().v_F_Sourced[f, p, t] * b.p_nu_freshwater[f, w]
            for f in b.parent_block().s_F
            if b.parent_block().p_FCA[f, p]
        ) + sum(
            b.parent_block().v_F_Trucked[p_tilde, p, t] * b.v_Q[p_tilde, w, t]
            for p_tilde in b.parent_block().s_PP
            if b.parent_block().p_PCT[p_tilde, p]
        ) + sum(
            b.parent_block().v_F_Trucked[p_tilde, p, t] * b.v_Q[p_tilde, w, t]
            for p_tilde in b.parent_block().s_CP
            if b.parent_block().p_CCT[p_tilde, p]
        ) + sum(
            b.parent_block().v_F_Trucked[s, p, t] * b.v_Q[s, w, t]
            for s in b.parent_block().s_S
            if b.parent_block().p_SCT[s, p]
        ) + sum(
            b.parent_block().v_F_Trucked[f, p, t] * b.p_nu_freshwater[f, w]
            for f in b.parent_block().s_F
            if b.parent_block().p_FCT[f, p]
        ) == b.v_Q[
            p + intermediate_label, w, t
        ] * (
            b.parent_block().v_F_PadStorageIn[p, t]
            + b.parent_block().v_F_CompletionsDestination[p, t]
        )

    model.quality.CompletionsPadIntermediateWaterQuality = Constraint(
        model.s_CP,
        model.s_W,
        model.s_T,
        rule=CompletionsPadIntermediateWaterQuality,
        doc="Completions pad water quality",
    )

    def CompletionsPadWaterQuality(b, p, w, t):
        return (
            b.parent_block().v_F_PadStorageOut[p, t] * b.v_Q[p + storage_label, w, t]
            + b.parent_block().v_F_CompletionsDestination[p, t]
            * b.v_Q[p + intermediate_label, w, t]
            == b.v_Q[p, w, t] * b.parent_block().p_gamma_Completions[p, t]
        )

    model.quality.CompletionsPadWaterQuality = Constraint(
        model.s_CP,
        model.s_W,
        model.s_T,
        rule=CompletionsPadWaterQuality,
        doc="Completions pad water quality",
    )
    # endregion

    # region Completion Pad Storage
    def CompletionsPadStorageWaterQuality(b, p, w, t):
        if t == b.parent_block().s_T.first():
            return b.p_xi_PadStorage[p, w] * b.parent_block().p_lambda_PadStorage[
                p
            ] + b.v_Q[
                p + intermediate_label, w, t
            ] * b.parent_block().p_tau_DaysInPeriod * (
                b.parent_block().v_F_PadStorageIn[p, t]
            ) == b.v_Q[
                p + storage_label, w, t
            ] * (
                b.parent_block().v_L_PadStorage[p, t]
                + b.parent_block().p_tau_DaysInPeriod
                * (b.parent_block().v_F_PadStorageOut[p, t])
            )
        else:
            return b.v_Q[
                p + storage_label, w, b.parent_block().s_T.prev(t)
            ] * b.parent_block().v_L_PadStorage[
                p, b.parent_block().s_T.prev(t)
            ] + b.v_Q[
                p + intermediate_label, w, t
            ] * b.parent_block().p_tau_DaysInPeriod * (
                b.parent_block().v_F_PadStorageIn[p, t]
            ) == b.v_Q[
                p + storage_label, w, t
            ] * (
                b.parent_block().v_L_PadStorage[p, t]
                + b.parent_block().p_tau_DaysInPeriod
                * (b.parent_block().v_F_PadStorageOut[p, t])
            )

    model.quality.CompletionsPadStorageWaterQuality = Constraint(
        model.s_CP,
        model.s_W,
        model.s_T,
        rule=CompletionsPadStorageWaterQuality,
        doc="Completions pad storage water quality",
    )
    # endregion

    # Define Objective
    def ObjectiveFunctionRule(b):
        return b.v_X == sum(
            sum(
                sum(b.v_Q[p, w, t] for p in b.parent_block().s_P)
                for w in b.parent_block().s_W
            )
            for t in b.parent_block().s_T
        )

    model.quality.ObjectiveFunction = Constraint(
        rule=ObjectiveFunctionRule, doc="Objective function water quality"
    )

    model.quality.objective = Objective(
        expr=model.quality.v_X, sense=minimize, doc="Objective function"
    )

    return model


def postprocess_water_quality_calculation(model, opt):
    # Add water quality formulation to input solved model
    water_quality_model = water_quality(model)

    # Calculate water quality. The following conditional is used to avoid errors when
    # using Gurobi solver
    try:
        opt.solve(water_quality_model.quality, tee=True, save_results=False)
    except ValueError:
        opt.solve(water_quality_model.quality, tee=True)

    return water_quality_model


def scale_model(model, scaling_factor=None):

    if scaling_factor is None:
        scaling_factor = 1000000

    model.scaling_factor = Suffix(direction=Suffix.EXPORT)

    # Scaling variables
    model.scaling_factor[model.v_Z] = 1 / scaling_factor
    model.scaling_factor[model.v_C_Disposal] = 1 / scaling_factor
    model.scaling_factor[model.v_C_DisposalCapEx] = 1 / scaling_factor
    model.scaling_factor[model.v_C_Piped] = 1 / scaling_factor
    model.scaling_factor[model.v_C_PipelineCapEx] = 1 / scaling_factor
    model.scaling_factor[model.v_C_Reuse] = 1 / scaling_factor
    model.scaling_factor[model.v_C_Slack] = 1 / (scaling_factor * 100)
    model.scaling_factor[model.v_C_Sourced] = 1 / scaling_factor
    model.scaling_factor[model.v_C_Storage] = 1 / scaling_factor
    model.scaling_factor[model.v_C_StorageCapEx] = 1 / scaling_factor
    model.scaling_factor[model.v_C_TotalDisposal] = 1 / scaling_factor
    model.scaling_factor[model.v_C_TotalPiping] = 1 / scaling_factor
    model.scaling_factor[model.v_C_TotalStorage] = 1 / scaling_factor
    model.scaling_factor[model.v_C_TotalReuse] = 1 / scaling_factor
    model.scaling_factor[model.v_C_TotalSourced] = 1 / scaling_factor
    model.scaling_factor[model.v_C_TotalTreatment] = 1 / scaling_factor
    model.scaling_factor[model.v_C_TotalTrucking] = 1 / scaling_factor
    model.scaling_factor[model.v_C_Treatment] = 1 / scaling_factor
    model.scaling_factor[model.v_C_TreatmentCapEx] = 1 / scaling_factor
    model.scaling_factor[model.v_C_Trucked] = 1 / scaling_factor
    model.scaling_factor[model.v_D_Capacity] = 1 / scaling_factor
    model.scaling_factor[model.v_F_Capacity] = 1 / scaling_factor
    model.scaling_factor[model.v_F_DisposalDestination] = 1 / scaling_factor
    model.scaling_factor[model.v_F_PadStorageIn] = 1 / scaling_factor
    model.scaling_factor[model.v_F_PadStorageOut] = 1 / scaling_factor
    model.scaling_factor[model.v_F_Piped] = 1 / scaling_factor
    model.scaling_factor[model.v_F_ReuseDestination] = 1 / scaling_factor
    model.scaling_factor[model.v_F_UnusedTreatedWater] = 1 / scaling_factor
    model.scaling_factor[model.v_F_BeneficialReuseDestination] = 1 / scaling_factor
    model.scaling_factor[model.v_F_CompletionsDestination] = 1 / scaling_factor
    model.scaling_factor[model.v_F_Sourced] = 1 / scaling_factor
    model.scaling_factor[model.v_F_TotalDisposed] = 1 / scaling_factor
    model.scaling_factor[model.v_F_TotalReused] = 1 / scaling_factor
    model.scaling_factor[model.v_F_TotalSourced] = 1 / scaling_factor
    model.scaling_factor[model.v_F_TotalTrucked] = 1 / scaling_factor
    model.scaling_factor[model.v_F_Trucked] = 1 / scaling_factor
    model.scaling_factor[model.v_L_PadStorage] = 1 / scaling_factor
    model.scaling_factor[model.v_L_Storage] = 1 / scaling_factor
    model.scaling_factor[model.v_R_Storage] = 1 / scaling_factor
    model.scaling_factor[model.v_R_TotalStorage] = 1 / scaling_factor
    model.scaling_factor[model.v_S_DisposalCapacity] = 1
    model.scaling_factor[model.v_S_Flowback] = 1
    model.scaling_factor[model.v_S_FracDemand] = 1
    model.scaling_factor[model.v_S_PipelineCapacity] = 1
    model.scaling_factor[model.v_S_Production] = 1
    model.scaling_factor[model.v_S_ReuseCapacity] = 1
    model.scaling_factor[model.v_S_TreatmentCapacity] = 1
    model.scaling_factor[model.v_S_StorageCapacity] = 1
    model.scaling_factor[model.v_T_Capacity] = 1 / scaling_factor
    model.scaling_factor[model.v_X_Capacity] = 1 / scaling_factor

    # Scaling constraints
    if model.config.objective == Objectives.cost:
        model.scaling_factor[model.CostObjectiveFunction] = 1 / scaling_factor
    elif model.config.objective == Objectives.reuse:
        model.scaling_factor[model.ReuseObjectiveFunction] = 1 / scaling_factor

    model.scaling_factor[model.BeneficialReuseCapacity] = 1 / scaling_factor
    # This constraints contains only binary variables
    model.scaling_factor[model.BidirectionalFlow1] = 1
    model.scaling_factor[model.BidirectionalFlow2] = 1 / scaling_factor
    model.scaling_factor[model.CompletionsPadDemandBalance] = 1 / scaling_factor
    model.scaling_factor[model.CompletionsPadStorageBalance] = 1 / scaling_factor
    model.scaling_factor[model.CompletionsPadStorageCapacity] = 1 / scaling_factor
    model.scaling_factor[model.CompletionsPadSupplyBalance] = 1 / scaling_factor
    model.scaling_factor[model.CompletionsPadTruckOffloadingCapacity] = (
        1 / scaling_factor
    )
    model.scaling_factor[model.CompletionsReuseCost] = 1 / scaling_factor
    model.scaling_factor[model.DisposalCapacity] = 1 / scaling_factor
    model.scaling_factor[model.DisposalCapacityExpansion] = 1 / scaling_factor
    model.scaling_factor[model.DisposalCost] = 1 / scaling_factor
    model.scaling_factor[model.DisposalDestinationDeliveries] = 1 / scaling_factor
    model.scaling_factor[model.DisposalExpansionCapEx] = 1 / scaling_factor
    model.scaling_factor[model.FreshwaterSourcingCapacity] = 1 / scaling_factor
    model.scaling_factor[model.FreshSourcingCost] = 1 / scaling_factor
    # This constraint contains only binary variables
    model.scaling_factor[model.LogicConstraintDisposal] = 1
    # This constraint contains only binary variables
    model.scaling_factor[model.LogicConstraintPipeline] = 1
    # This constraint contains only binary variables
    model.scaling_factor[model.LogicConstraintStorage] = 1
    # This constraint contains only binary variables
    model.scaling_factor[model.LogicConstraintTreatment] = 1
    model.scaling_factor[model.NetworkBalance] = 1 / scaling_factor
    model.scaling_factor[model.PipelineCapacity] = 1 / scaling_factor
    model.scaling_factor[model.PipelineCapacityExpansion] = 1 / scaling_factor
    model.scaling_factor[model.PipelineExpansionCapEx] = 1 / scaling_factor
    model.scaling_factor[model.PipingCost] = 1 / scaling_factor
    model.scaling_factor[model.ProductionPadSupplyBalance] = 1 / scaling_factor
    model.scaling_factor[model.ReuseDestinationDeliveries] = 1 / scaling_factor
    model.scaling_factor[model.SlackCosts] = 1 / (scaling_factor**2)
    model.scaling_factor[model.BeneficialReuseDeliveries] = 1 / scaling_factor
    model.scaling_factor[model.CompletionsWaterDeliveries] = 1 / scaling_factor
    model.scaling_factor[model.StorageCapacity] = 1 / scaling_factor
    model.scaling_factor[model.StorageCapacityExpansion] = 1 / scaling_factor
    model.scaling_factor[model.StorageDepositCost] = 1 / scaling_factor
    model.scaling_factor[model.StorageExpansionCapEx] = 1 / scaling_factor
    model.scaling_factor[model.StorageSiteBalance] = 1 / scaling_factor
    model.scaling_factor[model.StorageSiteProcessingCapacity] = 1 / scaling_factor
    model.scaling_factor[model.StorageSiteTruckOffloadingCapacity] = 1 / scaling_factor
    model.scaling_factor[model.StorageWithdrawalCredit] = 1 / scaling_factor
    model.scaling_factor[model.TerminalCompletionsPadStorageLevel] = 1 / scaling_factor
    model.scaling_factor[model.TerminalStorageLevel] = 1 / scaling_factor
    model.scaling_factor[model.TotalCompletionsReuseCost] = 1 / scaling_factor
    model.scaling_factor[model.TotalDisposalCost] = 1 / scaling_factor
    model.scaling_factor[model.TotalDisposalVolume] = 1 / scaling_factor
    model.scaling_factor[model.TotalFreshSourcingCost] = 1 / scaling_factor
    model.scaling_factor[model.TotalFreshSourcingVolume] = 1 / scaling_factor
    model.scaling_factor[model.TotalPipingCost] = 1 / scaling_factor
    model.scaling_factor[model.TotalReuseVolume] = 1 / scaling_factor
    model.scaling_factor[model.TotalStorageCost] = 1 / scaling_factor
    model.scaling_factor[model.TotalStorageWithdrawalCredit] = 1 / scaling_factor
    model.scaling_factor[model.TotalTreatmentCost] = 1 / scaling_factor
    model.scaling_factor[model.TotalTruckingCost] = 1 / scaling_factor
    model.scaling_factor[model.TotalTruckingVolume] = 1 / scaling_factor
    model.scaling_factor[model.TreatmentBalance] = 1 / scaling_factor
    model.scaling_factor[model.TreatmentCapacity] = 1 / scaling_factor
    model.scaling_factor[model.TreatmentCapacityExpansion] = 1 / scaling_factor
    model.scaling_factor[model.TreatmentCost] = 1 / scaling_factor
    model.scaling_factor[model.TruckingCost] = 1 / (scaling_factor * 100)
    model.scaling_factor[model.TreatmentExpansionCapEx] = 1 / scaling_factor

    if model.config.node_capacity == IncludeNodeCapacity.true:
        model.scaling_factor[model.NetworkCapacity] = 1 / scaling_factor

    scaled_model = TransformationFactory("core.scale_model").create_using(model)

    return scaled_model


def _preprocess_data(model):
    """
    This module pre-processess data to fit the optimization format.
    In this module the following data is preprocessed:
    - Pipeline Diameters [inch] are converted to flow rate [bbl/day]
    - Pipeline Expension Cost is converted to [$/bbl]
    parameter_list = [list of tabs that contain parameters]
    """
    if model.config.pipeline_capacity == PipelineCapacity.calculated:
        # Pipeline Capacity
        # Pipeline diameter is converted to pipeline capacity (bbl/day) using
        # Hazen-Williams equation.
        # (https://en.wikipedia.org/wiki/Hazen%E2%80%93Williams_equation)
        # Required inputs are:
        # - pipeline diameter [inch]
        # - pipe roughness []
        # - max head loss

        # retrieve roughness and max head loss
        roughness = model.df_parameters["Hydraulics"]["roughness"]
        max_head_loss = model.df_parameters["Hydraulics"]["max_head_loss"]

        model.df_parameters["PipelineCapacityIncrements"] = {}
        for key in model.df_parameters["PipelineDiameterValues"]:
            diameter = model.df_parameters["PipelineDiameterValues"][key]
            flow_rate = (
                (1 / 10.67) ** (1 / 1.852)
                * roughness
                * (max_head_loss**0.54)
                * (diameter * 0.0254) ** 2.63
            )

            # convert to bbl/day:
            flow_rate *= 6.28981 * (3600 * 24)

            # add to parameter df.
            model.df_parameters["PipelineCapacityIncrements"][key] = flow_rate

    # Annualization rate
    # The annualization rate is used using a discount rate and the lifetime
    # expectancy of assets. It's calculated using the formula as described
    # on the following website:
    # http://www.energycommunity.org/webhelppro/Expressions/AnnualizedCost.htm

    discount_rate = model.df_parameters["Economics"]["discount_rate"]
    life = model.df_parameters["Economics"]["CAPEX_lifetime"]

    if life == 0:
        model.df_parameters["AnnualizationRate"] = 1
    elif discount_rate == 0:
        model.df_parameters["AnnualizationRate"] = 1 / life
    else:
        model.df_parameters["AnnualizationRate"] = discount_rate / (
            1 - (1 + discount_rate) ** -life
        )


def solve_model(model, options=None):

    if options is None:
        options = {
            "deactivate_slacks": True,
            "scale_model": True,
            "scaling_factor": 1000000,
            "running_time": 60,
            "gap": 0,
            "water_quality": False,
        }
    # initialize pyomo solver
    opt = get_solver("gurobi_direct", "gurobi", "cbc")
    # Note: if using the small_strategic_case_study and cbc, allow at least 5 minutes
    set_timeout(opt, timeout_s=options["running_time"])
    opt.options["mipgap"] = options["gap"]
    opt.options["NumericFocus"] = 1

    if options["deactivate_slacks"] is True:
        model.v_C_Slack.fix(0)
        model.v_S_FracDemand.fix(0)
        model.v_S_Production.fix(0)
        model.v_S_Flowback.fix(0)
        model.v_S_PipelineCapacity.fix(0)
        model.v_S_StorageCapacity.fix(0)
        model.v_S_DisposalCapacity.fix(0)
        model.v_S_TreatmentCapacity.fix(0)
        model.v_S_ReuseCapacity.fix(0)

    if options["scale_model"] is True:
        # Scale model
        scaled_model = scale_model(model, scaling_factor=options["scaling_factor"])

        # solve mathematical model
        print("\n")
        print("*" * 50)
        print(" " * 15, "Solving scaled model")
        print("*" * 50)
        results = opt.solve(scaled_model, tee=True)
    else:
        # solve mathematical model
        print("\n")
        print("*" * 50)
        print(" " * 15, "Solving model")
        print("*" * 50)
        results = opt.solve(model, tee=True)

    # Check termination condition
    if results.solver.termination_condition != TerminationCondition.infeasible:
        if options["scale_model"] is True:
            TransformationFactory("core.scale_model").propagate_solution(
                scaled_model, model
            )

    else:
        print(
            "WARNING: Model is infeasible. Adding Slack variables to avoid infeasibilities\n, \
            however this is an indication that the input data should be revised"
        )

        if options["scale_model"] is True:
            scaled_model.scaled_v_C_Slack.unfix()
            scaled_model.scaled_v_S_FracDemand.unfix()
            scaled_model.scaled_v_S_Production.unfix()
            scaled_model.scaled_v_S_Flowback.unfix()
            scaled_model.scaled_v_S_PipelineCapacity.unfix()
            scaled_model.scaled_v_S_StorageCapacity.unfix()
            scaled_model.scaled_v_S_DisposalCapacity.unfix()
            scaled_model.scaled_v_S_TreatmentCapacity.unfix()
            scaled_model.scaled_v_S_ReuseCapacity.unfix()

            # solve mathematical model
            print("\n")
            print("*" * 50)
            print(" " * 15, "Solving scaled model")
            print("*" * 50)
            results = opt.solve(scaled_model, tee=True)
            TransformationFactory("core.scale_model").propagate_solution(
                scaled_model, model
            )
        else:

            model.v_C_Slack.unfix()
            model.v_S_FracDemand.unfix()
            model.v_S_Production.unfix()
            model.v_S_Flowback.unfix()
            model.v_S_PipelineCapacity.unfix()
            model.v_S_StorageCapacity.unfix()
            model.v_S_DisposalCapacity.unfix()
            model.v_S_TreatmentCapacity.unfix()
            model.v_S_ReuseCapacity.unfix()

            # solve mathematical model
            print("\n")
            print("*" * 50)
            print(" " * 15, "Solving model")
            print("*" * 50)
            results = opt.solve(model, tee=True)

    if options["water_quality"] is True:
        model = postprocess_water_quality_calculation(model, opt)

    results.write()<|MERGE_RESOLUTION|>--- conflicted
+++ resolved
@@ -938,13 +938,8 @@
         model.s_P,
         model.s_T,
         default=0,
-<<<<<<< HEAD
-        initialize=df_parameters["CompletionsDemand"],
+        initialize=model.df_parameters["CompletionsDemand"],
         doc="Completions water demand [bbl/day]",
-=======
-        initialize=model.df_parameters["CompletionsDemand"],
-        doc="Completions water demand [bbl/week]",
->>>>>>> aafa060d
     )
     model.p_gamma_TotalDemand = Param(
         default=0,
@@ -959,25 +954,15 @@
         model.s_P,
         model.s_T,
         default=0,
-<<<<<<< HEAD
-        initialize=df_parameters["PadRates"],
+        initialize=model.df_parameters["PadRates"],
         doc="Produced water supply forecast [bbl/day]",
-=======
-        initialize=model.df_parameters["PadRates"],
-        doc="Produced water supply forecast [bbl/week]",
->>>>>>> aafa060d
     )
     model.p_beta_Flowback = Param(
         model.s_P,
         model.s_T,
         default=0,
-<<<<<<< HEAD
-        initialize=df_parameters["FlowbackRates"],
+        initialize=model.df_parameters["FlowbackRates"],
         doc="Flowback supply forecast for a completions bad [bbl/day]",
-=======
-        initialize=model.df_parameters["FlowbackRates"],
-        doc="Flowback supply forecast for a completions bad [bbl/week]",
->>>>>>> aafa060d
     )
     model.p_beta_TotalProd = Param(
         default=0,
@@ -996,24 +981,14 @@
         model.s_L,
         model.s_L,
         default=0,
-<<<<<<< HEAD
-        initialize=df_parameters["InitialPipelineCapacity"],
+        initialize=model.df_parameters["InitialPipelineCapacity"],
         doc="Initial daily pipeline capacity between two locations [bbl/day]",
-=======
-        initialize=model.df_parameters["InitialPipelineCapacity"],
-        doc="Initial weekly pipeline capacity between two locations [bbl/week]",
->>>>>>> aafa060d
     )
     model.p_sigma_Disposal = Param(
         model.s_K,
         default=0,
-<<<<<<< HEAD
-        initialize=df_parameters["InitialDisposalCapacity"],
+        initialize=model.df_parameters["InitialDisposalCapacity"],
         doc="Initial daily disposal capacity at disposal sites [bbl/day]",
-=======
-        initialize=model.df_parameters["InitialDisposalCapacity"],
-        doc="Initial weekly disposal capacity at disposal sites [bbl/week]",
->>>>>>> aafa060d
     )
     model.p_sigma_Storage = Param(
         model.s_S,
@@ -1030,13 +1005,8 @@
     model.p_sigma_Treatment = Param(
         model.s_R,
         default=0,
-<<<<<<< HEAD
-        initialize=df_parameters["InitialTreatmentCapacity"],
+        initialize=model.df_parameters["InitialTreatmentCapacity"],
         doc="Initial daily treatment capacity at treatment site [bbl/day]",
-=======
-        initialize=model.df_parameters["InitialTreatmentCapacity"],
-        doc="Initial weekly treatment capacity at treatment site [bbl/week]",
->>>>>>> aafa060d
     )
     model.p_sigma_Reuse = Param(
         model.s_O,
@@ -1048,26 +1018,16 @@
         model.s_F,
         model.s_T,
         default=0,
-<<<<<<< HEAD
-        initialize=df_parameters["FreshwaterSourcingAvailability"],
+        initialize=model.df_parameters["FreshwaterSourcingAvailability"],
         doc="Daily freshwater sourcing capacity at freshwater source [bbl/day]",
-=======
-        initialize=model.df_parameters["FreshwaterSourcingAvailability"],
-        doc="Weekly freshwater sourcing capacity at freshwater source [bbl/week]",
->>>>>>> aafa060d
         mutable=True,
     )
 
     model.p_sigma_OffloadingPad = Param(
         model.s_P,
         default=9999999,
-<<<<<<< HEAD
-        initialize=df_parameters["PadOffloadingCapacity"],
+        initialize=model.df_parameters["PadOffloadingCapacity"],
         doc="Daily truck offloading sourcing capacity per pad [bbl/day]",
-=======
-        initialize=model.df_parameters["PadOffloadingCapacity"],
-        doc="Weekly truck offloading sourcing capacity per pad [bbl/week]",
->>>>>>> aafa060d
         mutable=True,
     )
     model.p_sigma_OffloadingStorage = Param(
@@ -1097,7 +1057,7 @@
             default=nan,
             within=Any,
             initialize=df_parameters["NodeCapacities"],
-            doc="Weekly capacity per network node [bbl/week]",
+            doc="Weekly capacity per network node [bbl/day]",
         )
 
     model.p_epsilon_Treatment = Param(
@@ -1118,50 +1078,28 @@
     model.p_delta_Pipeline = Param(
         model.s_D,
         default=0,
-<<<<<<< HEAD
-        initialize=df_parameters["PipelineCapacityIncrements"],
+        initialize=model.df_parameters["PipelineCapacityIncrements"],
         doc="Pipeline capacity installation/expansion increments [bbl/day]",
-=======
-        initialize=model.df_parameters["PipelineCapacityIncrements"],
-        doc="Pipeline capacity installation/expansion increments [bbl/week]",
->>>>>>> aafa060d
     )
 
     model.p_delta_Disposal = Param(
         model.s_I,
-<<<<<<< HEAD
-        default=0,
-        initialize=df_parameters["DisposalCapacityIncrements"],
-        doc="Disposal capacity installation/expansion increments [bbl/day]",
-=======
         default=10,
         initialize=model.df_parameters["DisposalCapacityIncrements"],
-        doc="Disposal capacity installation/expansion increments [bbl/week]",
->>>>>>> aafa060d
+        doc="Disposal capacity installation/expansion increments [bbl/day]",
     )
 
     model.p_delta_Storage = Param(
         model.s_C,
-<<<<<<< HEAD
-        default=0,
-        initialize=df_parameters["StorageCapacityIncrements"],
-=======
         default=10,
         initialize=model.df_parameters["StorageCapacityIncrements"],
->>>>>>> aafa060d
         doc="Storage capacity installation/expansion increments [bbl]",
     )
     model.p_delta_Treatment = Param(
         model.s_J,
-<<<<<<< HEAD
-        default=0,
-        initialize=df_parameters["TreatmentCapacityIncrements"],
-        doc="Treatment capacity installation/expansion increments [bbl/day]",
-=======
         default=10,
         initialize=model.df_parameters["TreatmentCapacityIncrements"],
-        doc="Treatment capacity installation/expansion increments [bbl/week]",
->>>>>>> aafa060d
+        doc="Treatment capacity installation/expansion increments [bbl/day]",
     )
 
     model.p_delta_Truck = Param(default=110, doc="Truck capacity [bbl]")
@@ -1219,13 +1157,8 @@
         model.s_K,
         model.s_I,
         default=20,
-<<<<<<< HEAD
-        initialize=df_parameters["DisposalExpansionCost"],
+        initialize=model.df_parameters["DisposalExpansionCost"],
         doc="Disposal construction/expansion capital cost for selected increment [$/bbl/day]",
-=======
-        initialize=model.df_parameters["DisposalExpansionCost"],
-        doc="Disposal construction/expansion capital cost for selected increment [$/bbl]",
->>>>>>> aafa060d
     )
 
     model.p_kappa_Storage = Param(
@@ -1240,13 +1173,8 @@
         model.s_R,
         model.s_J,
         default=10,
-<<<<<<< HEAD
-        initialize=df_parameters["TreatmentExpansionCost"],
+        initialize=model.df_parameters["TreatmentExpansionCost"],
         doc="Treatment construction/expansion capital cost for selected increment [$/bbl/day]",
-=======
-        initialize=model.df_parameters["TreatmentExpansionCost"],
-        doc="Treatment construction/expansion capital cost for selected increment [$/bbl]",
->>>>>>> aafa060d
     )
 
     if model.config.pipeline_cost == PipelineCost.distance_based:
@@ -1271,13 +1199,8 @@
             model.s_L,
             model.s_D,
             default=30,
-<<<<<<< HEAD
-            initialize=df_parameters["PipelineCapexCapacityBased"],
+            initialize=model.df_parameters["PipelineCapexCapacityBased"],
             doc="Pipeline construction/expansion capital cost for selected increment [$/bbl/day]",
-=======
-            initialize=model.df_parameters["PipelineCapexCapacityBased"],
-            doc="Pipeline construction/expansion capital cost for selected increment [$/bbl]",
->>>>>>> aafa060d
         )
 
     # model.p_kappa_Disposal.pprint()
