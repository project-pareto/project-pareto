--- conflicted
+++ resolved
@@ -186,59 +186,39 @@
         model.s_L,
         model.s_T,
         within=NonNegativeReals,
-<<<<<<< HEAD
+        initialize=0,
         doc="Produced water quantity piped from location l to location l [bbl/day]",
-=======
-        initialize=0,
-        doc="Produced water quantity piped from location l to location l [bbl/week]",
->>>>>>> 555dbdab
     )
     model.v_F_Trucked = Var(
         model.s_L,
         model.s_L,
         model.s_T,
         within=NonNegativeReals,
-<<<<<<< HEAD
+        initialize=0,
         doc="Produced water quantity trucked from location l to location l [bbl/day]",
-=======
-        initialize=0,
-        doc="Produced water quantity trucked from location l to location l [bbl/week]",
->>>>>>> 555dbdab
     )
     model.v_F_Sourced = Var(
         model.s_F,
         model.s_CP,
         model.s_T,
         within=NonNegativeReals,
-<<<<<<< HEAD
+        initialize=0,
         doc="Fresh water sourced from source f to completions pad p [bbl/day]",
-=======
-        initialize=0,
-        doc="Fresh water sourced from source f to completions pad p [bbl/week]",
->>>>>>> 555dbdab
     )
 
     model.v_F_PadStorageIn = Var(
         model.s_CP,
         model.s_T,
         within=NonNegativeReals,
-<<<<<<< HEAD
+        initialize=0,
         doc="Water put into completions pad storage [bbl/day]",
-=======
-        initialize=0,
-        doc="Water put into completions pad storage [bbl/week]",
->>>>>>> 555dbdab
     )
     model.v_F_PadStorageOut = Var(
         model.s_CP,
         model.s_T,
         within=NonNegativeReals,
-<<<<<<< HEAD
+        initialize=0,
         doc="Water from completions pad storage used for fracturing [bbl/day]",
-=======
-        initialize=0,
-        doc="Water from completions pad storage used for fracturing [bbl/week]",
->>>>>>> 555dbdab
     )
     model.v_F_UnusedTreatedWater = Var(
         model.s_R,
@@ -382,13 +362,13 @@
         model.s_O,
         model.s_T,
         within=NonNegativeReals,
-        doc="Total deliveries to Beneficial Reuse Site [bbl/week]",
+        doc="Total deliveries to Beneficial Reuse Site [bbl/day]",
     )
     model.v_F_CompletionsDestination = Var(
         model.s_CP,
         model.s_T,
         within=NonNegativeReals,
-        doc="Total deliveries to completions pad that meet completions demand [bbl/week]",
+        doc="Total deliveries to completions pad that meet completions demand [bbl/day]",
     )
 
     model.v_D_Capacity = Var(
@@ -410,12 +390,8 @@
         model.s_L,
         model.s_L,
         within=NonNegativeReals,
-<<<<<<< HEAD
+        initialize=0,
         doc="Flow capacity along pipeline arc [bbl/day]",
-=======
-        initialize=0,
-        doc="Flow capacity along pipeline arc [bbl/week]",
->>>>>>> 555dbdab
     )
 
     model.v_C_DisposalCapEx = Var(
@@ -439,34 +415,22 @@
         model.s_CP,
         model.s_T,
         within=NonNegativeReals,
-<<<<<<< HEAD
+        initialize=0,
         doc="Slack variable to meet the completions demand [bbl/day]",
-=======
-        initialize=0,
-        doc="Slack variable to meet the completions demand [bbl/week]",
->>>>>>> 555dbdab
     )
     model.v_S_Production = Var(
         model.s_PP,
         model.s_T,
         within=NonNegativeReals,
-<<<<<<< HEAD
+        initialize=0,
         doc="Slack variable to process the produced water production [bbl/day]",
-=======
-        initialize=0,
-        doc="Slack variable to process the produced water production [bbl/week]",
->>>>>>> 555dbdab
     )
     model.v_S_Flowback = Var(
         model.s_CP,
         model.s_T,
         within=NonNegativeReals,
-<<<<<<< HEAD
-        doc="Slack variable to proces flowback water production [bbl/day]",
-=======
         initialize=0,
-        doc="Slack variable to proces flowback water production [bbl/week]",
->>>>>>> 555dbdab
+        doc="Slack variable to process flowback water production [bbl/day]",
     )
     model.v_S_PipelineCapacity = Var(
         model.s_L,
@@ -1374,20 +1338,11 @@
     # model.CompletionsPadDemandBalance['CP02','T24'].pprint()
 
     def CompletionsPadStorageBalanceRule(model, p, t):
-<<<<<<< HEAD
-        if t == "T01":
+        if t == model.s_T.first():
             return model.v_L_PadStorage[p, t] == model.p_lambda_PadStorage[
                 p
             ] + model.p_tau_DaysInPeriod * (
                 model.v_F_PadStorageIn[p, t] - model.v_F_PadStorageOut[p, t]
-=======
-        if t == model.s_T.first():
-            return (
-                model.v_L_PadStorage[p, t]
-                == model.p_lambda_PadStorage[p]
-                + model.v_F_PadStorageIn[p, t]
-                - model.v_F_PadStorageOut[p, t]
->>>>>>> 555dbdab
             )
         else:
             return model.v_L_PadStorage[p, t] == model.v_L_PadStorage[
@@ -1895,8 +1850,7 @@
     # model.BidirectionalFlow2.pprint()
 
     def StorageSiteBalanceRule(model, s, t):
-<<<<<<< HEAD
-        if t == "T01":
+        if t == model.s_T.first():
             return model.v_L_Storage[s, t] == model.p_lambda_Storage[
                 s
             ] + model.p_tau_DaysInPeriod * (
@@ -1919,31 +1873,6 @@
                 - sum(
                     model.v_F_Trucked[s, k, t] for k in model.s_K if model.p_SKT[s, k]
                 )
-=======
-        if t == model.s_T.first():
-            return model.v_L_Storage[s, t] == model.p_lambda_Storage[s] + sum(
-                model.v_F_Piped[n, s, t] for n in model.s_N if model.p_NSA[n, s]
-            ) + sum(
-                model.v_F_Piped[r, s, t] for r in model.s_R if model.p_RSA[r, s]
-            ) + sum(
-                model.v_F_Trucked[p, s, t] for p in model.s_PP if model.p_PST[p, s]
-            ) + sum(
-                model.v_F_Trucked[p, s, t] for p in model.s_CP if model.p_CST[p, s]
-            ) - sum(
-                model.v_F_Piped[s, n, t] for n in model.s_N if model.p_SNA[s, n]
-            ) - sum(
-                model.v_F_Piped[s, p, t] for p in model.s_CP if model.p_SCA[s, p]
-            ) - sum(
-                model.v_F_Piped[s, k, t] for k in model.s_K if model.p_SKA[s, k]
-            ) - sum(
-                model.v_F_Piped[s, r, t] for r in model.s_R if model.p_SRA[s, r]
-            ) - sum(
-                model.v_F_Piped[s, o, t] for o in model.s_O if model.p_SOA[s, o]
-            ) - sum(
-                model.v_F_Trucked[s, p, t] for p in model.s_CP if model.p_SCT[s, p]
-            ) - sum(
-                model.v_F_Trucked[s, k, t] for k in model.s_K if model.p_SKT[s, k]
->>>>>>> 555dbdab
             )
         else:
             return model.v_L_Storage[s, t] == model.v_L_Storage[
@@ -4846,119 +4775,137 @@
         if t == b.parent_block().s_T.first():
             return b.parent_block().p_lambda_Storage[s] * b.p_xi_StorageSite[
                 s, w
-            ] + sum(
-                b.parent_block().v_F_Piped[n, s, t] * b.v_Q[n, w, t]
-                for n in b.parent_block().s_N
-                if b.parent_block().p_NSA[n, s]
-            ) + sum(
-                b.parent_block().v_F_Piped[r, s, t] * b.v_Q[r, w, t]
-                for r in b.parent_block().s_R
-                if b.parent_block().p_RSA[r, s]
-            ) + sum(
-                b.parent_block().v_F_Trucked[p, s, t] * b.p_nu_pad[p, w]
-                for p in b.parent_block().s_PP
-                if b.parent_block().p_PST[p, s]
-            ) + sum(
-                b.parent_block().v_F_Trucked[p, s, t] * b.p_nu_pad[p, w]
-                for p in b.parent_block().s_CP
-                if b.parent_block().p_CST[p, s]
+            ] + b.parent_block().p_tau_DaysInPeriod * (
+                sum(
+                    b.parent_block().v_F_Piped[n, s, t] * b.v_Q[n, w, t]
+                    for n in b.parent_block().s_N
+                    if b.parent_block().p_NSA[n, s]
+                )
+                + sum(
+                    b.parent_block().v_F_Piped[r, s, t] * b.v_Q[r, w, t]
+                    for r in b.parent_block().s_R
+                    if b.parent_block().p_RSA[r, s]
+                )
+                + sum(
+                    b.parent_block().v_F_Trucked[p, s, t] * b.p_nu_pad[p, w]
+                    for p in b.parent_block().s_PP
+                    if b.parent_block().p_PST[p, s]
+                )
+                + sum(
+                    b.parent_block().v_F_Trucked[p, s, t] * b.p_nu_pad[p, w]
+                    for p in b.parent_block().s_CP
+                    if b.parent_block().p_CST[p, s]
+                )
             ) == b.v_Q[
                 s, w, t
             ] * (
                 b.parent_block().v_L_Storage[s, t]
-                + sum(
-                    b.parent_block().v_F_Piped[s, n, t]
-                    for n in b.parent_block().s_N
-                    if b.parent_block().p_SNA[s, n]
-                )
-                + sum(
-                    b.parent_block().v_F_Piped[s, p, t]
-                    for p in b.parent_block().s_CP
-                    if b.parent_block().p_SCA[s, p]
-                )
-                + sum(
-                    b.parent_block().v_F_Piped[s, k, t]
-                    for k in b.parent_block().s_K
-                    if b.parent_block().p_SKA[s, k]
-                )
-                + sum(
-                    b.parent_block().v_F_Piped[s, r, t]
-                    for r in b.parent_block().s_R
-                    if b.parent_block().p_SRA[s, r]
-                )
-                + sum(
-                    b.parent_block().v_F_Piped[s, o, t]
-                    for o in b.parent_block().s_O
-                    if b.parent_block().p_SOA[s, o]
-                )
-                + sum(
-                    b.parent_block().v_F_Trucked[s, p, t]
-                    for p in b.parent_block().s_CP
-                    if b.parent_block().p_SCT[s, p]
-                )
-                + sum(
-                    b.parent_block().v_F_Trucked[s, k, t]
-                    for k in b.parent_block().s_K
-                    if b.parent_block().p_SKT[s, k]
+                + b.parent_block().p_tau_DaysInPeriod
+                * (
+                    sum(
+                        b.parent_block().v_F_Piped[s, n, t]
+                        for n in b.parent_block().s_N
+                        if b.parent_block().p_SNA[s, n]
+                    )
+                    + sum(
+                        b.parent_block().v_F_Piped[s, p, t]
+                        for p in b.parent_block().s_CP
+                        if b.parent_block().p_SCA[s, p]
+                    )
+                    + sum(
+                        b.parent_block().v_F_Piped[s, k, t]
+                        for k in b.parent_block().s_K
+                        if b.parent_block().p_SKA[s, k]
+                    )
+                    + sum(
+                        b.parent_block().v_F_Piped[s, r, t]
+                        for r in b.parent_block().s_R
+                        if b.parent_block().p_SRA[s, r]
+                    )
+                    + sum(
+                        b.parent_block().v_F_Piped[s, o, t]
+                        for o in b.parent_block().s_O
+                        if b.parent_block().p_SOA[s, o]
+                    )
+                    + sum(
+                        b.parent_block().v_F_Trucked[s, p, t]
+                        for p in b.parent_block().s_CP
+                        if b.parent_block().p_SCT[s, p]
+                    )
+                    + sum(
+                        b.parent_block().v_F_Trucked[s, k, t]
+                        for k in b.parent_block().s_K
+                        if b.parent_block().p_SKT[s, k]
+                    )
                 )
             )
         else:
             return b.parent_block().v_L_Storage[
                 s, b.parent_block().s_T.prev(t)
-            ] * b.v_Q[s, w, b.parent_block().s_T.prev(t)] + sum(
-                b.parent_block().v_F_Piped[n, s, t] * b.v_Q[n, w, t]
-                for n in b.parent_block().s_N
-                if b.parent_block().p_NSA[n, s]
-            ) + sum(
-                b.parent_block().v_F_Piped[r, s, t] * b.v_Q[r, w, t]
-                for r in b.parent_block().s_R
-                if b.parent_block().p_RSA[r, s]
-            ) + sum(
-                b.parent_block().v_F_Trucked[p, s, t] * b.p_nu_pad[p, w]
-                for p in b.parent_block().s_PP
-                if b.parent_block().p_PST[p, s]
-            ) + sum(
-                b.parent_block().v_F_Trucked[p, s, t] * b.p_nu_pad[p, w]
-                for p in b.parent_block().s_CP
-                if b.parent_block().p_CST[p, s]
+            ] * b.v_Q[
+                s, w, b.parent_block().s_T.prev(t)
+            ] + b.parent_block().p_tau_DaysInPeriod * (
+                sum(
+                    b.parent_block().v_F_Piped[n, s, t] * b.v_Q[n, w, t]
+                    for n in b.parent_block().s_N
+                    if b.parent_block().p_NSA[n, s]
+                )
+                + sum(
+                    b.parent_block().v_F_Piped[r, s, t] * b.v_Q[r, w, t]
+                    for r in b.parent_block().s_R
+                    if b.parent_block().p_RSA[r, s]
+                )
+                + sum(
+                    b.parent_block().v_F_Trucked[p, s, t] * b.p_nu_pad[p, w]
+                    for p in b.parent_block().s_PP
+                    if b.parent_block().p_PST[p, s]
+                )
+                + sum(
+                    b.parent_block().v_F_Trucked[p, s, t] * b.p_nu_pad[p, w]
+                    for p in b.parent_block().s_CP
+                    if b.parent_block().p_CST[p, s]
+                )
             ) == b.v_Q[
                 s, w, t
             ] * (
                 b.parent_block().v_L_Storage[s, t]
-                + sum(
-                    b.parent_block().v_F_Piped[s, n, t]
-                    for n in b.parent_block().s_N
-                    if b.parent_block().p_SNA[s, n]
-                )
-                + sum(
-                    b.parent_block().v_F_Piped[s, p, t]
-                    for p in b.parent_block().s_CP
-                    if b.parent_block().p_SCA[s, p]
-                )
-                + sum(
-                    b.parent_block().v_F_Piped[s, k, t]
-                    for k in b.parent_block().s_K
-                    if b.parent_block().p_SKA[s, k]
-                )
-                + sum(
-                    b.parent_block().v_F_Piped[s, r, t]
-                    for r in b.parent_block().s_R
-                    if b.parent_block().p_SRA[s, r]
-                )
-                + sum(
-                    b.parent_block().v_F_Piped[s, o, t]
-                    for o in b.parent_block().s_O
-                    if b.parent_block().p_SOA[s, o]
-                )
-                + sum(
-                    b.parent_block().v_F_Trucked[s, p, t]
-                    for p in b.parent_block().s_CP
-                    if b.parent_block().p_SCT[s, p]
-                )
-                + sum(
-                    b.parent_block().v_F_Trucked[s, k, t]
-                    for k in b.parent_block().s_K
-                    if b.parent_block().p_SKT[s, k]
+                + b.parent_block().p_tau_DaysInPeriod
+                * (
+                    sum(
+                        b.parent_block().v_F_Piped[s, n, t]
+                        for n in b.parent_block().s_N
+                        if b.parent_block().p_SNA[s, n]
+                    )
+                    + sum(
+                        b.parent_block().v_F_Piped[s, p, t]
+                        for p in b.parent_block().s_CP
+                        if b.parent_block().p_SCA[s, p]
+                    )
+                    + sum(
+                        b.parent_block().v_F_Piped[s, k, t]
+                        for k in b.parent_block().s_K
+                        if b.parent_block().p_SKA[s, k]
+                    )
+                    + sum(
+                        b.parent_block().v_F_Piped[s, r, t]
+                        for r in b.parent_block().s_R
+                        if b.parent_block().p_SRA[s, r]
+                    )
+                    + sum(
+                        b.parent_block().v_F_Piped[s, o, t]
+                        for o in b.parent_block().s_O
+                        if b.parent_block().p_SOA[s, o]
+                    )
+                    + sum(
+                        b.parent_block().v_F_Trucked[s, p, t]
+                        for p in b.parent_block().s_CP
+                        if b.parent_block().p_SCT[s, p]
+                    )
+                    + sum(
+                        b.parent_block().v_F_Trucked[s, k, t]
+                        for k in b.parent_block().s_K
+                        if b.parent_block().p_SKT[s, k]
+                    )
                 )
             )
 
@@ -5196,13 +5143,16 @@
         if t == b.parent_block().s_T.first():
             return b.p_xi_PadStorage[p, w] * b.parent_block().p_lambda_PadStorage[
                 p
-            ] + b.v_Q[p + intermediate_label, w, t] * b.parent_block().v_F_PadStorageIn[
-                p, t
-            ] == b.v_Q[
+            ] + b.v_Q[
+                p + intermediate_label, w, t
+            ] * b.parent_block().p_tau_DaysInPeriod * (
+                b.parent_block().v_F_PadStorageIn[p, t]
+            ) == b.v_Q[
                 p + storage_label, w, t
             ] * (
                 b.parent_block().v_L_PadStorage[p, t]
-                + b.parent_block().v_F_PadStorageOut[p, t]
+                + b.parent_block().p_tau_DaysInPeriod
+                * (b.parent_block().v_F_PadStorageOut[p, t])
             )
         else:
             return b.v_Q[
@@ -5211,13 +5161,14 @@
                 p, b.parent_block().s_T.prev(t)
             ] + b.v_Q[
                 p + intermediate_label, w, t
-            ] * b.parent_block().v_F_PadStorageIn[
-                p, t
-            ] == b.v_Q[
+            ] * b.parent_block().p_tau_DaysInPeriod * (
+                b.parent_block().v_F_PadStorageIn[p, t]
+            ) == b.v_Q[
                 p + storage_label, w, t
             ] * (
                 b.parent_block().v_L_PadStorage[p, t]
-                + b.parent_block().v_F_PadStorageOut[p, t]
+                + b.parent_block().p_tau_DaysInPeriod
+                * (b.parent_block().v_F_PadStorageOut[p, t])
             )
 
     model.quality.CompletionsPadStorageWaterQuality = Constraint(
