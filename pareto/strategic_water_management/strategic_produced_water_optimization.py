#####################################################################################################
# PARETO was produced under the DOE Produced Water Application for Beneficial Reuse Environmental
# Impact and Treatment Optimization (PARETO), and is copyright (c) 2021 by the software owners: The
# Regents of the University of California, through Lawrence Berkeley National Laboratory, et al. All
# rights reserved.
#
# NOTICE. This Software was developed under funding from the U.S. Department of Energy and the
# U.S. Government consequently retains certain rights. As such, the U.S. Government has been granted
# for itself and others acting on its behalf a paid-up, nonexclusive, irrevocable, worldwide license
# in the Software to reproduce, distribute copies to the public, prepare derivative works, and perform
# publicly and display publicly, and to permit other to do so.
#####################################################################################################
# Title: STRATEGIC Produced Water Optimization Model

# Notes:
# - Implemented a corrected version of the disposal capacity constraint considering more trucking-to-disposal arcs (PKT, SKT, SKT, RKT) [June 29]
# - Implemented an improved slack variable display loop [June 29]
# - Implemented fresh sourcing via trucking [July 2]
# - Implemented completions pad storage [July 6]
# - Implemented changes to flowback processing [July 14]
# - Implemented correction for pipeline capacity slack penalty [July 19]
# - Implemented terminal storage level parameters and constraints [July 26]
# - Implemented enhanced network node balance (incl. storage flows) [July 28]
# - Implemented bi-directional capacity restriction [July 29]
# - Implemented KPI constraints (total piped/trucked/sourced/disposed/... volumes) [July 30]
# - Implemented layflat modifications [August 5]
# - Implemented treatment capacity expansion [August 10]
# - Implemented alternative objectives (cost vs. reuse) via config argument [August 11]
# - Implemented reuse/disposal deliveries variables/constraints/results [August 12]
# - Implemented calculation of maximum flows based on pipeline diameters

# Import
from pyomo.environ import (
    Var,
    Param,
    Set,
    ConcreteModel,
    Constraint,
    Objective,
    minimize,
    NonNegativeReals,
    Reals,
    Binary,
<<<<<<< HEAD
    Block,
=======
    Suffix,
    TransformationFactory,
>>>>>>> c95d70e8
)
from pareto.utilities.get_data import get_data
from importlib import resources
import pyomo.environ

# from gurobipy import *
from pyomo.common.config import ConfigBlock, ConfigValue, In
from enum import Enum

from pareto.utilities.solvers import get_solver


class Objectives(Enum):
    cost = 0
    reuse = 1


class PipelineCapacity(Enum):
    calculated = 0
    input = 1


class PipelineCost(Enum):
    distance_based = 0
    capacity_based = 1


# create config dictionary
CONFIG = ConfigBlock()
CONFIG.declare(
    "has_pipeline_constraints",
    ConfigValue(
        default=True,
        domain=In([True, False]),
        description="build pipeline constraints",
        doc="""Indicates whether holdup terms should be constructed or not.
**default** - True.
**Valid values:** {
**True** - construct pipeline constraints,
**False** - do not construct pipeline constraints}""",
    ),
)
CONFIG.declare(
    "objective",
    ConfigValue(
        default=Objectives.cost,
        domain=In(Objectives),
        description="alternate objectives selection",
        doc="Alternate objective functions (i.e., minimize cost, maximize reuse)",
    ),
)

CONFIG.declare(
    "pipeline_capacity",
    ConfigValue(
        default=PipelineCapacity.input,
        domain=In(PipelineCapacity),
        description="alternate pipeline capacity selection",
        doc="""Alternate pipeline capacity selection (calculated or input)
        ***default*** - PipelineCapacity.input
        **Valid Values:** - {
        **PipelineCapacity.input** - use input for pipeline capacity,
        **PipelineCapacity.calculated** - calculate pipeline capacity from pipeline diameters 
        }""",
    ),
)

CONFIG.declare(
    "pipeline_cost",
    ConfigValue(
        default=PipelineCost.capacity_based,
        domain=In(PipelineCost),
        description="alternate pipeline cost selection",
        doc="""Alternate pipeline capex cost structures (distance or capacity based)
        ***default*** - PipelineCost.capacity_based
        **Valid Values:** - {
        **PipelineCost.capacity_based** - use pipeline capacities and rate in $/bbl to calculate pipeline capex costs,
        **PipelineCost.distance_based** - use pipeline distances and rate in $/inchmile to calculate pipeline capex costs
        }""",
    ),
)

# Creation of a Concrete Model


def create_model(df_sets, df_parameters, default={}):
    model = ConcreteModel()
    # import config dictionary
    model.config = CONFIG(default)
    model.type = "strategic"
    model.proprietary_data = df_parameters["proprietary_data"][0]

    ## Define sets ##

    model.s_T = Set(initialize=df_sets["TimePeriods"], doc="Time Periods", ordered=True)
    model.s_PP = Set(initialize=df_sets["ProductionPads"], doc="Production Pads")
    model.s_CP = Set(initialize=df_sets["CompletionsPads"], doc="Completions Pads")
    model.s_P = Set(initialize=(model.s_PP | model.s_CP), doc="Pads")
    model.s_F = Set(initialize=df_sets["FreshwaterSources"], doc="Freshwater Sources")
    model.s_K = Set(initialize=df_sets["SWDSites"], doc="Disposal Sites")
    model.s_S = Set(initialize=df_sets["StorageSites"], doc="Storage Sites")
    model.s_R = Set(initialize=df_sets["TreatmentSites"], doc="Treatment Sites")
    model.s_O = Set(initialize=df_sets["ReuseOptions"], doc="Reuse Options")
    model.s_N = Set(initialize=df_sets["NetworkNodes"], doc="Network Nodes")
    model.s_W = Set(
        initialize=df_sets["WaterQualityComponents"], doc="Water Quality Components"
    )

    model.s_L = Set(
        initialize=(
            model.s_P
            | model.s_F
            | model.s_K
            | model.s_S
            | model.s_R
            | model.s_O
            | model.s_N
        ),
        doc="Locations",
    )
    model.s_D = Set(initialize=df_sets["PipelineDiameters"], doc="Pipeline diameters")
    model.s_C = Set(initialize=df_sets["StorageCapacities"], doc="Storage capacities")
    model.s_J = Set(
        initialize=df_sets["TreatmentCapacities"], doc="Treatment capacities"
    )
    model.s_I = Set(
        initialize=df_sets["InjectionCapacities"],
        doc="Injection (i.e. disposal) capacities",
    )

    # model.s_P.pprint()
    # model.s_L.pprint()

    ## Define continuous variables ##

    model.v_Z = Var(within=Reals, doc="Objective function variable [$]")

    model.v_F_Piped = Var(
        model.s_L,
        model.s_L,
        model.s_T,
        within=NonNegativeReals,
        initialize=0,
        doc="Produced water quantity piped from location l to location l [bbl/week]",
    )
    model.v_F_Trucked = Var(
        model.s_L,
        model.s_L,
        model.s_T,
        within=NonNegativeReals,
        initialize=0,
        doc="Produced water quantity trucked from location l to location l [bbl/week]",
    )
    model.v_F_Sourced = Var(
        model.s_F,
        model.s_CP,
        model.s_T,
        within=NonNegativeReals,
        initialize=0,
        doc="Fresh water sourced from source f to completions pad p [bbl/week]",
    )

    model.v_F_PadStorageIn = Var(
        model.s_CP,
        model.s_T,
        within=NonNegativeReals,
        initialize=0,
        doc="Water put into completions pad storage [bbl/week]",
    )
    model.v_F_PadStorageOut = Var(
        model.s_CP,
        model.s_T,
        within=NonNegativeReals,
        initialize=0,
        doc="Water from completions pad storage used for fracturing [bbl/week]",
    )
    model.v_F_UnusedTreatedWater = Var(
        model.s_R,
        model.s_T,
        within=NonNegativeReals,
        initialize=0,
        doc="Water leftover from the treatment process [bbl/day]",
    )

    model.v_L_Storage = Var(
        model.s_S,
        model.s_T,
        within=NonNegativeReals,
        initialize=0,
        doc="Water level at storage site [bbl]",
    )
    model.v_L_PadStorage = Var(
        model.s_CP,
        model.s_T,
        within=NonNegativeReals,
        initialize=0,
        doc="Water level in completions pad storage [bbl]",
    )

    model.v_F_TotalTrucked = Var(
        within=NonNegativeReals, doc="Total volume water trucked [bbl]"
    )
    model.v_F_TotalSourced = Var(
        within=NonNegativeReals, doc="Total volume freshwater sourced [bbl]"
    )
    model.v_F_TotalDisposed = Var(
        within=NonNegativeReals, doc="Total volume of water disposed [bbl]"
    )
    model.v_F_TotalReused = Var(
        within=NonNegativeReals, doc="Total volume of produced water reused [bbl]"
    )

    model.v_C_Piped = Var(
        model.s_L,
        model.s_L,
        model.s_T,
        initialize=0,
        within=NonNegativeReals,
        doc="Cost of piping produced water from location l to location l [$/week]",
    )
    model.v_C_Trucked = Var(
        model.s_L,
        model.s_L,
        model.s_T,
        initialize=0,
        within=NonNegativeReals,
        doc="Cost of trucking produced water from location l to location l [$/week]",
    )
    model.v_C_Sourced = Var(
        model.s_F,
        model.s_CP,
        model.s_T,
        initialize=0,
        within=NonNegativeReals,
        doc="Cost of sourcing fresh water from source f to completion pad p [$/week]",
    )
    model.v_C_Disposal = Var(
        model.s_K,
        model.s_T,
        initialize=0,
        within=NonNegativeReals,
        doc="Cost of injecting produced water at disposal site [$/week]",
    )
    model.v_C_Treatment = Var(
        model.s_R,
        model.s_T,
        initialize=0,
        within=NonNegativeReals,
        doc="Cost of treating produced water at treatment site [$/week]",
    )
    model.v_C_Reuse = Var(
        model.s_CP,
        model.s_T,
        initialize=0,
        within=NonNegativeReals,
        doc="Cost of reusing produced water at completions site [$/week]",
    )
    model.v_C_Storage = Var(
        model.s_S,
        model.s_T,
        initialize=0,
        within=NonNegativeReals,
        doc="Cost of storing produced water at storage site [$/week]",
    )
    model.v_R_Storage = Var(
        model.s_S,
        model.s_T,
        initialize=0,
        within=NonNegativeReals,
        doc="Credit for retrieving stored produced water from storage site [$/bbl]",
    )

    model.v_C_TotalSourced = Var(
        within=NonNegativeReals, doc="Total cost of sourcing freshwater [$]"
    )
    model.v_C_TotalDisposal = Var(
        within=NonNegativeReals, doc="Total cost of injecting produced water [$]"
    )
    model.v_C_TotalTreatment = Var(
        within=NonNegativeReals, doc="Total cost of treating produced water [$]"
    )
    model.v_C_TotalReuse = Var(
        within=NonNegativeReals, doc="Total cost of reusing produced water [$]"
    )
    model.v_C_TotalPiping = Var(
        within=NonNegativeReals, doc="Total cost of piping produced water [$]"
    )
    model.v_C_TotalStorage = Var(
        within=NonNegativeReals, doc="Total cost of storing produced water [$]"
    )
    model.v_C_TotalTrucking = Var(
        within=NonNegativeReals, doc="Total cost of trucking produced water [$]"
    )
    model.v_C_Slack = Var(
        within=NonNegativeReals, doc="Total cost of slack variables [$]"
    )
    model.v_R_TotalStorage = Var(
        within=NonNegativeReals, doc="Total credit for withdrawing produced water [$]"
    )

    model.v_F_ReuseDestination = Var(
        model.s_CP,
        model.s_T,
        initialize=0,
        within=NonNegativeReals,
        doc="Total deliveries to completions pad [bbl/week]",
    )
    model.v_F_DisposalDestination = Var(
        model.s_K,
        model.s_T,
        initialize=0,
        within=NonNegativeReals,
        doc="Total deliveries to disposal site [bbl/week]",
    )
    model.v_F_BeneficialReuseDestination = Var(
        model.s_O,
        model.s_T,
        within=NonNegativeReals,
        doc="Total deliveries to Beneficial Reuse Site [bbl/week]",
    )
    model.v_F_CompletionsDestination = Var(
        model.s_CP,
        model.s_T,
        within=NonNegativeReals,
        doc="Total deliveries to completions pad that meet completions demand [bbl/week]",
    )

    model.v_D_Capacity = Var(
        model.s_K,
        within=NonNegativeReals,
        doc="Disposal capacity at a disposal site [bbl/week]",
    )
    model.v_X_Capacity = Var(
        model.s_S,
        within=NonNegativeReals,
        doc="Storage capacity at a storage site [bbl/week]",
    )
    model.v_T_Capacity = Var(
        model.s_R,
        within=NonNegativeReals,
        doc="Treatment capacity at a treatment site [bbl/week]",
    )
    model.v_F_Capacity = Var(
        model.s_L,
        model.s_L,
        within=NonNegativeReals,
        initialize=0,
        doc="Flow capacity along pipeline arc [bbl/week]",
    )

    model.v_C_DisposalCapEx = Var(
        within=NonNegativeReals,
        doc="Capital cost of constructing or expanding disposal capacity [$]",
    )
    model.v_C_PipelineCapEx = Var(
        within=NonNegativeReals,
        doc="Capital cost of constructing or expanding piping capacity [$]",
    )
    model.v_C_StorageCapEx = Var(
        within=NonNegativeReals,
        doc="Capital cost of constructing or expanding storage capacity [$]",
    )
    model.v_C_TreatmentCapEx = Var(
        within=NonNegativeReals,
        doc="Capital cost of constructing or expanding treatment capacity [$]",
    )

    model.v_S_FracDemand = Var(
        model.s_CP,
        model.s_T,
        within=NonNegativeReals,
        initialize=0,
        doc="Slack variable to meet the completions demand [bbl/week]",
    )
    model.v_S_Production = Var(
        model.s_PP,
        model.s_T,
        within=NonNegativeReals,
        initialize=0,
        doc="Slack variable to process the produced water production [bbl/week]",
    )
    model.v_S_Flowback = Var(
        model.s_CP,
        model.s_T,
        within=NonNegativeReals,
        initialize=0,
        doc="Slack variable to proces flowback water production [bbl/week]",
    )
    model.v_S_PipelineCapacity = Var(
        model.s_L,
        model.s_L,
        within=NonNegativeReals,
        initialize=0,
        doc="Slack variable to provide necessary pipeline capacity [bbl]",
    )
    model.v_S_StorageCapacity = Var(
        model.s_S,
        within=NonNegativeReals,
        doc="Slack variable to provide necessary storage capacity [bbl]",
    )
    model.v_S_DisposalCapacity = Var(
        model.s_K,
        within=NonNegativeReals,
        doc="Slack variable to provide necessary disposal capacity [bbl/week]",
    )
    model.v_S_TreatmentCapacity = Var(
        model.s_R,
        within=NonNegativeReals,
        doc="Slack variable to provide necessary treatment capacity [bbl/weel]",
    )
    model.v_S_ReuseCapacity = Var(
        model.s_O,
        within=NonNegativeReals,
        doc="Slack variable to provide necessary reuse capacity [bbl/week]",
    )

    ## Define binary variables ##

    model.vb_y_Pipeline = Var(
        model.s_L,
        model.s_L,
        model.s_D,
        within=Binary,
        initialize=0,
        doc="New pipeline installed between one location and another location with specific diameter",
    )
    model.vb_y_Storage = Var(
        model.s_S,
        model.s_C,
        within=Binary,
        initialize=0,
        doc="New or additional storage capacity installed at storage site with specific storage capacity",
    )
    model.vb_y_Treatment = Var(
        model.s_R,
        model.s_J,
        within=Binary,
        initialize=0,
        doc="New or additional treatment capacity installed at treatment site with specific treatment capacity",
    )
    model.vb_y_Disposal = Var(
        model.s_K,
        model.s_I,
        within=Binary,
        initialize=0,
        doc="New or additional disposal capacity installed at disposal site with specific injection capacity",
    )
    model.vb_y_Flow = Var(
        model.s_L,
        model.s_L,
        model.s_T,
        within=Binary,
        initialize=0,
        doc="Directional flow between two locations",
    )

    # model.vb_z_Pipeline      = Var(model.s_L,model.s_L,model.s_D,model.s_T,within=Binary, doc='Timing of pipeline installation between two locations')
    # model.vb_z_Storage       = Var(model.s_S,model.s_C,model.s_T,within=Binary, doc='Timing of storage facility installation at storage site')
    # model.vb_z_Disposal      = Var(model.s_K,model.s_I,model.s_T,within=Binary, doc='Timing of disposal facility installation at disposal site')

    ## Pre-process Data ##
    df_parameters = _preprocess_data(model, df_parameters)

    ## Define set parameters ##

    PCA_Table = {}

    PNA_Table = {}

    PPA_Table = {}

    CNA_Table = {}

    NNA_Table = {}

    NCA_Table = {}

    NKA_Table = {}

    NSA_Table = {}

    NRA_Table = {}

    NOA_Table = {}

    FCA_Table = {}

    RNA_Table = {}

    RKA_Table = {}

    RSA_Table = {}

    SNA_Table = {}

    SCA_Table = {}

    SKA_Table = {}

    SRA_Table = {}

    SOA_Table = {}

    PCT_Table = {}

    PKT_Table = {}

    PST_Table = {}

    PRT_Table = {}

    POT_Table = {}

    CKT_Table = {}

    CST_Table = {}

    CRT_Table = {}

    SCT_Table = {}

    CRT_Table = {}

    SCT_Table = {}

    SKT_Table = {}

    RKT_Table = {}

    model.p_PCA = Param(
        model.s_PP,
        model.s_CP,
        default=0,
        initialize=PCA_Table,
        doc="Valid production-to-completions pipeline arcs [-]",
    )
    model.p_PNA = Param(
        model.s_PP,
        model.s_N,
        default=0,
        initialize=df_parameters["PNA"],
        doc="Valid production-to-node pipeline arcs [-]",
    )
    model.p_PPA = Param(
        model.s_PP,
        model.s_PP,
        default=0,
        initialize=PPA_Table,
        doc="Valid production-to-production pipeline arcs [-]",
    )
    model.p_CNA = Param(
        model.s_CP,
        model.s_N,
        default=0,
        initialize=df_parameters["CNA"],
        doc="Valid completion-to-node pipeline arcs [-]",
    )
    model.p_CCA = Param(
        model.s_CP,
        model.s_CP,
        default=0,
        initialize=df_parameters["CCA"],
        doc="Valid completions-to-completions pipelin arcs [-]",
    )
    model.p_NNA = Param(
        model.s_N,
        model.s_N,
        default=0,
        initialize=df_parameters["NNA"],
        doc="Valid node-to-node pipeline arcs [-]",
    )
    model.p_NCA = Param(
        model.s_N,
        model.s_CP,
        default=0,
        initialize=df_parameters["NCA"],
        doc="Valid node-to-completions pipeline arcs [-]",
    )
    model.p_NKA = Param(
        model.s_N,
        model.s_K,
        default=0,
        initialize=df_parameters["NKA"],
        doc="Valid node-to-disposal pipeline arcs [-]",
    )
    model.p_NSA = Param(
        model.s_N,
        model.s_S,
        default=0,
        initialize=df_parameters["NSA"],
        doc="Valid node-to-storage pipeline arcs [-]",
    )
    model.p_NRA = Param(
        model.s_N,
        model.s_R,
        default=0,
        initialize=df_parameters["NRA"],
        doc="Valid node-to-treatment pipeline arcs [-]",
    )
    model.p_NOA = Param(
        model.s_N,
        model.s_O,
        default=0,
        initialize=NOA_Table,
        doc="Valid node-to-reuse pipeline arcs [-]",
    )
    model.p_FCA = Param(
        model.s_F,
        model.s_CP,
        default=0,
        initialize=df_parameters["FCA"],
        doc="Valid freshwater-to-completions pipeline arcs [-]",
    )
    model.p_RCA = Param(
        model.s_R,
        model.s_CP,
        default=0,
        initialize=df_parameters["RCA"],
        doc="Valid treatment-to-completions layflat arcs [-]",
    )
    model.p_RNA = Param(
        model.s_R,
        model.s_N,
        default=0,
        initialize=df_parameters["RNA"],
        doc="Valid treatment-to-node pipeline arcs [-]",
    )
    model.p_RKA = Param(
        model.s_R,
        model.s_K,
        default=0,
        initialize=RKA_Table,
        doc="Valid treatment-to-disposal pipeline arcs [-]",
    )
    model.p_RSA = Param(
        model.s_R,
        model.s_S,
        default=0,
        initialize=RSA_Table,
        doc="Valid treatment-to-storage pipeline arcs [-]",
    )
    model.p_SNA = Param(
        model.s_S,
        model.s_N,
        default=0,
        initialize=df_parameters["SNA"],
        doc="Valid storage-to-node pipeline arcs [-]",
    )
    model.p_SCA = Param(
        model.s_S,
        model.s_CP,
        default=0,
        initialize=SCA_Table,
        doc="Valid storage-to-completions pipeline arcs [-]",
    )
    model.p_SKA = Param(
        model.s_S,
        model.s_K,
        default=0,
        initialize=SKA_Table,
        doc="Valid storage-to-disposal pipeline arcs [-]",
    )
    model.p_SRA = Param(
        model.s_S,
        model.s_R,
        default=0,
        initialize=SRA_Table,
        doc="Valid storage-to-treatment pipeline arcs [-]",
    )
    model.p_SOA = Param(
        model.s_S,
        model.s_O,
        default=0,
        initialize=SOA_Table,
        doc="Valid storage-to-reuse pipeline arcs [-]",
    )

    model.p_PCT = Param(
        model.s_PP,
        model.s_CP,
        default=0,
        initialize=df_parameters["PCT"],
        doc="Valid production-to-completions trucking arcs [-]",
    )
    model.p_FCT = Param(
        model.s_F,
        model.s_CP,
        default=0,
        initialize=df_parameters["FCT"],
        doc="Valid freshwater-to-completions trucking arcs [-]",
    )
    model.p_PKT = Param(
        model.s_PP,
        model.s_K,
        default=0,
        initialize=df_parameters["PKT"],
        doc="Valid production-to-disposal trucking arcs [-]",
    )
    model.p_PST = Param(
        model.s_PP,
        model.s_S,
        default=0,
        initialize=PST_Table,
        doc="Valid production-to-storage trucking arcs [-]",
    )
    model.p_PRT = Param(
        model.s_PP,
        model.s_R,
        default=0,
        initialize=PRT_Table,
        doc="Valid production-to-treatment trucking arcs [-]",
    )
    model.p_POT = Param(
        model.s_PP,
        model.s_O,
        default=0,
        initialize=POT_Table,
        doc="Valid production-to-reuse trucking arcs [-]",
    )
    model.p_CKT = Param(
        model.s_CP,
        model.s_K,
        default=0,
        initialize=df_parameters["CKT"],
        doc="Valid completions-to-disposal trucking arcs [-]",
    )
    model.p_CST = Param(
        model.s_CP,
        model.s_S,
        default=0,
        initialize=df_parameters["CST"],
        doc="Valid completions-to-storage trucking arcs [-]",
    )
    model.p_CRT = Param(
        model.s_CP,
        model.s_R,
        default=0,
        initialize=CRT_Table,
        doc="Valid completions-to-treatment trucking arcs [-]",
    )
    model.p_CCT = Param(
        model.s_CP,
        model.s_CP,
        default=0,
        initialize=df_parameters["CCT"],
        doc="Valid completion-to-completion trucking arcs [-]",
    )
    model.p_SCT = Param(
        model.s_S,
        model.s_CP,
        default=0,
        initialize=SCT_Table,
        doc="Valid storage-to-completions trucking arcs [-]",
    )
    model.p_SKT = Param(
        model.s_S,
        model.s_K,
        default=0,
        initialize=SKT_Table,
        doc="Valid storage-to-disposal trucking arcs [-]",
    )
    model.p_RKT = Param(
        model.s_R,
        model.s_K,
        default=0,
        initialize=RKT_Table,
        doc="Valid treatment-to-disposal trucking arcs [-]",
    )

    # model.p_PCA.pprint()
    # model.p_PNA.pprint()
    # model.p_CNA.pprint()
    # model.p_NNA.pprint()
    # model.p_CCA.pprint()

    ## Define set parameters ##

    CompletionsDemandTable = {}

    ProductionTable = {}

    FlowbackTable = {}

    InitialPipelineCapacityTable = {}

    # COMMENT: For EXISTING/INITAL pipeline capacity (l,l_tilde)=(l_tilde=l); needs implemented!

    InitialDisposalCapacityTable = {}

    InitialStorageCapacityTable = {}

    InitialTreatmentCapacityTable = {}

    InitialReuseCapacityTable = {}

    FreshwaterSourcingAvailabilityTable = {}

    PadOffloadingCapacityTable = {}

    StorageOffloadingCapacityTable = {}

    ProcessingCapacityPadTable = {}

    ProcessingCapacityStorageTable = {}

    PipelineCapacityIncrementsTable = {("D0"): 0}

    DisposalCapacityIncrementsTable = {("I0"): 0}

    StorageDisposalCapacityIncrementsTable = {("C0"): 0}

    TruckingTimeTable = {}

    DisposalCapExTable = {("K02", "I0"): 0}

    StorageCapExTable = {}

    TreatmentCapExTable = {}

    PipelineCapExTable = {}

    DisposalOperationalCostTable = {}

    TreatmentOperationalCostTable = {}

    ReuseOperationalCostTable = {}

    StorageOperationalCostTable = {}

    StorageOperationalCreditTable = {}

    PipelineOperationalCostTable = {}

    TruckingHourlyCostTable = {}

    FreshSourcingCostTable = {}

    model.p_alpha_AnnualizationRate = Param(
        default=1,
        initialize=df_parameters["AnnualizationRate"],
        doc="Annualization rate [%]",
    )
    model.p_gamma_Completions = Param(
        model.s_P,
        model.s_T,
        default=0,
        initialize=df_parameters["CompletionsDemand"],
        doc="Completions water demand [bbl/week]",
    )
    model.p_gamma_TotalDemand = Param(
        default=0,
        initialize=sum(
            sum(model.p_gamma_Completions[p, t] for p in model.s_P) for t in model.s_T
        ),
        doc="Total water demand over the planning horizon [bbl]",
        mutable=True,
    )
    model.p_beta_Production = Param(
        model.s_P,
        model.s_T,
        default=0,
        initialize=df_parameters["PadRates"],
        doc="Produced water supply forecast [bbl/week]",
    )
    model.p_beta_Flowback = Param(
        model.s_P,
        model.s_T,
        default=0,
        initialize=df_parameters["FlowbackRates"],
        doc="Flowback supply forecast for a completions bad [bbl/week]",
    )
    model.p_beta_TotalProd = Param(
        default=0,
        initialize=sum(
            sum(
                model.p_beta_Production[p, t] + model.p_beta_Flowback[p, t]
                for p in model.s_P
            )
            for t in model.s_T
        ),
        doc="Combined water supply forecast (flowback & production) over the planning horizon [bbl]",
        mutable=True,
    )
    model.p_sigma_Pipeline = Param(
        model.s_L,
        model.s_L,
        default=0,
        initialize=df_parameters["InitialPipelineCapacity"],
        doc="Initial weekly pipeline capacity between two locations [bbl/week]",
    )
    model.p_sigma_Disposal = Param(
        model.s_K,
        default=0,
        initialize=df_parameters["InitialDisposalCapacity"],
        doc="Initial weekly disposal capacity at disposal sites [bbl/week]",
    )
    model.p_sigma_Storage = Param(
        model.s_S,
        default=0,
        initialize=df_parameters["InitialStorageCapacity"],
        doc="Initial storage capacity at storage site [bbl]",
    )
    model.p_sigma_PadStorage = Param(
        model.s_CP,
        default=0,
        initialize=df_parameters["CompletionsPadStorage"],
        doc="Storage capacity at completions site [bbl]",
    )
    model.p_sigma_Treatment = Param(
        model.s_R,
        default=0,
        initialize=df_parameters["InitialTreatmentCapacity"],
        doc="Initial weekly treatment capacity at treatment site [bbl/week]",
    )
    model.p_sigma_Reuse = Param(
        model.s_O,
        default=0,
        initialize=InitialReuseCapacityTable,
        doc="Initial weekly reuse capacity at reuse site [bbl/week]",
    )
    model.p_sigma_Freshwater = Param(
        model.s_F,
        model.s_T,
        default=0,
        initialize=df_parameters["FreshwaterSourcingAvailability"],
        doc="Weekly freshwater sourcing capacity at freshwater source [bbl/week]",
        mutable=True,
    )

    model.p_sigma_OffloadingPad = Param(
        model.s_P,
        default=9999999,
        initialize=df_parameters["PadOffloadingCapacity"],
        doc="Weekly truck offloading sourcing capacity per pad [bbl/week]",
        mutable=True,
    )
    model.p_sigma_OffloadingStorage = Param(
        model.s_S,
        default=9999999,
        initialize=StorageOffloadingCapacityTable,
        doc="Weekly truck offloading capacity per pad [bbl/week]",
        mutable=True,
    )
    model.p_sigma_ProcessingPad = Param(
        model.s_P,
        default=9999999,
        initialize=ProcessingCapacityPadTable,
        doc="Weekly processing (e.g. clarification) capacity per pad [bbl/week]",
        mutable=True,
    )
    model.p_sigma_ProcessingStorage = Param(
        model.s_S,
        default=9999999,
        initialize=ProcessingCapacityStorageTable,
        doc="Weekly processing (e.g. clarification) capacity per storage site [bbl/week]",
        mutable=True,
    )

    model.p_epsilon_Treatment = Param(
        model.s_R,
        model.s_W,
        default=1.0,
        initialize=df_parameters["TreatmentEfficiency"],
        doc="Treatment efficiency [%]",
    )

    model.p_W_TreatmentComponent = Param(
        model.s_R,
        default="TDS",
        within=model.s_W,
        doc="Water quality component treated at site",
    )

    model.p_delta_Pipeline = Param(
        model.s_D,
        default=0,
        initialize=df_parameters["PipelineCapacityIncrements"],
        doc="Pipeline capacity installation/expansion increments [bbl/week]",
    )

    model.p_delta_Disposal = Param(
        model.s_I,
        default=10,
        initialize=df_parameters["DisposalCapacityIncrements"],
        doc="Disposal capacity installation/expansion increments [bbl/week]",
    )

    model.p_delta_Storage = Param(
        model.s_C,
        default=10,
        initialize=df_parameters["StorageCapacityIncrements"],
        doc="Storage capacity installation/expansion increments [bbl]",
    )
    model.p_delta_Treatment = Param(
        model.s_J,
        default=10,
        initialize=df_parameters["TreatmentCapacityIncrements"],
        doc="Treatment capacity installation/expansion increments [bbl/week]",
    )

    model.p_delta_Truck = Param(default=110, doc="Truck capacity [bbl]")

    model.p_tau_Disposal = Param(
        model.s_K, default=12, doc="Disposal construction/expansion lead time [weeks]"
    )

    model.p_tau_Storage = Param(
        model.s_S, default=12, doc="Storage construction/expansion lead time [weeks]"
    )

    model.p_tau_Pipeline = Param(
        model.s_L,
        model.s_L,
        default=12,
        doc="Pipeline construction/expansion lead time [weeks]",
    )

    model.p_tau_Trucking = Param(
        model.s_L,
        model.s_L,
        default=12,
        initialize=df_parameters["TruckingTime"],
        doc="Drive time between locations [hr]",
    )

    # COMMENT: Many more parameters missing. See documentation for details.

    model.p_lambda_Storage = Param(
        model.s_S, default=0, doc="Initial storage level at storage site [bbl]"
    )

    model.p_lambda_PadStorage = Param(
        model.s_CP, default=0, doc="Initial storage level at completions site [bbl]"
    )

    model.p_theta_Storage = Param(
        model.s_S, default=0, doc="Terminal storage level at storage site [bbl]"
    )

    model.p_theta_PadStorage = Param(
        model.s_CP, default=0, doc="Terminal storage level at completions site [bbl]"
    )

    model.p_lambda_Pipeline = Param(
        model.s_L,
        model.s_L,
        default=9999999,
        initialize=df_parameters["PipelineExpansionDistance"],
        doc="Pipeline segment length [miles]",
    )

    model.p_kappa_Disposal = Param(
        model.s_K,
        model.s_I,
        default=20,
        initialize=df_parameters["DisposalExpansionCost"],
        doc="Disposal construction/expansion capital cost for selected increment [$/bbl]",
    )

    model.p_kappa_Storage = Param(
        model.s_S,
        model.s_C,
        default=0.1,
        initialize=df_parameters["StorageExpansionCost"],
        doc="Storage construction/expansion capital cost for selected increment [$/bbl]",
    )

    model.p_kappa_Treatment = Param(
        model.s_R,
        model.s_J,
        default=10,
        initialize=df_parameters["TreatmentExpansionCost"],
        doc="Treatment construction/expansion capital cost for selected increment [$/bbl]",
    )

    if model.config.pipeline_cost == PipelineCost.distance_based:
        model.p_kappa_Pipeline = Param(
            default=120000,
            initialize=df_parameters["PipelineCapexDistanceBased"][
                "pipeline_expansion_cost"
            ],
            doc="Pipeline construction/expansion capital cost for selected increment [$/inch-mile]",
        )

        model.p_mu_Pipeline = Param(
            model.s_D,
            default=0,
            initialize=df_parameters["PipelineDiameterValues"],
            doc="Pipeline capacity installation/expansion increments [inch]",
        )

    elif model.config.pipeline_cost == PipelineCost.capacity_based:
        model.p_kappa_Pipeline = Param(
            model.s_L,
            model.s_L,
            model.s_D,
            default=30,
            initialize=df_parameters["PipelineCapexCapacityBased"],
            doc="Pipeline construction/expansion capital cost for selected increment [$/bbl]",
        )

    # model.p_kappa_Disposal.pprint()
    # model.p_kappa_Storage.pprint()
    # model.p_kappa_Treatment.pprint()
    # model.p_kappa_Pipeline.pprint()

    model.p_pi_Disposal = Param(
        model.s_K,
        default=9999999,
        initialize=df_parameters["DisposalOperationalCost"],
        doc="Disposal operational cost [$/bbl]",
    )
    model.p_pi_Treatment = Param(
        model.s_R,
        default=0,
        initialize=df_parameters["TreatmentOperationalCost"],
        doc="Treatment operational cost [$/bbl",
    )
    model.p_pi_Reuse = Param(
        model.s_CP,
        default=9999999,
        initialize=df_parameters["ReuseOperationalCost"],
        doc="Reuse operational cost [$/bbl]",
    )
    model.p_pi_Storage = Param(
        model.s_S,
        default=1,
        initialize=StorageOperationalCostTable,
        doc="Storage deposit operational cost [$/bbl]",
    )
    model.p_rho_Storage = Param(
        model.s_S,
        default=0.99,
        initialize=StorageOperationalCreditTable,
        doc="Storage withdrawal operational credit [$/bbl]",
    )
    model.p_pi_Pipeline = Param(
        model.s_L,
        model.s_L,
        default=0.01,
        initialize=df_parameters["PipelineOperationalCost"],
        doc="Pipeline operational cost [$/bbl]",
    )
    model.p_pi_Trucking = Param(
        model.s_L,
        default=999999,
        initialize=df_parameters["TruckingHourlyCost"],
        doc="Trucking hourly cost (by source) [$/bbl]",
    )
    model.p_pi_Sourcing = Param(
        model.s_F,
        default=999999,
        initialize=df_parameters["FreshSourcingCost"],
        doc="Fresh sourcing cost [$/bbl]",
    )

    model.p_M_Flow = Param(default=9999999, doc="Big-M flow parameter [bbl/week]")

    model.p_psi_FracDemand = Param(default=99999999, doc="Slack cost parameter [$]")
    model.p_psi_Production = Param(default=99999999, doc="Slack cost parameter [$]")
    model.p_psi_Flowback = Param(default=99999999, doc="Slack cost parameter [$]")
    model.p_psi_PipelineCapacity = Param(
        default=99999999, doc="Slack cost parameter [$]"
    )
    model.p_psi_StorageCapacity = Param(
        default=99999999, doc="Slack cost parameter [$]"
    )
    model.p_psi_DisposalCapacity = Param(
        default=99999999, doc="Slack cost parameter [$]"
    )
    model.p_psi_TreatmentCapacity = Param(
        default=99999999, doc="Slack cost parameter [$]"
    )
    model.p_psi_ReuseCapacity = Param(default=99999999, doc="Slack cost parameter [$]")

    # model.p_sigma_Freshwater.pprint()

    ## Define cost objective function ##

    if model.config.objective == Objectives.cost:

        def CostObjectiveFunctionRule(model):
            return model.v_Z == (
                model.v_C_TotalSourced
                + model.v_C_TotalDisposal
                + model.v_C_TotalTreatment
                + model.v_C_TotalReuse
                + model.v_C_TotalPiping
                + model.v_C_TotalStorage
                + model.v_C_TotalTrucking
                + model.p_alpha_AnnualizationRate
                * (
                    model.v_C_DisposalCapEx
                    + model.v_C_StorageCapEx
                    + model.v_C_TreatmentCapEx
                    + model.v_C_PipelineCapEx
                )
                + model.v_C_Slack
                - model.v_R_TotalStorage
            )

        model.CostObjectiveFunction = Constraint(
            rule=CostObjectiveFunctionRule, doc="Cost objective function"
        )

        # model.CostObjectiveFunction.pprint()

    ## Define reuse objective function ##

    elif model.config.objective == Objectives.reuse:

        def ReuseObjectiveFunctionRule(model):
            return model.v_Z == -(
                model.v_F_TotalReused / model.p_beta_TotalProd
            ) + 1 / 38446652 * (
                model.v_C_TotalSourced
                + model.v_C_TotalDisposal
                + model.v_C_TotalTreatment
                + model.v_C_TotalReuse
                + model.v_C_TotalPiping
                + model.v_C_TotalStorage
                + model.v_C_TotalTrucking
                + model.p_alpha_AnnualizationRate
                * (
                    model.v_C_DisposalCapEx
                    + model.v_C_StorageCapEx
                    + model.v_C_TreatmentCapEx
                    + model.v_C_PipelineCapEx
                )
                + model.v_C_Slack
                - model.v_R_TotalStorage
            )

        model.ReuseObjectiveFunction = Constraint(
            rule=ReuseObjectiveFunctionRule, doc="Reuse objective function"
        )

        # model.ReuseObjectiveFunction.pprint()

    else:
        raise Exception("objective not supported")

    ## Define constraints ##

    def CompletionsPadDemandBalanceRule(model, p, t):
        return model.p_gamma_Completions[p, t] == (
            sum(model.v_F_Piped[n, p, t] for n in model.s_N if model.p_NCA[n, p])
            + sum(
                model.v_F_Piped[p_tilde, p, t]
                for p_tilde in model.s_PP
                if model.p_PCA[p_tilde, p]
            )
            + sum(model.v_F_Piped[s, p, t] for s in model.s_S if model.p_SCA[s, p])
            + sum(
                model.v_F_Piped[p_tilde, p, t]
                for p_tilde in model.s_CP
                if model.p_CCA[p_tilde, p]
            )
            + sum(model.v_F_Piped[r, p, t] for r in model.s_R if model.p_RCA[r, p])
            + sum(model.v_F_Sourced[f, p, t] for f in model.s_F if model.p_FCA[f, p])
            + sum(
                model.v_F_Trucked[p_tilde, p, t]
                for p_tilde in model.s_PP
                if model.p_PCT[p_tilde, p]
            )
            + sum(
                model.v_F_Trucked[p_tilde, p, t]
                for p_tilde in model.s_CP
                if model.p_CCT[p_tilde, p]
            )
            + sum(model.v_F_Trucked[s, p, t] for s in model.s_S if model.p_SCT[s, p])
            + sum(model.v_F_Trucked[f, p, t] for f in model.s_F if model.p_FCT[f, p])
            + model.v_F_PadStorageOut[p, t]
            - model.v_F_PadStorageIn[p, t]
            + model.v_S_FracDemand[p, t]
        )

    model.CompletionsPadDemandBalance = Constraint(
        model.s_CP,
        model.s_T,
        rule=CompletionsPadDemandBalanceRule,
        doc="Completions pad demand balance",
    )

    # model.CompletionsPadDemandBalance['CP02','T24'].pprint()

    def CompletionsPadStorageBalanceRule(model, p, t):
        if t == model.s_T.first():
            return (
                model.v_L_PadStorage[p, t]
                == model.p_lambda_PadStorage[p]
                + model.v_F_PadStorageIn[p, t]
                - model.v_F_PadStorageOut[p, t]
            )
        else:
            return (
                model.v_L_PadStorage[p, t]
                == model.v_L_PadStorage[p, model.s_T.prev(t)]
                + model.v_F_PadStorageIn[p, t]
                - model.v_F_PadStorageOut[p, t]
            )

    model.CompletionsPadStorageBalance = Constraint(
        model.s_CP,
        model.s_T,
        rule=CompletionsPadStorageBalanceRule,
        doc="Completions pad storage balance",
    )

    # model.CompletionsPadStorageBalance.pprint()

    def CompletionsPadStorageCapacityRule(model, p, t):
        return model.v_L_PadStorage[p, t] <= model.p_sigma_PadStorage[p]

    model.CompletionsPadStorageCapacity = Constraint(
        model.s_CP,
        model.s_T,
        rule=CompletionsPadStorageCapacityRule,
        doc="Completions pad storage capacity",
    )

    # model.CompletionsPadStorageCapacity.pprint()

    def TerminalCompletionsPadStorageLevelRule(model, p, t):
        if t == model.s_T.last():
            return model.v_L_PadStorage[p, t] <= model.p_theta_PadStorage[p]
        else:
            return Constraint.Skip

    model.TerminalCompletionsPadStorageLevel = Constraint(
        model.s_CP,
        model.s_T,
        rule=TerminalCompletionsPadStorageLevelRule,
        doc="Terminal completions pad storage level",
    )

    # model.TerminalCompletionsPadStorageLevel.pprint()

    def FreshwaterSourcingCapacityRule(model, f, t):
        return (
            sum(model.v_F_Sourced[f, p, t] for p in model.s_CP if model.p_FCA[f, p])
            + sum(model.v_F_Trucked[f, p, t] for p in model.s_CP if model.p_FCT[f, p])
        ) <= model.p_sigma_Freshwater[f, t]

    model.FreshwaterSourcingCapacity = Constraint(
        model.s_F,
        model.s_T,
        rule=FreshwaterSourcingCapacityRule,
        doc="Freshwater sourcing capacity",
    )

    # model.FreshwaterSourcingCapacity.pprint()

    def CompletionsPadTruckOffloadingCapacityRule(model, p, t):
        return (
            sum(
                model.v_F_Trucked[p_tilde, p, t]
                for p_tilde in model.s_PP
                if model.p_PCT[p_tilde, p]
            )
            + sum(model.v_F_Trucked[s, p, t] for s in model.s_S if model.p_SCT[s, p])
            + sum(
                model.v_F_Trucked[p_tilde, p, t]
                for p_tilde in model.s_CP
                if model.p_CCT[p_tilde, p]
            )
            + sum(model.v_F_Trucked[f, p, t] for f in model.s_F if model.p_FCT[f, p])
        ) <= model.p_sigma_OffloadingPad[p]

    model.CompletionsPadTruckOffloadingCapacity = Constraint(
        model.s_CP,
        model.s_T,
        rule=CompletionsPadTruckOffloadingCapacityRule,
        doc="Completions pad truck offloading capacity",
    )

    # model.CompletionsPadTruckOffloadingCapacity.pprint()

    def StorageSiteTruckOffloadingCapacityRule(model, s, t):
        return (
            sum(model.v_F_Trucked[p, s, t] for p in model.s_PP if model.p_PST[p, s])
            + sum(model.v_F_Trucked[p, s, t] for p in model.s_CP if model.p_CST[p, s])
            <= model.p_sigma_OffloadingStorage[s]
        )

    model.StorageSiteTruckOffloadingCapacity = Constraint(
        model.s_S,
        model.s_T,
        rule=StorageSiteTruckOffloadingCapacityRule,
        doc="Storage site truck offloading capacity",
    )

    # model.StorageSiteTruckOffloadingCapacity.pprint()

    def StorageSiteProcessingCapacityRule(model, s, t):
        return (
            sum(model.v_F_Piped[n, s, t] for n in model.s_N if model.p_NSA[n, s])
            + sum(model.v_F_Piped[r, s, t] for r in model.s_R if model.p_RSA[r, s])
            + sum(model.v_F_Trucked[p, s, t] for p in model.s_PP if model.p_PST[p, s])
            + sum(model.v_F_Trucked[p, s, t] for p in model.s_CP if model.p_CST[p, s])
            <= model.p_sigma_ProcessingStorage[s]
        )

    model.StorageSiteProcessingCapacity = Constraint(
        model.s_S,
        model.s_T,
        rule=StorageSiteProcessingCapacityRule,
        doc="Storage site processing capacity",
    )

    # model.StorageSiteProcessingCapacity.pprint()

    def ProductionPadSupplyBalanceRule(model, p, t):
        return (
            model.p_beta_Production[p, t]
            == sum(model.v_F_Piped[p, n, t] for n in model.s_N if model.p_PNA[p, n])
            + sum(
                model.v_F_Piped[p, p_tilde, t]
                for p_tilde in model.s_CP
                if model.p_PCA[p, p_tilde]
            )
            + sum(
                model.v_F_Piped[p, p_tilde, t]
                for p_tilde in model.s_PP
                if model.p_PPA[p, p_tilde]
            )
            + sum(
                model.v_F_Trucked[p, p_tilde, t]
                for p_tilde in model.s_CP
                if model.p_PCT[p, p_tilde]
            )
            + sum(model.v_F_Trucked[p, k, t] for k in model.s_K if model.p_PKT[p, k])
            + sum(model.v_F_Trucked[p, s, t] for s in model.s_S if model.p_PST[p, s])
            + sum(model.v_F_Trucked[p, r, t] for r in model.s_R if model.p_PRT[p, r])
            + sum(model.v_F_Trucked[p, o, t] for o in model.s_O if model.p_POT[p, o])
            + model.v_S_Production[p, t]
        )

    model.ProductionPadSupplyBalance = Constraint(
        model.s_PP,
        model.s_T,
        rule=ProductionPadSupplyBalanceRule,
        doc="Production pad supply balance",
    )

    # model.ProductionPadSupplyBalance.pprint()

    def CompletionsPadSupplyBalanceRule(model, p, t):
        return (
            model.p_beta_Flowback[p, t]
            == sum(model.v_F_Piped[p, n, t] for n in model.s_N if model.p_CNA[p, n])
            + sum(
                model.v_F_Piped[p, p_tilde, t]
                for p_tilde in model.s_CP
                if model.p_CCA[p, p_tilde]
            )
            + sum(model.v_F_Trucked[p, k, t] for k in model.s_K if model.p_CKT[p, k])
            + sum(
                model.v_F_Trucked[p, p_tilde, t]
                for p_tilde in model.s_CP
                if model.p_CCT[p, p_tilde]
            )
            + sum(model.v_F_Trucked[p, s, t] for s in model.s_S if model.p_CST[p, s])
            + sum(model.v_F_Trucked[p, r, t] for r in model.s_R if model.p_CRT[p, r])
            + model.v_S_Flowback[p, t]
        )

    model.CompletionsPadSupplyBalance = Constraint(
        model.s_CP,
        model.s_T,
        rule=CompletionsPadSupplyBalanceRule,
        doc="Completions pad supply balance (i.e. flowback balance",
    )

    # model.CompletionsPadSupplyBalance.pprint()

    def NetworkNodeBalanceRule(model, n, t):
        return sum(
            model.v_F_Piped[p, n, t] for p in model.s_PP if model.p_PNA[p, n]
        ) + sum(
            model.v_F_Piped[p, n, t] for p in model.s_CP if model.p_CNA[p, n]
        ) + sum(
            model.v_F_Piped[n_tilde, n, t]
            for n_tilde in model.s_N
            if model.p_NNA[n_tilde, n]
        ) + sum(
            model.v_F_Piped[s, n, t] for s in model.s_S if model.p_SNA[s, n]
        ) == sum(
            model.v_F_Piped[n, n_tilde, t]
            for n_tilde in model.s_N
            if model.p_NNA[n, n_tilde]
        ) + sum(
            model.v_F_Piped[n, p, t] for p in model.s_CP if model.p_NCA[n, p]
        ) + sum(
            model.v_F_Piped[n, k, t] for k in model.s_K if model.p_NKA[n, k]
        ) + sum(
            model.v_F_Piped[n, r, t] for r in model.s_R if model.p_NRA[n, r]
        ) + sum(
            model.v_F_Piped[n, s, t] for s in model.s_S if model.p_NSA[n, s]
        ) + sum(
            model.v_F_Piped[n, o, t] for o in model.s_O if model.p_NOA[n, o]
        )

    model.NetworkBalance = Constraint(
        model.s_N, model.s_T, rule=NetworkNodeBalanceRule, doc="Network node balance"
    )

    # model.NetworkBalance['N12','T05'].pprint()

    def BidirectionalFlowRule1(model, l, l_tilde, t):
        if l in model.s_PP and l_tilde in model.s_CP:
            if model.p_PCA[l, l_tilde]:
                return (
                    model.vb_y_Flow[l, l_tilde, t] + model.vb_y_Flow[l_tilde, l, t] == 1
                )
            else:
                return Constraint.Skip
        elif l in model.s_PP and l_tilde in model.s_N:
            if model.p_PNA[l, l_tilde]:
                return (
                    model.vb_y_Flow[l, l_tilde, t] + model.vb_y_Flow[l_tilde, l, t] == 1
                )
            else:
                return Constraint.Skip
        elif l in model.s_PP and l_tilde in model.s_PP:
            if model.p_PPA[l, l_tilde]:
                return (
                    model.vb_y_Flow[l, l_tilde, t] + model.vb_y_Flow[l_tilde, l, t] == 1
                )
            else:
                return Constraint.Skip
        elif l in model.s_CP and l_tilde in model.s_N:
            if model.p_CNA[l, l_tilde]:
                return (
                    model.vb_y_Flow[l, l_tilde, t] + model.vb_y_Flow[l_tilde, l, t] == 1
                )
            else:
                return Constraint.Skip
        elif l in model.s_N and l_tilde in model.s_N:
            if model.p_NNA[l, l_tilde]:
                return (
                    model.vb_y_Flow[l, l_tilde, t] + model.vb_y_Flow[l_tilde, l, t] == 1
                )
            else:
                return Constraint.Skip
        elif l in model.s_N and l_tilde in model.s_CP:
            if model.p_NCA[l, l_tilde]:
                return (
                    model.vb_y_Flow[l, l_tilde, t] + model.vb_y_Flow[l_tilde, l, t] == 1
                )
            else:
                return Constraint.Skip
        elif l in model.s_N and l_tilde in model.s_K:
            if model.p_NKA[l, l_tilde]:
                return (
                    model.vb_y_Flow[l, l_tilde, t] + model.vb_y_Flow[l_tilde, l, t] == 1
                )
            else:
                return Constraint.Skip
        elif l in model.s_N and l_tilde in model.s_S:
            if model.p_NSA[l, l_tilde]:
                return (
                    model.vb_y_Flow[l, l_tilde, t] + model.vb_y_Flow[l_tilde, l, t] == 1
                )
            else:
                return Constraint.Skip
        elif l in model.s_N and l_tilde in model.s_R:
            if model.p_NRA[l, l_tilde]:
                return (
                    model.vb_y_Flow[l, l_tilde, t] + model.vb_y_Flow[l_tilde, l, t] == 1
                )
            else:
                return Constraint.Skip
        elif l in model.s_N and l_tilde in model.s_O:
            if model.p_NOA[l, l_tilde]:
                return (
                    model.vb_y_Flow[l, l_tilde, t] + model.vb_y_Flow[l_tilde, l, t] == 1
                )
            else:
                return Constraint.Skip
        elif l in model.s_R and l_tilde in model.s_N:
            if model.p_RNA[l, l_tilde]:
                return (
                    model.vb_y_Flow[l, l_tilde, t] + model.vb_y_Flow[l_tilde, l, t] == 1
                )
            else:
                return Constraint.Skip
        elif l in model.s_R and l_tilde in model.s_CP:
            if model.p_RCA[l, l_tilde]:
                return (
                    model.vb_y_Flow[l, l_tilde, t] + model.vb_y_Flow[l_tilde, l, t] == 1
                )
            else:
                return Constraint.Skip
        elif l in model.s_R and l_tilde in model.s_K:
            if model.p_RKA[l, l_tilde]:
                return (
                    model.vb_y_Flow[l, l_tilde, t] + model.vb_y_Flow[l_tilde, l, t] == 1
                )
            else:
                return Constraint.Skip
        elif l in model.s_S and l_tilde in model.s_CP:
            if model.p_SCA[l, l_tilde]:
                return (
                    model.vb_y_Flow[l, l_tilde, t] + model.vb_y_Flow[l_tilde, l, t] == 1
                )
            else:
                return Constraint.Skip
        elif l in model.s_S and l_tilde in model.s_K:
            if model.p_SKA[l, l_tilde]:
                return (
                    model.vb_y_Flow[l, l_tilde, t] + model.vb_y_Flow[l_tilde, l, t] == 1
                )
            else:
                return Constraint.Skip
        elif l in model.s_S and l_tilde in model.s_R:
            if model.p_SRA[l, l_tilde]:
                return (
                    model.vb_y_Flow[l, l_tilde, t] + model.vb_y_Flow[l_tilde, l, t] == 1
                )
            else:
                return Constraint.Skip
        elif l in model.s_S and l_tilde in model.s_O:
            if model.p_SOA[l, l_tilde]:
                return (
                    model.vb_y_Flow[l, l_tilde, t] + model.vb_y_Flow[l_tilde, l, t] == 1
                )
            else:
                return Constraint.Skip
        else:
            return Constraint.Skip

    model.BidirectionalFlow1 = Constraint(
        model.s_L,
        model.s_L,
        model.s_T,
        rule=BidirectionalFlowRule1,
        doc="Bi-directional flow",
    )

    # model.BidirectionalFlow1.pprint()

    def BidirectionalFlowRule2(model, l, l_tilde, t):
        if l in model.s_PP and l_tilde in model.s_CP:
            if model.p_PCA[l, l_tilde]:
                return (
                    model.v_F_Piped[l, l_tilde, t]
                    <= model.vb_y_Flow[l, l_tilde, t] * model.p_M_Flow
                )
            else:
                return Constraint.Skip
        elif l in model.s_PP and l_tilde in model.s_N:
            if model.p_PNA[l, l_tilde]:
                return (
                    model.v_F_Piped[l, l_tilde, t]
                    <= model.vb_y_Flow[l, l_tilde, t] * model.p_M_Flow
                )
            else:
                return Constraint.Skip
        elif l in model.s_PP and l_tilde in model.s_PP:
            if model.p_PPA[l, l_tilde]:
                return (
                    model.v_F_Piped[l, l_tilde, t]
                    <= model.vb_y_Flow[l, l_tilde, t] * model.p_M_Flow
                )
            else:
                return Constraint.Skip
        elif l in model.s_CP and l_tilde in model.s_N:
            if model.p_CNA[l, l_tilde]:
                return (
                    model.v_F_Piped[l, l_tilde, t]
                    <= model.vb_y_Flow[l, l_tilde, t] * model.p_M_Flow
                )
            else:
                return Constraint.Skip
        elif l in model.s_N and l_tilde in model.s_N:
            if model.p_NNA[l, l_tilde]:
                return (
                    model.v_F_Piped[l, l_tilde, t]
                    <= model.vb_y_Flow[l, l_tilde, t] * model.p_M_Flow
                )
            else:
                return Constraint.Skip
        elif l in model.s_N and l_tilde in model.s_CP:
            if model.p_NCA[l, l_tilde]:
                return (
                    model.v_F_Piped[l, l_tilde, t]
                    <= model.vb_y_Flow[l, l_tilde, t] * model.p_M_Flow
                )
            else:
                return Constraint.Skip
        elif l in model.s_N and l_tilde in model.s_K:
            if model.p_NKA[l, l_tilde]:
                return (
                    model.v_F_Piped[l, l_tilde, t]
                    <= model.vb_y_Flow[l, l_tilde, t] * model.p_M_Flow
                )
            else:
                return Constraint.Skip
        elif l in model.s_N and l_tilde in model.s_S:
            if model.p_NSA[l, l_tilde]:
                return (
                    model.v_F_Piped[l, l_tilde, t]
                    <= model.vb_y_Flow[l, l_tilde, t] * model.p_M_Flow
                )
            else:
                return Constraint.Skip
        elif l in model.s_N and l_tilde in model.s_R:
            if model.p_NRA[l, l_tilde]:
                return (
                    model.v_F_Piped[l, l_tilde, t]
                    <= model.vb_y_Flow[l, l_tilde, t] * model.p_M_Flow
                )
            else:
                return Constraint.Skip
        elif l in model.s_N and l_tilde in model.s_O:
            if model.p_NOA[l, l_tilde]:
                return (
                    model.v_F_Piped[l, l_tilde, t]
                    <= model.vb_y_Flow[l, l_tilde, t] * model.p_M_Flow
                )
            else:
                return Constraint.Skip
        elif l in model.s_R and l_tilde in model.s_N:
            if model.p_RNA[l, l_tilde]:
                return (
                    model.v_F_Piped[l, l_tilde, t]
                    <= model.vb_y_Flow[l, l_tilde, t] * model.p_M_Flow
                )
            else:
                return Constraint.Skip
        elif l in model.s_R and l_tilde in model.s_CP:
            if model.p_RCA[l, l_tilde]:
                return (
                    model.v_F_Piped[l, l_tilde, t]
                    <= model.vb_y_Flow[l, l_tilde, t] * model.p_M_Flow
                )
            else:
                return Constraint.Skip
        elif l in model.s_R and l_tilde in model.s_K:
            if model.p_RKA[l, l_tilde]:
                return (
                    model.v_F_Piped[l, l_tilde, t]
                    <= model.vb_y_Flow[l, l_tilde, t] * model.p_M_Flow
                )
            else:
                return Constraint.Skip
        elif l in model.s_S and l_tilde in model.s_N:
            if model.p_SNA[l, l_tilde]:
                return (
                    model.v_F_Piped[l, l_tilde, t]
                    <= model.vb_y_Flow[l, l_tilde, t] * model.p_M_Flow
                )
            else:
                return Constraint.Skip
        elif l in model.s_S and l_tilde in model.s_CP:
            if model.p_SCA[l, l_tilde]:
                return (
                    model.v_F_Piped[l, l_tilde, t]
                    <= model.vb_y_Flow[l, l_tilde, t] * model.p_M_Flow
                )
            else:
                return Constraint.Skip
        elif l in model.s_S and l_tilde in model.s_K:
            if model.p_SKA[l, l_tilde]:
                return (
                    model.v_F_Piped[l, l_tilde, t]
                    <= model.vb_y_Flow[l, l_tilde, t] * model.p_M_Flow
                )
            else:
                return Constraint.Skip
        elif l in model.s_S and l_tilde in model.s_R:
            if model.p_SRA[l, l_tilde]:
                return (
                    model.v_F_Piped[l, l_tilde, t]
                    <= model.vb_y_Flow[l, l_tilde, t] * model.p_M_Flow
                )
            else:
                return Constraint.Skip
        elif l in model.s_S and l_tilde in model.s_O:
            if model.p_SOA[l, l_tilde]:
                return (
                    model.v_F_Piped[l, l_tilde, t]
                    <= model.vb_y_Flow[l, l_tilde, t] * model.p_M_Flow
                )
            else:
                return Constraint.Skip
        else:
            return Constraint.Skip

    model.BidirectionalFlow2 = Constraint(
        model.s_L,
        model.s_L,
        model.s_T,
        rule=BidirectionalFlowRule2,
        doc="Bi-directional flow",
    )

    # model.BidirectionalFlow2.pprint()

    def StorageSiteBalanceRule(model, s, t):
        if t == model.s_T.first():
            return model.v_L_Storage[s, t] == model.p_lambda_Storage[s] + sum(
                model.v_F_Piped[n, s, t] for n in model.s_N if model.p_NSA[n, s]
            ) + sum(
                model.v_F_Piped[r, s, t] for r in model.s_R if model.p_RSA[r, s]
            ) + sum(
                model.v_F_Trucked[p, s, t] for p in model.s_PP if model.p_PST[p, s]
            ) + sum(
                model.v_F_Trucked[p, s, t] for p in model.s_CP if model.p_CST[p, s]
            ) - sum(
                model.v_F_Piped[s, n, t] for n in model.s_N if model.p_SNA[s, n]
            ) - sum(
                model.v_F_Piped[s, p, t] for p in model.s_CP if model.p_SCA[s, p]
            ) - sum(
                model.v_F_Piped[s, k, t] for k in model.s_K if model.p_SKA[s, k]
            ) - sum(
                model.v_F_Piped[s, r, t] for r in model.s_R if model.p_SRA[s, r]
            ) - sum(
                model.v_F_Piped[s, o, t] for o in model.s_O if model.p_SOA[s, o]
            ) - sum(
                model.v_F_Trucked[s, p, t] for p in model.s_CP if model.p_SCT[s, p]
            ) - sum(
                model.v_F_Trucked[s, k, t] for k in model.s_K if model.p_SKT[s, k]
            )
        else:
            return model.v_L_Storage[s, t] == model.v_L_Storage[
                s, model.s_T.prev(t)
            ] + sum(
                model.v_F_Piped[n, s, t] for n in model.s_N if model.p_NSA[n, s]
            ) + sum(
                model.v_F_Piped[r, s, t] for r in model.s_R if model.p_RSA[r, s]
            ) + sum(
                model.v_F_Trucked[p, s, t] for p in model.s_PP if model.p_PST[p, s]
            ) + sum(
                model.v_F_Trucked[p, s, t] for p in model.s_CP if model.p_CST[p, s]
            ) - sum(
                model.v_F_Piped[s, n, t] for n in model.s_N if model.p_SNA[s, n]
            ) - sum(
                model.v_F_Piped[s, p, t] for p in model.s_CP if model.p_SCA[s, p]
            ) - sum(
                model.v_F_Piped[s, k, t] for k in model.s_K if model.p_SKA[s, k]
            ) - sum(
                model.v_F_Piped[s, r, t] for r in model.s_R if model.p_SRA[s, r]
            ) - sum(
                model.v_F_Piped[s, o, t] for o in model.s_O if model.p_SOA[s, o]
            ) - sum(
                model.v_F_Trucked[s, p, t] for p in model.s_CP if model.p_SCT[s, p]
            ) - sum(
                model.v_F_Trucked[s, k, t] for k in model.s_K if model.p_SKT[s, k]
            )

    model.StorageSiteBalance = Constraint(
        model.s_S,
        model.s_T,
        rule=StorageSiteBalanceRule,
        doc="Storage site balance rule",
    )

    # model.StorageSiteBalance.pprint()

    def TerminalStorageLevelRule(model, s, t):
        if t == model.s_T.last():
            return model.v_L_Storage[s, t] <= model.p_theta_Storage[s]
        else:
            return Constraint.Skip

    model.TerminalStorageLevel = Constraint(
        model.s_S,
        model.s_T,
        rule=TerminalStorageLevelRule,
        doc="Terminal storage site level",
    )

    # model.TerminalStorageLevel.pprint()

    def PipelineCapacityExpansionRule(model, l, l_tilde):
        if l in model.s_PP and l_tilde in model.s_CP:
            if model.p_PCA[l, l_tilde]:
                return (
                    model.v_F_Capacity[l, l_tilde]
                    == model.p_sigma_Pipeline[l, l_tilde]
                    + sum(
                        model.p_delta_Pipeline[d] * (model.vb_y_Pipeline[l, l_tilde, d])
                        for d in model.s_D
                    )
                    + model.v_S_PipelineCapacity[l, l_tilde]
                )
            else:
                return Constraint.Skip
        elif l in model.s_PP and l_tilde in model.s_N:
            if model.p_PNA[l, l_tilde]:
                return (
                    model.v_F_Capacity[l, l_tilde]
                    == model.p_sigma_Pipeline[l, l_tilde]
                    + sum(
                        model.p_delta_Pipeline[d] * (model.vb_y_Pipeline[l, l_tilde, d])
                        for d in model.s_D
                    )
                    + model.v_S_PipelineCapacity[l, l_tilde]
                )
            else:
                return Constraint.Skip
        elif l in model.s_PP and l_tilde in model.s_PP:
            if model.p_PPA[l, l_tilde]:
                return (
                    model.v_F_Capacity[l, l_tilde]
                    == model.p_sigma_Pipeline[l, l_tilde]
                    + sum(
                        model.p_delta_Pipeline[d]
                        * (
                            model.vb_y_Pipeline[l, l_tilde, d]
                            + model.vb_y_Pipeline[l_tilde, l, d]
                        )
                        for d in model.s_D
                    )
                    + model.v_S_PipelineCapacity[l, l_tilde]
                )
            else:
                return Constraint.Skip
        elif l in model.s_CP and l_tilde in model.s_N:
            if model.p_CNA[l, l_tilde]:
                return (
                    model.v_F_Capacity[l, l_tilde]
                    == model.p_sigma_Pipeline[l, l_tilde]
                    + sum(
                        model.p_delta_Pipeline[d] * (model.vb_y_Pipeline[l, l_tilde, d])
                        for d in model.s_D
                    )
                    + model.v_S_PipelineCapacity[l, l_tilde]
                )
            else:
                return Constraint.Skip
        elif l in model.s_N and l_tilde in model.s_N:
            if model.p_NNA[l, l_tilde]:
                return (
                    model.v_F_Capacity[l, l_tilde]
                    == model.p_sigma_Pipeline[l, l_tilde]
                    + sum(
                        model.p_delta_Pipeline[d]
                        * (
                            model.vb_y_Pipeline[l, l_tilde, d]
                            + model.vb_y_Pipeline[l_tilde, l, d]
                        )
                        for d in model.s_D
                    )
                    + model.v_S_PipelineCapacity[l, l_tilde]
                )
            else:
                return Constraint.Skip
        elif l in model.s_N and l_tilde in model.s_CP:
            if model.p_NCA[l, l_tilde]:
                return (
                    model.v_F_Capacity[l, l_tilde]
                    == model.p_sigma_Pipeline[l, l_tilde]
                    + sum(
                        model.p_delta_Pipeline[d] * (model.vb_y_Pipeline[l, l_tilde, d])
                        for d in model.s_D
                    )
                    + model.v_S_PipelineCapacity[l, l_tilde]
                )
            else:
                return Constraint.Skip
        elif l in model.s_N and l_tilde in model.s_K:
            if model.p_NKA[l, l_tilde]:
                return (
                    model.v_F_Capacity[l, l_tilde]
                    == model.p_sigma_Pipeline[l, l_tilde]
                    + sum(
                        model.p_delta_Pipeline[d] * (model.vb_y_Pipeline[l, l_tilde, d])
                        for d in model.s_D
                    )
                    + model.v_S_PipelineCapacity[l, l_tilde]
                )
            else:
                return Constraint.Skip
        elif l in model.s_N and l_tilde in model.s_S:
            if model.p_NSA[l, l_tilde]:
                return (
                    model.v_F_Capacity[l, l_tilde]
                    == model.p_sigma_Pipeline[l, l_tilde]
                    + sum(
                        model.p_delta_Pipeline[d]
                        * (
                            model.vb_y_Pipeline[l, l_tilde, d]
                            + model.vb_y_Pipeline[l_tilde, l, d]
                        )
                        for d in model.s_D
                    )
                    + model.v_S_PipelineCapacity[l, l_tilde]
                )
            else:
                return Constraint.Skip
        elif l in model.s_N and l_tilde in model.s_R:
            if model.p_NRA[l, l_tilde]:
                return (
                    model.v_F_Capacity[l, l_tilde]
                    == model.p_sigma_Pipeline[l, l_tilde]
                    + sum(
                        model.p_delta_Pipeline[d]
                        * (
                            model.vb_y_Pipeline[l, l_tilde, d]
                            + model.vb_y_Pipeline[l_tilde, l, d]
                        )
                        for d in model.s_D
                    )
                    + model.v_S_PipelineCapacity[l, l_tilde]
                )
            else:
                return Constraint.Skip
        elif l in model.s_N and l_tilde in model.s_O:
            if model.p_NOA[l, l_tilde]:
                return (
                    model.v_F_Capacity[l, l_tilde]
                    == model.p_sigma_Pipeline[l, l_tilde]
                    + sum(
                        model.p_delta_Pipeline[d] * (model.vb_y_Pipeline[l, l_tilde, d])
                        for d in model.s_D
                    )
                    + model.v_S_PipelineCapacity[l, l_tilde]
                )
            else:
                return Constraint.Skip
        elif l in model.s_F and l_tilde in model.s_CP:
            if model.p_FCA[l, l_tilde]:
                return (
                    model.v_F_Capacity[l, l_tilde]
                    == model.p_sigma_Pipeline[l, l_tilde]
                    + sum(
                        model.p_delta_Pipeline[d] * (model.vb_y_Pipeline[l, l_tilde, d])
                        for d in model.s_D
                    )
                    + model.v_S_PipelineCapacity[l, l_tilde]
                )
            else:
                return Constraint.Skip
        elif l in model.s_R and l_tilde in model.s_N:
            if model.p_RNA[l, l_tilde]:
                return (
                    model.v_F_Capacity[l, l_tilde]
                    == model.p_sigma_Pipeline[l, l_tilde]
                    + sum(
                        model.p_delta_Pipeline[d]
                        * (
                            model.vb_y_Pipeline[l, l_tilde, d]
                            + model.vb_y_Pipeline[l_tilde, l, d]
                        )
                        for d in model.s_D
                    )
                    + model.v_S_PipelineCapacity[l, l_tilde]
                )
            else:
                return Constraint.Skip
        elif l in model.s_R and l_tilde in model.s_CP:
            if model.p_RCA[l, l_tilde]:
                return (
                    model.v_F_Capacity[l, l_tilde]
                    == model.p_sigma_Pipeline[l, l_tilde]
                    + sum(
                        model.p_delta_Pipeline[d] * (model.vb_y_Pipeline[l, l_tilde, d])
                        for d in model.s_D
                    )
                    + model.v_S_PipelineCapacity[l, l_tilde]
                )
            else:
                return Constraint.Skip
        elif l in model.s_R and l_tilde in model.s_K:
            if model.p_RKA[l, l_tilde]:
                return (
                    model.v_F_Capacity[l, l_tilde]
                    == model.p_sigma_Pipeline[l, l_tilde]
                    + sum(
                        model.p_delta_Pipeline[d]
                        * (
                            model.vb_y_Pipeline[l, l_tilde, d]
                            + model.vb_y_Pipeline[l_tilde, l, d]
                        )
                        for d in model.s_D
                    )
                    + model.v_S_PipelineCapacity[l, l_tilde]
                )
            else:
                return Constraint.Skip
        elif l in model.s_S and l_tilde in model.s_N:
            if model.p_SNA[l, l_tilde]:
                return (
                    model.v_F_Capacity[l, l_tilde]
                    == model.p_sigma_Pipeline[l, l_tilde]
                    + sum(
                        model.p_delta_Pipeline[d]
                        * (
                            model.vb_y_Pipeline[l, l_tilde, d]
                            + model.vb_y_Pipeline[l_tilde, l, d]
                        )
                        for d in model.s_D
                    )
                    + model.v_S_PipelineCapacity[l, l_tilde]
                )
            else:
                return Constraint.Skip
        elif l in model.s_S and l_tilde in model.s_CP:
            if model.p_SCA[l, l_tilde]:
                return (
                    model.v_F_Capacity[l, l_tilde]
                    == model.p_sigma_Pipeline[l, l_tilde]
                    + sum(
                        model.p_delta_Pipeline[d]
                        * (
                            model.vb_y_Pipeline[l, l_tilde, d]
                            + model.vb_y_Pipeline[l_tilde, l, d]
                        )
                        for d in model.s_D
                    )
                    + model.v_S_PipelineCapacity[l, l_tilde]
                )
            else:
                return Constraint.Skip
        elif l in model.s_S and l_tilde in model.s_K:
            if model.p_SKA[l, l_tilde]:
                return (
                    model.v_F_Capacity[l, l_tilde]
                    == model.p_sigma_Pipeline[l, l_tilde]
                    + sum(
                        model.p_delta_Pipeline[d] * (model.vb_y_Pipeline[l, l_tilde, d])
                        for d in model.s_D
                    )
                    + model.v_S_PipelineCapacity[l, l_tilde]
                )
            else:
                return Constraint.Skip
        elif l in model.s_S and l_tilde in model.s_R:
            if model.p_SRA[l, l_tilde]:
                return (
                    model.v_F_Capacity[l, l_tilde]
                    == model.p_sigma_Pipeline[l, l_tilde]
                    + sum(
                        model.p_delta_Pipeline[d] * (model.vb_y_Pipeline[l, l_tilde, d])
                        for d in model.s_D
                    )
                    + model.v_S_PipelineCapacity[l, l_tilde]
                )
            else:
                return Constraint.Skip
        elif l in model.s_R and l_tilde in model.s_S:
            if model.p_RSA[l, l_tilde]:
                return (
                    model.v_F_Capacity[l, l_tilde]
                    == model.p_sigma_Pipeline[l, l_tilde]
                    + sum(
                        model.p_delta_Pipeline[d] * (model.vb_y_Pipeline[l, l_tilde, d])
                        for d in model.s_D
                    )
                    + model.v_S_PipelineCapacity[l, l_tilde]
                )
            else:
                return Constraint.Skip
        elif l in model.s_S and l_tilde in model.s_O:
            if model.p_SOA[l, l_tilde]:
                return (
                    model.v_F_Capacity[l, l_tilde]
                    == model.p_sigma_Pipeline[l, l_tilde]
                    + sum(
                        model.p_delta_Pipeline[d] * (model.vb_y_Pipeline[l, l_tilde, d])
                        for d in model.s_D
                    )
                    + model.v_S_PipelineCapacity[l, l_tilde]
                )
            else:
                return Constraint.Skip
        else:
            return Constraint.Skip

    model.PipelineCapacityExpansion = Constraint(
        model.s_L,
        model.s_L,
        rule=PipelineCapacityExpansionRule,
        doc="Pipeline capacity construction/expansion",
    )

    # model.PipelineCapacityExpansion['N03','N04'].pprint()

    # def BiDirectionalPipelineCapacityRestrictionRule(model,l,l_tilde,d):
    #     return (model.vb_y_Pipeline[l,l_tilde,d] + model.vb_y_Pipeline[l_tilde,l,d] <= 1)
    # model.BiDirectionalPipelineCapacityRestriction = Constraint(model.s_L,model.s_L,model.s_D,rule=BiDirectionalPipelineCapacityRestrictionRule, doc='Bi-directional pipeline capacity restriction')

    # model.BiDirectionalPipelineCapacityRestriction.pprint()

    def PipelineCapacityRule(model, l, l_tilde, t):
        if l in model.s_PP and l_tilde in model.s_CP:
            if model.p_PCA[l, l_tilde]:
                return model.v_F_Piped[l, l_tilde, t] <= model.v_F_Capacity[l, l_tilde]
            else:
                return Constraint.Skip
        elif l in model.s_PP and l_tilde in model.s_N:
            if model.p_PNA[l, l_tilde]:
                return model.v_F_Piped[l, l_tilde, t] <= model.v_F_Capacity[l, l_tilde]
            else:
                return Constraint.Skip
        elif l in model.s_PP and l_tilde in model.s_PP:
            if model.p_PPA[l, l_tilde]:
                return model.v_F_Piped[l, l_tilde, t] <= model.v_F_Capacity[l, l_tilde]
            else:
                return Constraint.Skip
        elif l in model.s_CP and l_tilde in model.s_N:
            if model.p_CNA[l, l_tilde]:
                return model.v_F_Piped[l, l_tilde, t] <= model.v_F_Capacity[l, l_tilde]
            else:
                return Constraint.Skip
        elif l in model.s_N and l_tilde in model.s_N:
            if model.p_NNA[l, l_tilde]:
                return model.v_F_Piped[l, l_tilde, t] <= model.v_F_Capacity[l, l_tilde]
            else:
                return Constraint.Skip
        elif l in model.s_N and l_tilde in model.s_CP:
            if model.p_NCA[l, l_tilde]:
                return model.v_F_Piped[l, l_tilde, t] <= model.v_F_Capacity[l, l_tilde]
            else:
                return Constraint.Skip
        elif l in model.s_N and l_tilde in model.s_K:
            if model.p_NKA[l, l_tilde]:
                return model.v_F_Piped[l, l_tilde, t] <= model.v_F_Capacity[l, l_tilde]
            else:
                return Constraint.Skip
        elif l in model.s_N and l_tilde in model.s_S:
            if model.p_NSA[l, l_tilde]:
                return model.v_F_Piped[l, l_tilde, t] <= model.v_F_Capacity[l, l_tilde]
            else:
                return Constraint.Skip
        elif l in model.s_N and l_tilde in model.s_R:
            if model.p_NRA[l, l_tilde]:
                return model.v_F_Piped[l, l_tilde, t] <= model.v_F_Capacity[l, l_tilde]
            else:
                return Constraint.Skip
        elif l in model.s_N and l_tilde in model.s_O:
            if model.p_NOA[l, l_tilde]:
                return model.v_F_Piped[l, l_tilde, t] <= model.v_F_Capacity[l, l_tilde]
            else:
                return Constraint.Skip
        elif l in model.s_F and l_tilde in model.s_CP:
            if model.p_FCA[l, l_tilde]:
                return model.v_F_Piped[l, l_tilde, t] <= model.v_F_Capacity[l, l_tilde]
            else:
                return Constraint.Skip
        elif l in model.s_R and l_tilde in model.s_CP:
            if model.p_RCA[l, l_tilde]:
                return model.v_F_Piped[l, l_tilde, t] <= model.v_F_Capacity[l, l_tilde]
            else:
                return Constraint.Skip
        elif l in model.s_R and l_tilde in model.s_N:
            if model.p_RNA[l, l_tilde]:
                return model.v_F_Piped[l, l_tilde, t] <= model.v_F_Capacity[l, l_tilde]
            else:
                return Constraint.Skip
        elif l in model.s_R and l_tilde in model.s_K:
            if model.p_RKA[l, l_tilde]:
                return model.v_F_Piped[l, l_tilde, t] <= model.v_F_Capacity[l, l_tilde]
            else:
                return Constraint.Skip
        elif l in model.s_S and l_tilde in model.s_N:
            if model.p_SNA[l, l_tilde]:
                return model.v_F_Piped[l, l_tilde, t] <= model.v_F_Capacity[l, l_tilde]
            else:
                return Constraint.Skip
        elif l in model.s_S and l_tilde in model.s_CP:
            if model.p_SCA[l, l_tilde]:
                return model.v_F_Piped[l, l_tilde, t] <= model.v_F_Capacity[l, l_tilde]
            else:
                return Constraint.Skip
        elif l in model.s_S and l_tilde in model.s_K:
            if model.p_SKA[l, l_tilde]:
                return model.v_F_Piped[l, l_tilde, t] <= model.v_F_Capacity[l, l_tilde]
            else:
                return Constraint.Skip
        elif l in model.s_S and l_tilde in model.s_R:
            if model.p_SRA[l, l_tilde]:
                return model.v_F_Piped[l, l_tilde, t] <= model.v_F_Capacity[l, l_tilde]
            else:
                return Constraint.Skip
        elif l in model.s_S and l_tilde in model.s_O:
            if model.p_SOA[l, l_tilde]:
                return model.v_F_Piped[l, l_tilde, t] <= model.v_F_Capacity[l, l_tilde]
            else:
                return Constraint.Skip
        else:
            return Constraint.Skip

    model.PipelineCapacity = Constraint(
        model.s_L,
        model.s_L,
        model.s_T,
        rule=PipelineCapacityRule,
        doc="Pipeline capacity",
    )

    # model.PipelineCapacity['R01','CP01','T01'].pprint()

    def StorageCapacityExpansionRule(model, s):
        return (
            model.v_X_Capacity[s]
            == model.p_sigma_Storage[s]
            + sum(
                model.p_delta_Storage[c] * model.vb_y_Storage[s, c] for c in model.s_C
            )
            + model.v_S_StorageCapacity[s]
        )

    model.StorageCapacityExpansion = Constraint(
        model.s_S,
        rule=StorageCapacityExpansionRule,
        doc="Storage capacity construction/expansion",
    )

    # model.StorageCapacityExpansion.pprint()

    def StorageCapacityRule(model, s, t):
        return model.v_L_Storage[s, t] <= model.v_X_Capacity[s]

    model.StorageCapacity = Constraint(
        model.s_S, model.s_T, rule=StorageCapacityRule, doc="Storage capacity"
    )

    # model.StorageCapacity.pprint()

    def DisposalCapacityExpansionRule(model, k):
        return (
            model.v_D_Capacity[k]
            == model.p_sigma_Disposal[k]
            + sum(
                model.p_delta_Disposal[i] * model.vb_y_Disposal[k, i] for i in model.s_I
            )
            + model.v_S_DisposalCapacity[k]
        )

    model.DisposalCapacityExpansion = Constraint(
        model.s_K,
        rule=DisposalCapacityExpansionRule,
        doc="Disposal capacity construction/expansion",
    )

    # model.DisposalCapacityExpansion1.pprint()

    def DisposalCapacityRule(model, k, t):
        return (
            sum(model.v_F_Piped[n, k, t] for n in model.s_N if model.p_NKA[n, k])
            + sum(model.v_F_Piped[s, k, t] for s in model.s_S if model.p_SKA[s, k])
            + sum(model.v_F_Trucked[s, k, t] for s in model.s_S if model.p_SKT[s, k])
            + sum(model.v_F_Trucked[p, k, t] for p in model.s_PP if model.p_PKT[p, k])
            + sum(model.v_F_Trucked[p, k, t] for p in model.s_CP if model.p_CKT[p, k])
            + sum(model.v_F_Trucked[r, k, t] for r in model.s_R if model.p_RKT[r, k])
            <= model.v_D_Capacity[k]
        )

    model.DisposalCapacity = Constraint(
        model.s_K, model.s_T, rule=DisposalCapacityRule, doc="Disposal capacity"
    )

    # model.DisposalCapacity.pprint()

    def TreatmentCapacityExpansionRule(model, r):
        return (
            model.v_T_Capacity[r]
            == model.p_sigma_Treatment[r]
            + sum(
                model.p_delta_Treatment[j] * model.vb_y_Treatment[r, j]
                for j in model.s_J
            )
            + model.v_S_TreatmentCapacity[r]
        )

    model.TreatmentCapacityExpansion = Constraint(
        model.s_R,
        rule=TreatmentCapacityExpansionRule,
        doc="Treatment capacity construction/expansion",
    )

    # model.TreatmentCapacityExpansion.pprint()

    def TreatmentCapacityRule(model, r, t):
        return (
            sum(model.v_F_Piped[n, r, t] for n in model.s_N if model.p_NRA[n, r])
            + sum(model.v_F_Piped[s, r, t] for s in model.s_S if model.p_SRA[s, r])
            + sum(model.v_F_Trucked[p, r, t] for p in model.s_PP if model.p_PRT[p, r])
            + sum(model.v_F_Trucked[p, r, t] for p in model.s_CP if model.p_CRT[p, r])
            <= model.v_T_Capacity[r]
        )

    model.TreatmentCapacity = Constraint(
        model.s_R, model.s_T, rule=TreatmentCapacityRule, doc="Treatment capacity"
    )

    # model.TreatmentCapacity.pprint()

    def TreatmentBalanceRule(model, r, t):
        return (
            model.p_epsilon_Treatment[r, model.p_W_TreatmentComponent[r]]
            * (
                sum(model.v_F_Piped[n, r, t] for n in model.s_N if model.p_NRA[n, r])
                + sum(model.v_F_Piped[s, r, t] for s in model.s_S if model.p_SRA[s, r])
                + sum(
                    model.v_F_Trucked[p, r, t] for p in model.s_PP if model.p_PRT[p, r]
                )
                + sum(
                    model.v_F_Trucked[p, r, t] for p in model.s_CP if model.p_CRT[p, r]
                )
            )
            == sum(model.v_F_Piped[r, p, t] for p in model.s_CP if model.p_RCA[r, p])
            + sum(model.v_F_Piped[r, s, t] for s in model.s_S if model.p_RSA[r, s])
            + model.v_F_UnusedTreatedWater[r, t]
        )

    model.TreatmentBalance = Constraint(
        model.s_R, model.s_T, rule=TreatmentBalanceRule, doc="Treatment balance"
    )

    # model.TreatmentBalance.pprint()

    def BeneficialReuseCapacityRule(model, o, t):
        return (
            sum(model.v_F_Piped[n, o, t] for n in model.s_N if model.p_NOA[n, o])
            + sum(model.v_F_Piped[s, o, t] for s in model.s_S if model.p_SOA[s, o])
            + sum(model.v_F_Trucked[p, o, t] for p in model.s_PP if model.p_POT[p, o])
            <= model.p_sigma_Reuse[o] + model.v_S_ReuseCapacity[o]
        )

    model.BeneficialReuseCapacity = Constraint(
        model.s_O,
        model.s_T,
        rule=BeneficialReuseCapacityRule,
        doc="Beneficial reuse capacity",
    )

    # model.BeneficialReuseCapacity.pprint()

    # COMMENT: Beneficial reuse capacity constraint has not been tested yet

    def FreshSourcingCostRule(model, f, p, t):
        if f in model.s_F and p in model.s_CP:
            if model.p_FCA[f, p]:
                return (
                    model.v_C_Sourced[f, p, t]
                    == (model.v_F_Sourced[f, p, t] + model.v_F_Trucked[f, p, t])
                    * model.p_pi_Sourcing[f]
                )
            elif model.p_FCT[f, p]:
                return (
                    model.v_C_Sourced[f, p, t]
                    == (model.v_F_Sourced[f, p, t] + model.v_F_Trucked[f, p, t])
                    * model.p_pi_Sourcing[f]
                )
            else:
                return Constraint.Skip
        else:
            return Constraint.Skip

    #                    return (model.v_C_Sourced[f,p,t] == (model.v_F_Sourced[f,p,t] + model.v_F_Trucked[f,p,t])* model.p_pi_Sourcing[f])
    model.FreshSourcingCost = Constraint(
        model.s_F,
        model.s_CP,
        model.s_T,
        rule=FreshSourcingCostRule,
        doc="Fresh sourcing cost",
    )

    # model.FreshSourcingCost.pprint()

    def TotalFreshSourcingCostRule(model):
        return model.v_C_TotalSourced == sum(
            sum(
                sum(model.v_C_Sourced[f, p, t] for f in model.s_F if model.p_FCA[f, p])
                for p in model.s_CP
            )
            for t in model.s_T
        )

    model.TotalFreshSourcingCost = Constraint(
        rule=TotalFreshSourcingCostRule, doc="Total fresh sourcing cost"
    )

    # model.TotalFreshSourcingCost.pprint()

    def TotalFreshSourcingVolumeRule(model):
        return model.v_F_TotalSourced == sum(
            sum(
                sum(model.v_F_Sourced[f, p, t] for f in model.s_F if model.p_FCA[f, p])
                for p in model.s_CP
            )
            for t in model.s_T
        ) + sum(
            sum(
                sum(model.v_F_Trucked[f, p, t] for f in model.s_F if model.p_FCT[f, p])
                for p in model.s_CP
            )
            for t in model.s_T
        )

    model.TotalFreshSourcingVolume = Constraint(
        rule=TotalFreshSourcingVolumeRule, doc="Total fresh sourcing volume"
    )

    # model.TotalFreshSourcingVolume.pprint()

    def DisposalCostRule(model, k, t):
        return (
            model.v_C_Disposal[k, t]
            == (
                sum(model.v_F_Piped[n, k, t] for n in model.s_N if model.p_NKA[n, k])
                + sum(model.v_F_Piped[r, k, t] for r in model.s_R if model.p_RKA[r, k])
                + sum(model.v_F_Piped[s, k, t] for s in model.s_S if model.p_SKA[s, k])
                + sum(
                    model.v_F_Trucked[p, k, t] for p in model.s_PP if model.p_PKT[p, k]
                )
                + sum(
                    model.v_F_Trucked[p, k, t] for p in model.s_CP if model.p_CKT[p, k]
                )
                + sum(
                    model.v_F_Trucked[s, k, t] for s in model.s_S if model.p_SKT[s, k]
                )
                + sum(
                    model.v_F_Trucked[r, k, t] for r in model.s_R if model.p_RKT[r, k]
                )
            )
            * model.p_pi_Disposal[k]
        )

    model.DisposalCost = Constraint(
        model.s_K, model.s_T, rule=DisposalCostRule, doc="Disposal cost"
    )

    # model.DisposalCost.pprint()

    def TotalDisposalCostRule(model):
        return model.v_C_TotalDisposal == sum(
            sum(model.v_C_Disposal[k, t] for k in model.s_K) for t in model.s_T
        )

    model.TotalDisposalCost = Constraint(
        rule=TotalDisposalCostRule, doc="Total disposal cost"
    )

    # model.TotalDisposalCost.pprint()

    def TotalDisposalVolumeRule(model):
        return model.v_F_TotalDisposed == (
            sum(
                sum(sum(model.v_F_Piped[l, k, t] for l in model.s_L) for k in model.s_K)
                for t in model.s_T
            )
            + sum(
                sum(
                    sum(model.v_F_Trucked[l, k, t] for l in model.s_L)
                    for k in model.s_K
                )
                for t in model.s_T
            )
        )

    model.TotalDisposalVolume = Constraint(
        rule=TotalDisposalVolumeRule, doc="Total disposal volume"
    )

    # model.TotalDisposalVolume.pprint()

    def TreatmentCostRule(model, r, t):
        return (
            model.v_C_Treatment[r, t]
            == (
                sum(model.v_F_Piped[n, r, t] for n in model.s_N if model.p_NRA[n, r])
                + sum(model.v_F_Piped[s, r, t] for s in model.s_S if model.p_SRA[s, r])
                + sum(
                    model.v_F_Trucked[p, r, t] for p in model.s_PP if model.p_PRT[p, r]
                )
                + sum(
                    model.v_F_Trucked[p, r, t] for p in model.s_CP if model.p_CRT[p, r]
                )
            )
            * model.p_pi_Treatment[r]
        )

    model.TreatmentCost = Constraint(
        model.s_R, model.s_T, rule=TreatmentCostRule, doc="Treatment cost"
    )

    # model.TreatmentCost.pprint()

    def TotalTreatmentCostRule(model):
        return model.v_C_TotalTreatment == sum(
            sum(model.v_C_Treatment[r, t] for r in model.s_R) for t in model.s_T
        )

    model.TotalTreatmentCost = Constraint(
        rule=TotalTreatmentCostRule, doc="Total treatment cost"
    )

    # model.TotalTreatmentCost.pprint()

    def CompletionsReuseCostRule(
        model,
        p,
        t,
    ):
        return model.v_C_Reuse[p, t] == (
            (
                sum(model.v_F_Piped[n, p, t] for n in model.s_N if model.p_NCA[n, p])
                + sum(
                    model.v_F_Piped[p_tilde, p, t]
                    for p_tilde in model.s_PP
                    if model.p_PCA[p_tilde, p]
                )
                + sum(
                    model.v_F_Piped[p_tilde, p, t]
                    for p_tilde in model.s_CP
                    if model.p_CCA[p_tilde, p]
                )
                + sum(model.v_F_Piped[s, p, t] for s in model.s_S if model.p_SCA[s, p])
                + sum(model.v_F_Piped[r, p, t] for r in model.s_R if model.p_RCA[r, p])
                + sum(
                    model.v_F_Trucked[p_tilde, p, t]
                    for p_tilde in model.s_PP
                    if model.p_PCT[p_tilde, p]
                )
                + sum(
                    model.v_F_Trucked[p_tilde, p, t]
                    for p_tilde in model.s_CP
                    if model.p_CCT[p_tilde, p]
                )
                + sum(
                    model.v_F_Trucked[s, p, t] for s in model.s_S if model.p_SCT[s, p]
                )
            )
            * model.p_pi_Reuse[p]
        )

    model.CompletionsReuseCost = Constraint(
        model.s_CP,
        model.s_T,
        rule=CompletionsReuseCostRule,
        doc="Reuse completions cost",
    )

    # model.CompletionsReuseCost.pprint()

    def TotalCompletionsReuseCostRule(model):
        return model.v_C_TotalReuse == sum(
            sum(model.v_C_Reuse[p, t] for p in model.s_CP) for t in model.s_T
        )

    model.TotalCompletionsReuseCost = Constraint(
        rule=TotalCompletionsReuseCostRule, doc="Total completions reuse cost"
    )

    def TotalReuseVolumeRule(model):
        return model.v_F_TotalReused == sum(
            sum(
                sum(model.v_F_Piped[n, p, t] for n in model.s_N if model.p_NCA[n, p])
                + sum(
                    model.v_F_Piped[p_tilde, p, t]
                    for p_tilde in model.s_PP
                    if model.p_PCA[p_tilde, p]
                )
                + sum(
                    model.v_F_Piped[p_tilde, p, t]
                    for p_tilde in model.s_CP
                    if model.p_CCA[p_tilde, p]
                )
                + sum(model.v_F_Piped[s, p, t] for s in model.s_S if model.p_SCA[s, p])
                + sum(model.v_F_Piped[r, p, t] for r in model.s_R if model.p_RCA[r, p])
                + sum(
                    model.v_F_Trucked[p_tilde, p, t]
                    for p_tilde in model.s_PP
                    if model.p_PCT[p_tilde, p]
                )
                + sum(
                    model.v_F_Trucked[p_tilde, p, t]
                    for p_tilde in model.s_CP
                    if model.p_CCT[p_tilde, p]
                )
                + sum(
                    model.v_F_Trucked[s, p, t] for s in model.s_S if model.p_SCT[s, p]
                )
                for p in model.s_CP
            )
            for t in model.s_T
        )

    model.TotalReuseVolume = Constraint(
        rule=TotalReuseVolumeRule, doc="Total reuse volume"
    )

    # model.TotalCompletionsReuseCost.pprint()

    def PipingCostRule(model, l, l_tilde, t):
        if l in model.s_PP and l_tilde in model.s_CP:
            if model.p_PCA[l, l_tilde]:
                return (
                    model.v_C_Piped[l, l_tilde, t]
                    == model.v_F_Piped[l, l_tilde, t] * model.p_pi_Pipeline[l, l_tilde]
                )
            else:
                return Constraint.Skip
        elif l in model.s_PP and l_tilde in model.s_N:
            if model.p_PNA[l, l_tilde]:
                return (
                    model.v_C_Piped[l, l_tilde, t]
                    == model.v_F_Piped[l, l_tilde, t] * model.p_pi_Pipeline[l, l_tilde]
                )
            else:
                return Constraint.Skip
        elif l in model.s_PP and l_tilde in model.s_PP:
            if model.p_PPA[l, l_tilde]:
                return (
                    model.v_C_Piped[l, l_tilde, t]
                    == model.v_F_Piped[l, l_tilde, t] * model.p_pi_Pipeline[l, l_tilde]
                )
            else:
                return Constraint.Skip
        elif l in model.s_CP and l_tilde in model.s_N:
            if model.p_CNA[l, l_tilde]:
                return (
                    model.v_C_Piped[l, l_tilde, t]
                    == model.v_F_Piped[l, l_tilde, t] * model.p_pi_Pipeline[l, l_tilde]
                )
            else:
                return Constraint.Skip
        elif l in model.s_CP and l_tilde in model.s_CP:
            if model.p_CCA[l, l_tilde]:
                return (
                    model.v_C_Piped[l, l_tilde, t]
                    == model.v_F_Piped[l, l_tilde, t] * model.p_pi_Pipeline[l, l_tilde]
                )
            else:
                return Constraint.Skip
        elif l in model.s_N and l_tilde in model.s_N:
            if model.p_NNA[l, l_tilde]:
                return (
                    model.v_C_Piped[l, l_tilde, t]
                    == model.v_F_Piped[l, l_tilde, t] * model.p_pi_Pipeline[l, l_tilde]
                )
            else:
                return Constraint.Skip
        elif l in model.s_N and l_tilde in model.s_CP:
            if model.p_NCA[l, l_tilde]:
                return (
                    model.v_C_Piped[l, l_tilde, t]
                    == model.v_F_Piped[l, l_tilde, t] * model.p_pi_Pipeline[l, l_tilde]
                )
            else:
                return Constraint.Skip
        elif l in model.s_N and l_tilde in model.s_K:
            if model.p_NKA[l, l_tilde]:
                return (
                    model.v_C_Piped[l, l_tilde, t]
                    == model.v_F_Piped[l, l_tilde, t] * model.p_pi_Pipeline[l, l_tilde]
                )
            else:
                return Constraint.Skip
        elif l in model.s_N and l_tilde in model.s_S:
            if model.p_NSA[l, l_tilde]:
                return (
                    model.v_C_Piped[l, l_tilde, t]
                    == model.v_F_Piped[l, l_tilde, t] * model.p_pi_Pipeline[l, l_tilde]
                )
            else:
                return Constraint.Skip
        elif l in model.s_N and l_tilde in model.s_R:
            if model.p_NRA[l, l_tilde]:
                return (
                    model.v_C_Piped[l, l_tilde, t]
                    == model.v_F_Piped[l, l_tilde, t] * model.p_pi_Pipeline[l, l_tilde]
                )
            else:
                return Constraint.Skip
        elif l in model.s_N and l_tilde in model.s_O:
            if model.p_NOA[l, l_tilde]:
                return (
                    model.v_C_Piped[l, l_tilde, t]
                    == model.v_F_Piped[l, l_tilde, t] * model.p_pi_Pipeline[l, l_tilde]
                )
            else:
                return Constraint.Skip
        elif l in model.s_F and l_tilde in model.s_CP:
            if model.p_FCA[l, l_tilde]:
                return (
                    model.v_C_Piped[l, l_tilde, t]
                    == model.v_F_Sourced[l, l_tilde, t]
                    * model.p_pi_Pipeline[l, l_tilde]
                )
            else:
                return Constraint.Skip
        elif l in model.s_R and l_tilde in model.s_N:
            if model.p_RNA[l, l_tilde]:
                return (
                    model.v_C_Piped[l, l_tilde, t]
                    == model.v_F_Piped[l, l_tilde, t] * model.p_pi_Pipeline[l, l_tilde]
                )
            else:
                return Constraint.Skip
        elif l in model.s_R and l_tilde in model.s_CP:
            if model.p_RCA[l, l_tilde]:
                return (
                    model.v_C_Piped[l, l_tilde, t]
                    == model.v_F_Piped[l, l_tilde, t] * model.p_pi_Pipeline[l, l_tilde]
                )
            else:
                return Constraint.Skip
        elif l in model.s_R and l_tilde in model.s_K:
            if model.p_RKA[l, l_tilde]:
                return (
                    model.v_C_Piped[l, l_tilde, t]
                    == model.v_F_Piped[l, l_tilde, t] * model.p_pi_Pipeline[l, l_tilde]
                )
            else:
                return Constraint.Skip
        elif l in model.s_S and l_tilde in model.s_N:
            if model.p_SNA[l, l_tilde]:
                return (
                    model.v_C_Piped[l, l_tilde, t]
                    == model.v_F_Piped[l, l_tilde, t] * model.p_pi_Pipeline[l, l_tilde]
                )
            else:
                return Constraint.Skip
        elif l in model.s_S and l_tilde in model.s_K:
            if model.p_SKA[l, l_tilde]:
                return (
                    model.v_C_Piped[l, l_tilde, t]
                    == model.v_F_Piped[l, l_tilde, t] * model.p_pi_Pipeline[l, l_tilde]
                )
            else:
                return Constraint.Skip
        elif l in model.s_S and l_tilde in model.s_R:
            if model.p_SRA[l, l_tilde]:
                return (
                    model.v_C_Piped[l, l_tilde, t]
                    == model.v_F_Piped[l, l_tilde, t] * model.p_pi_Pipeline[l, l_tilde]
                )
            else:
                return Constraint.Skip
        elif l in model.s_S and l_tilde in model.s_O:
            if model.p_SOA[l, l_tilde]:
                return (
                    model.v_C_Piped[l, l_tilde, t]
                    == model.v_F_Piped[l, l_tilde, t] * model.p_pi_Pipeline[l, l_tilde]
                )
            else:
                return Constraint.Skip
        else:
            return Constraint.Skip

    model.PipingCost = Constraint(
        model.s_L, model.s_L, model.s_T, rule=PipingCostRule, doc="Piping cost"
    )

    # model.PipingCost.pprint()

    def TotalPipingCostRule(model):
        return model.v_C_TotalPiping == (
            sum(
                sum(
                    sum(
                        model.v_C_Piped[p, p_tilde, t]
                        for p in model.s_PP
                        if model.p_PCA[p, p_tilde]
                    )
                    for p_tilde in model.s_CP
                )
                + sum(
                    sum(
                        model.v_C_Piped[p, n, t]
                        for p in model.s_PP
                        if model.p_PNA[p, n]
                    )
                    for n in model.s_N
                )
                + sum(
                    sum(
                        model.v_C_Piped[p, p_tilde, t]
                        for p in model.s_PP
                        if model.p_PPA[p, p_tilde]
                    )
                    for p_tilde in model.s_PP
                )
                + sum(
                    sum(
                        model.v_C_Piped[p, p_tilde, t]
                        for p in model.s_CP
                        if model.p_CCA[p, p_tilde]
                    )
                    for p_tilde in model.s_CP
                )
                + sum(
                    sum(
                        model.v_C_Piped[p, n, t]
                        for p in model.s_CP
                        if model.p_CNA[p, n]
                    )
                    for n in model.s_N
                )
                + sum(
                    sum(
                        model.v_C_Piped[n, n_tilde, t]
                        for n in model.s_N
                        if model.p_NNA[n, n_tilde]
                    )
                    for n_tilde in model.s_N
                )
                + sum(
                    sum(
                        model.v_C_Piped[n, p, t] for n in model.s_N if model.p_NCA[n, p]
                    )
                    for p in model.s_CP
                )
                + sum(
                    sum(
                        model.v_C_Piped[n, k, t] for n in model.s_N if model.p_NKA[n, k]
                    )
                    for k in model.s_K
                )
                + sum(
                    sum(
                        model.v_C_Piped[n, s, t] for n in model.s_N if model.p_NSA[n, s]
                    )
                    for s in model.s_S
                )
                + sum(
                    sum(
                        model.v_C_Piped[n, r, t] for n in model.s_N if model.p_NRA[n, r]
                    )
                    for r in model.s_R
                )
                + sum(
                    sum(
                        model.v_C_Piped[n, o, t] for n in model.s_N if model.p_NOA[n, o]
                    )
                    for o in model.s_O
                )
                + sum(
                    sum(
                        model.v_C_Piped[f, p, t] for f in model.s_F if model.p_FCA[f, p]
                    )
                    for p in model.s_CP
                )
                + sum(
                    sum(
                        model.v_C_Piped[r, n, t] for r in model.s_R if model.p_RNA[r, n]
                    )
                    for n in model.s_N
                )
                + sum(
                    sum(
                        model.v_C_Piped[r, p, t] for r in model.s_R if model.p_RCA[r, p]
                    )
                    for p in model.s_CP
                )
                + sum(
                    sum(
                        model.v_C_Piped[r, k, t] for r in model.s_R if model.p_RKA[r, k]
                    )
                    for k in model.s_K
                )
                + sum(
                    sum(
                        model.v_C_Piped[s, n, t] for s in model.s_S if model.p_SNA[s, n]
                    )
                    for n in model.s_N
                )
                + sum(
                    sum(
                        model.v_C_Piped[s, r, t] for s in model.s_S if model.p_SRA[s, r]
                    )
                    for r in model.s_R
                )
                + sum(
                    sum(
                        model.v_C_Piped[s, o, t] for s in model.s_S if model.p_SOA[s, o]
                    )
                    for o in model.s_O
                )
                + sum(
                    sum(
                        model.v_C_Piped[f, p, t] for f in model.s_F if model.p_FCA[f, p]
                    )
                    for p in model.s_CP
                )
                for t in model.s_T
            )
        )

    model.TotalPipingCost = Constraint(
        rule=TotalPipingCostRule, doc="Total piping cost"
    )

    # model.TotalPipingCost.pprint()

    def StorageDepositCostRule(model, s, t):
        return model.v_C_Storage[s, t] == (
            (
                sum(model.v_F_Piped[n, s, t] for n in model.s_N if model.p_NSA[n, s])
                + sum(model.v_F_Piped[r, s, t] for r in model.s_R if model.p_RSA[r, s])
                + sum(
                    model.v_F_Trucked[p, s, t] for p in model.s_PP if model.p_PST[p, s]
                )
                + sum(
                    model.v_F_Trucked[p, s, t] for p in model.s_CP if model.p_CST[p, s]
                )
            )
            * model.p_pi_Storage[s]
        )

    model.StorageDepositCost = Constraint(
        model.s_S, model.s_T, rule=StorageDepositCostRule, doc="Storage deposit cost"
    )

    # model.StorageDepositCost.pprint()

    def TotalStorageCostRule(model):
        return model.v_C_TotalStorage == sum(
            sum(model.v_C_Storage[s, t] for s in model.s_S) for t in model.s_T
        )

    model.TotalStorageCost = Constraint(
        rule=TotalStorageCostRule, doc="Total storage deposit cost"
    )

    # model.TotalStorageCost.pprint()

    def StorageWithdrawalCreditRule(model, s, t):
        return model.v_R_Storage[s, t] == (
            (
                sum(model.v_F_Piped[s, n, t] for n in model.s_N if model.p_SNA[s, n])
                + sum(model.v_F_Piped[s, p, t] for p in model.s_CP if model.p_SCA[s, p])
                + sum(model.v_F_Piped[s, k, t] for k in model.s_K if model.p_SKA[s, k])
                + sum(model.v_F_Piped[s, r, t] for r in model.s_R if model.p_SRA[s, r])
                + sum(model.v_F_Piped[s, o, t] for o in model.s_O if model.p_SOA[s, o])
                + sum(
                    model.v_F_Trucked[s, p, t] for p in model.s_CP if model.p_SCT[s, p]
                )
                + sum(
                    model.v_F_Trucked[s, k, t] for k in model.s_K if model.p_SKT[s, k]
                )
            )
            * model.p_rho_Storage[s]
        )

    model.StorageWithdrawalCredit = Constraint(
        model.s_S,
        model.s_T,
        rule=StorageWithdrawalCreditRule,
        doc="Storage withdrawal credit",
    )

    # model.StorageWithdrawalCredit.pprint()

    def TotalStorageWithdrawalCreditRule(model):
        return model.v_R_TotalStorage == sum(
            sum(model.v_R_Storage[s, t] for s in model.s_S) for t in model.s_T
        )

    model.TotalStorageWithdrawalCredit = Constraint(
        rule=TotalStorageWithdrawalCreditRule, doc="Total storage withdrawal credit"
    )

    # model.TotalStorageWithdrawalCredit.pprint()

    def TruckingCostRule(model, l, l_tilde, t):
        if l in model.s_PP and l_tilde in model.s_CP:
            if model.p_PCT[l, l_tilde]:
                return (
                    model.v_C_Trucked[l, l_tilde, t]
                    == model.v_F_Trucked[l, l_tilde, t]
                    * 1
                    / model.p_delta_Truck
                    * model.p_tau_Trucking[l, l_tilde]
                    * model.p_pi_Trucking[l]
                )
            else:
                return Constraint.Skip
        elif l in model.s_F and l_tilde in model.s_CP:
            if model.p_FCT[l, l_tilde]:
                return (
                    model.v_C_Trucked[l, l_tilde, t]
                    == model.v_F_Trucked[l, l_tilde, t]
                    * 1
                    / model.p_delta_Truck
                    * model.p_tau_Trucking[l, l_tilde]
                    * model.p_pi_Trucking[l]
                )
            else:
                return Constraint.Skip
        elif l in model.s_PP and l_tilde in model.s_K:
            if model.p_PKT[l, l_tilde]:
                return (
                    model.v_C_Trucked[l, l_tilde, t]
                    == model.v_F_Trucked[l, l_tilde, t]
                    * 1
                    / model.p_delta_Truck
                    * model.p_tau_Trucking[l, l_tilde]
                    * model.p_pi_Trucking[l]
                )
            else:
                return Constraint.Skip
        elif l in model.s_PP and l_tilde in model.s_S:
            if model.p_PST[l, l_tilde]:
                return (
                    model.v_C_Trucked[l, l_tilde, t]
                    == model.v_F_Trucked[l, l_tilde, t]
                    * 1
                    / model.p_delta_Truck
                    * model.p_tau_Trucking[l, l_tilde]
                    * model.p_pi_Trucking[l]
                )
            else:
                return Constraint.Skip
        elif l in model.s_PP and l_tilde in model.s_R:
            if model.p_PRT[l, l_tilde]:
                return (
                    model.v_C_Trucked[l, l_tilde, t]
                    == model.v_F_Trucked[l, l_tilde, t]
                    * 1
                    / model.p_delta_Truck
                    * model.p_tau_Trucking[l, l_tilde]
                    * model.p_pi_Trucking[l]
                )
            else:
                return Constraint.Skip
        elif l in model.s_PP and l_tilde in model.s_O:
            if model.p_POT[l, l_tilde]:
                return (
                    model.v_C_Trucked[l, l_tilde, t]
                    == model.v_F_Trucked[l, l_tilde, t]
                    * 1
                    / model.p_delta_Truck
                    * model.p_tau_Trucking[l, l_tilde]
                    * model.p_pi_Trucking[l]
                )
            else:
                return Constraint.Skip
        elif l in model.s_CP and l_tilde in model.s_K:
            if model.p_CKT[l, l_tilde]:
                return (
                    model.v_C_Trucked[l, l_tilde, t]
                    == model.v_F_Trucked[l, l_tilde, t]
                    * 1
                    / model.p_delta_Truck
                    * model.p_tau_Trucking[l, l_tilde]
                    * model.p_pi_Trucking[l]
                )
            else:
                return Constraint.Skip
        elif l in model.s_CP and l_tilde in model.s_S:
            if model.p_CST[l, l_tilde]:
                return (
                    model.v_C_Trucked[l, l_tilde, t]
                    == model.v_F_Trucked[l, l_tilde, t]
                    * 1
                    / model.p_delta_Truck
                    * model.p_tau_Trucking[l, l_tilde]
                    * model.p_pi_Trucking[l]
                )
            else:
                return Constraint.Skip
        elif l in model.s_CP and l_tilde in model.s_R:
            if model.p_CRT[l, l_tilde]:
                return (
                    model.v_C_Trucked[l, l_tilde, t]
                    == model.v_F_Trucked[l, l_tilde, t]
                    * 1
                    / model.p_delta_Truck
                    * model.p_tau_Trucking[l, l_tilde]
                    * model.p_pi_Trucking[l]
                )
            else:
                return Constraint.Skip
        elif l in model.s_CP and l_tilde in model.s_CP:
            if model.p_CCT[l, l_tilde]:
                return (
                    model.v_C_Trucked[l, l_tilde, t]
                    == model.v_F_Trucked[l, l_tilde, t]
                    * 1
                    / model.p_delta_Truck
                    * model.p_tau_Trucking[l, l_tilde]
                    * model.p_pi_Trucking[l]
                )
            else:
                return Constraint.Skip
        elif l in model.s_S and l_tilde in model.s_CP:
            if model.p_SCT[l, l_tilde]:
                return (
                    model.v_C_Trucked[l, l_tilde, t]
                    == model.v_F_Trucked[l, l_tilde, t]
                    * 1
                    / model.p_delta_Truck
                    * model.p_tau_Trucking[l, l_tilde]
                    * model.p_pi_Trucking[l]
                )
            else:
                return Constraint.Skip
        elif l in model.s_S and l_tilde in model.s_K:
            if model.p_SKT[l, l_tilde]:
                return (
                    model.v_C_Trucked[l, l_tilde, t]
                    == model.v_F_Trucked[l, l_tilde, t]
                    * 1
                    / model.p_delta_Truck
                    * model.p_tau_Trucking[l, l_tilde]
                    * model.p_pi_Trucking[l]
                )
            else:
                return Constraint.Skip
        elif l in model.s_R and l_tilde in model.s_K:
            if model.p_RKT[l, l_tilde]:
                return (
                    model.v_C_Trucked[l, l_tilde, t]
                    == model.v_F_Trucked[l, l_tilde, t]
                    * 1
                    / model.p_delta_Truck
                    * model.p_tau_Trucking[l, l_tilde]
                    * model.p_pi_Trucking[l]
                )
            else:
                return Constraint.Skip
        else:
            return Constraint.Skip

    model.TruckingCost = Constraint(
        model.s_L, model.s_L, model.s_T, rule=TruckingCostRule, doc="Trucking cost"
    )

    # model.TruckingCost.pprint()

    def TotalTruckingCostRule(model):
        return model.v_C_TotalTrucking == (
            sum(
                sum(
                    sum(
                        model.v_C_Trucked[p, p_tilde, t]
                        for p in model.s_PP
                        if model.p_PCT[p, p_tilde]
                    )
                    for p_tilde in model.s_CP
                )
                + sum(
                    sum(
                        model.v_C_Trucked[p, k, t]
                        for p in model.s_PP
                        if model.p_PKT[p, k]
                    )
                    for k in model.s_K
                )
                + sum(
                    sum(
                        model.v_C_Trucked[p, s, t]
                        for p in model.s_PP
                        if model.p_PST[p, s]
                    )
                    for s in model.s_S
                )
                + sum(
                    sum(
                        model.v_C_Trucked[p, r, t]
                        for p in model.s_PP
                        if model.p_PRT[p, r]
                    )
                    for r in model.s_R
                )
                + sum(
                    sum(
                        model.v_C_Trucked[p, o, t]
                        for p in model.s_PP
                        if model.p_POT[p, o]
                    )
                    for o in model.s_O
                )
                + sum(
                    sum(
                        model.v_C_Trucked[p, k, t]
                        for p in model.s_CP
                        if model.p_CKT[p, k]
                    )
                    for k in model.s_K
                )
                + sum(
                    sum(
                        model.v_C_Trucked[p, s, t]
                        for p in model.s_CP
                        if model.p_CST[p, s]
                    )
                    for s in model.s_S
                )
                + sum(
                    sum(
                        model.v_C_Trucked[p, r, t]
                        for p in model.s_CP
                        if model.p_CRT[p, r]
                    )
                    for r in model.s_R
                )
                + sum(
                    sum(
                        model.v_C_Trucked[p, p_tilde, t]
                        for p in model.s_CP
                        if model.p_CCT[p, p_tilde]
                    )
                    for p_tilde in model.s_CP
                )
                + sum(
                    sum(
                        model.v_C_Trucked[s, p, t]
                        for s in model.s_S
                        if model.p_SCT[s, p]
                    )
                    for p in model.s_CP
                )
                + sum(
                    sum(
                        model.v_C_Trucked[s, k, t]
                        for s in model.s_S
                        if model.p_SKT[s, k]
                    )
                    for k in model.s_K
                )
                + sum(
                    sum(
                        model.v_C_Trucked[r, k, t]
                        for r in model.s_R
                        if model.p_RKT[r, k]
                    )
                    for k in model.s_K
                )
                + sum(
                    sum(
                        model.v_C_Trucked[f, p, t]
                        for f in model.s_F
                        if model.p_FCT[f, p]
                    )
                    for p in model.s_CP
                )
                for t in model.s_T
            )
        )

    model.TotalTruckingCost = Constraint(
        rule=TotalTruckingCostRule, doc="Total trucking cost"
    )

    # model.TotalTruckingCost.pprint()

    def TotalTruckingVolumeRule(model):
        return model.v_F_TotalTrucked == sum(
            sum(
                sum(
                    model.v_F_Trucked[p, p_tilde, t]
                    for p in model.s_PP
                    if model.p_PCT[p, p_tilde]
                )
                for p_tilde in model.s_CP
            )
            + sum(
                sum(model.v_F_Trucked[p, k, t] for p in model.s_PP if model.p_PKT[p, k])
                for k in model.s_K
            )
            + sum(
                sum(model.v_F_Trucked[p, s, t] for p in model.s_PP if model.p_PST[p, s])
                for s in model.s_S
            )
            + sum(
                sum(model.v_F_Trucked[p, r, t] for p in model.s_PP if model.p_PRT[p, r])
                for r in model.s_R
            )
            + sum(
                sum(model.v_F_Trucked[p, o, t] for p in model.s_PP if model.p_POT[p, o])
                for o in model.s_O
            )
            + sum(
                sum(model.v_F_Trucked[p, k, t] for p in model.s_CP if model.p_CKT[p, k])
                for k in model.s_K
            )
            + sum(
                sum(model.v_F_Trucked[p, s, t] for p in model.s_CP if model.p_CST[p, s])
                for s in model.s_S
            )
            + sum(
                sum(model.v_F_Trucked[p, r, t] for p in model.s_CP if model.p_CRT[p, r])
                for r in model.s_R
            )
            + sum(
                sum(
                    model.v_F_Trucked[p, p_tilde, t]
                    for p in model.s_CP
                    if model.p_CCT[p, p_tilde]
                )
                for p_tilde in model.s_CP
            )
            + sum(
                sum(model.v_F_Trucked[s, p, t] for s in model.s_S if model.p_SCT[s, p])
                for p in model.s_CP
            )
            + sum(
                sum(model.v_F_Trucked[s, k, t] for s in model.s_S if model.p_SKT[s, k])
                for k in model.s_K
            )
            + sum(
                sum(model.v_F_Trucked[r, k, t] for r in model.s_R if model.p_RKT[r, k])
                for k in model.s_K
            )
            + sum(
                sum(model.v_F_Trucked[f, p, t] for f in model.s_F if model.p_FCT[f, p])
                for p in model.s_CP
            )
            for t in model.s_T
        )

    model.TotalTruckingVolume = Constraint(
        rule=TotalTruckingVolumeRule, doc="Total trucking volume"
    )

    def DisposalExpansionCapExRule(model):
        return model.v_C_DisposalCapEx == sum(
            sum(
                model.vb_y_Disposal[k, i]
                * model.p_kappa_Disposal[k, i]
                * model.p_delta_Disposal[i]
                for i in model.s_I
            )
            for k in model.s_K
        )

    model.DisposalExpansionCapEx = Constraint(
        rule=DisposalExpansionCapExRule,
        doc="Disposal construction or capacity expansion cost",
    )

    # model.DisposalExpansionCapEx.pprint()

    def StorageExpansionCapExRule(model):
        return model.v_C_StorageCapEx == sum(
            sum(
                model.vb_y_Storage[s, c]
                * model.p_kappa_Storage[s, c]
                * model.p_delta_Storage[c]
                for s in model.s_S
            )
            for c in model.s_C
        )

    model.StorageExpansionCapEx = Constraint(
        rule=StorageExpansionCapExRule,
        doc="Storage construction or capacity expansion cost",
    )

    # model.StorageExpansionCapEx.pprint()

    def TreatmentExpansionCapExRule(model):
        return model.v_C_TreatmentCapEx == sum(
            sum(
                model.vb_y_Treatment[r, j]
                * model.p_kappa_Treatment[r, j]
                * model.p_delta_Treatment[j]
                for r in model.s_R
            )
            for j in model.s_J
        )

    model.TreatmentExpansionCapEx = Constraint(
        rule=TreatmentExpansionCapExRule,
        doc="Treatment construction or capacity expansion cost",
    )

    # model.TreatmentExpansionCapEx.pprint()

    def PipelineExpansionCapExDistanceBasedRule(model):
        return model.v_C_PipelineCapEx == (
            sum(
                sum(
                    sum(
                        model.vb_y_Pipeline[p, p_tilde, d]
                        * model.p_kappa_Pipeline
                        * model.p_mu_Pipeline[d]
                        * model.p_lambda_Pipeline[p, p_tilde]
                        for p in model.s_PP
                        if model.p_PCA[p, p_tilde]
                    )
                    for p_tilde in model.s_CP
                )
                for d in model.s_D
            )
            + sum(
                sum(
                    sum(
                        model.vb_y_Pipeline[p, n, d]
                        * model.p_kappa_Pipeline
                        * model.p_mu_Pipeline[d]
                        * model.p_lambda_Pipeline[p, n]
                        for p in model.s_PP
                        if model.p_PNA[p, n]
                    )
                    for n in model.s_N
                )
                for d in model.s_D
            )
            + sum(
                sum(
                    sum(
                        model.vb_y_Pipeline[p, p_tilde, d]
                        * model.p_kappa_Pipeline
                        * model.p_mu_Pipeline[d]
                        * model.p_lambda_Pipeline[p, p_tilde]
                        for p in model.s_PP
                        if model.p_PPA[p, p_tilde]
                    )
                    for p_tilde in model.s_PP
                )
                for d in model.s_D
            )
            + sum(
                sum(
                    sum(
                        model.vb_y_Pipeline[p, n, d]
                        * model.p_kappa_Pipeline
                        * model.p_mu_Pipeline[d]
                        * model.p_lambda_Pipeline[p, n]
                        for p in model.s_CP
                        if model.p_CNA[p, n]
                    )
                    for n in model.s_N
                )
                for d in model.s_D
            )
            + sum(
                sum(
                    sum(
                        model.vb_y_Pipeline[n, n_tilde, d]
                        * model.p_kappa_Pipeline
                        * model.p_mu_Pipeline[d]
                        * model.p_lambda_Pipeline[n, n_tilde]
                        for n in model.s_N
                        if model.p_NNA[n, n_tilde]
                    )
                    for n_tilde in model.s_N
                )
                for d in model.s_D
            )
            + sum(
                sum(
                    sum(
                        model.vb_y_Pipeline[n, p, d]
                        * model.p_kappa_Pipeline
                        * model.p_mu_Pipeline[d]
                        * model.p_lambda_Pipeline[n, p]
                        for n in model.s_N
                        if model.p_NCA[n, p]
                    )
                    for p in model.s_CP
                )
                for d in model.s_D
            )
            + sum(
                sum(
                    sum(
                        model.vb_y_Pipeline[n, k, d]
                        * model.p_kappa_Pipeline
                        * model.p_mu_Pipeline[d]
                        * model.p_lambda_Pipeline[n, k]
                        for n in model.s_N
                        if model.p_NKA[n, k]
                    )
                    for k in model.s_K
                )
                for d in model.s_D
            )
            + sum(
                sum(
                    sum(
                        model.vb_y_Pipeline[n, s, d]
                        * model.p_kappa_Pipeline
                        * model.p_mu_Pipeline[d]
                        * model.p_lambda_Pipeline[n, s]
                        for n in model.s_N
                        if model.p_NSA[n, s]
                    )
                    for s in model.s_S
                )
                for d in model.s_D
            )
            + sum(
                sum(
                    sum(
                        model.vb_y_Pipeline[n, r, d]
                        * model.p_kappa_Pipeline
                        * model.p_mu_Pipeline[d]
                        * model.p_lambda_Pipeline[n, r]
                        for n in model.s_N
                        if model.p_NRA[n, r]
                    )
                    for r in model.s_R
                )
                for d in model.s_D
            )
            + sum(
                sum(
                    sum(
                        model.vb_y_Pipeline[n, o, d]
                        * model.p_kappa_Pipeline
                        * model.p_mu_Pipeline[d]
                        * model.p_lambda_Pipeline[n, o]
                        for n in model.s_N
                        if model.p_NOA[n, o]
                    )
                    for o in model.s_O
                )
                for d in model.s_D
            )
            + sum(
                sum(
                    sum(
                        model.vb_y_Pipeline[f, p, d]
                        * model.p_kappa_Pipeline
                        * model.p_mu_Pipeline[d]
                        * model.p_lambda_Pipeline[f, p]
                        for f in model.s_F
                        if model.p_FCA[f, p]
                    )
                    for p in model.s_CP
                )
                for d in model.s_D
            )
            + sum(
                sum(
                    sum(
                        model.vb_y_Pipeline[r, n, d]
                        * model.p_kappa_Pipeline
                        * model.p_mu_Pipeline[d]
                        * model.p_lambda_Pipeline[r, n]
                        for r in model.s_R
                        if model.p_RNA[r, n]
                    )
                    for n in model.s_N
                )
                for d in model.s_D
            )
            + sum(
                sum(
                    sum(
                        model.vb_y_Pipeline[r, p, d]
                        * model.p_kappa_Pipeline
                        * model.p_mu_Pipeline[d]
                        * model.p_lambda_Pipeline[r, p]
                        for r in model.s_R
                        if model.p_RCA[r, p]
                    )
                    for p in model.s_CP
                )
                for d in model.s_D
            )
            + sum(
                sum(
                    sum(
                        model.vb_y_Pipeline[r, k, d]
                        * model.p_kappa_Pipeline
                        * model.p_mu_Pipeline[d]
                        * model.p_lambda_Pipeline[r, k]
                        for r in model.s_R
                        if model.p_RKA[r, k]
                    )
                    for k in model.s_K
                )
                for d in model.s_D
            )
            + sum(
                sum(
                    sum(
                        model.vb_y_Pipeline[s, n, d]
                        * model.p_kappa_Pipeline
                        * model.p_mu_Pipeline[d]
                        * model.p_lambda_Pipeline[s, n]
                        for s in model.s_S
                        if model.p_SNA[s, n]
                    )
                    for n in model.s_N
                )
                for d in model.s_D
            )
            + sum(
                sum(
                    sum(
                        model.vb_y_Pipeline[s, p, d]
                        * model.p_kappa_Pipeline
                        * model.p_mu_Pipeline[d]
                        * model.p_lambda_Pipeline[s, p]
                        for s in model.s_S
                        if model.p_SCA[s, p]
                    )
                    for p in model.s_CP
                )
                for d in model.s_D
            )
            + sum(
                sum(
                    sum(
                        model.vb_y_Pipeline[s, k, d]
                        * model.p_kappa_Pipeline
                        * model.p_mu_Pipeline[d]
                        * model.p_lambda_Pipeline[s, k]
                        for s in model.s_S
                        if model.p_SKA[s, k]
                    )
                    for k in model.s_K
                )
                for d in model.s_D
            )
            + sum(
                sum(
                    sum(
                        model.vb_y_Pipeline[s, r, d]
                        * model.p_kappa_Pipeline
                        * model.p_mu_Pipeline[d]
                        * model.p_lambda_Pipeline[s, r]
                        for s in model.s_S
                        if model.p_SRA[s, r]
                    )
                    for r in model.s_R
                )
                for d in model.s_D
            )
            + sum(
                sum(
                    sum(
                        model.vb_y_Pipeline[s, o, d]
                        * model.p_kappa_Pipeline
                        * model.p_mu_Pipeline[d]
                        * model.p_lambda_Pipeline[s, o]
                        for s in model.s_S
                        if model.p_SOA[s, o]
                    )
                    for o in model.s_O
                )
                for d in model.s_D
            )
        )

    def PipelineExpansionCapExCapacityBasedRule(model):
        return model.v_C_PipelineCapEx == (
            sum(
                sum(
                    sum(
                        model.vb_y_Pipeline[p, p_tilde, d]
                        * model.p_kappa_Pipeline[p, p_tilde, d]
                        * model.p_delta_Pipeline[d]
                        for p in model.s_PP
                        if model.p_PCA[p, p_tilde]
                    )
                    for p_tilde in model.s_CP
                )
                for d in model.s_D
            )
            + sum(
                sum(
                    sum(
                        model.vb_y_Pipeline[p, n, d]
                        * model.p_kappa_Pipeline[p, n, d]
                        * model.p_delta_Pipeline[d]
                        for p in model.s_PP
                        if model.p_PNA[p, n]
                    )
                    for n in model.s_N
                )
                for d in model.s_D
            )
            + sum(
                sum(
                    sum(
                        model.vb_y_Pipeline[p, p_tilde, d]
                        * model.p_kappa_Pipeline[p, p_tilde, d]
                        * model.p_delta_Pipeline[d]
                        for p in model.s_PP
                        if model.p_PPA[p, p_tilde]
                    )
                    for p_tilde in model.s_PP
                )
                for d in model.s_D
            )
            + sum(
                sum(
                    sum(
                        model.vb_y_Pipeline[p, n, d]
                        * model.p_kappa_Pipeline[p, n, d]
                        * model.p_delta_Pipeline[d]
                        for p in model.s_CP
                        if model.p_CNA[p, n]
                    )
                    for n in model.s_N
                )
                for d in model.s_D
            )
            + sum(
                sum(
                    sum(
                        model.vb_y_Pipeline[n, n_tilde, d]
                        * model.p_kappa_Pipeline[n, n_tilde, d]
                        * model.p_delta_Pipeline[d]
                        for n in model.s_N
                        if model.p_NNA[n, n_tilde]
                    )
                    for n_tilde in model.s_N
                )
                for d in model.s_D
            )
            + sum(
                sum(
                    sum(
                        model.vb_y_Pipeline[n, p, d]
                        * model.p_kappa_Pipeline[n, p, d]
                        * model.p_delta_Pipeline[d]
                        for n in model.s_N
                        if model.p_NCA[n, p]
                    )
                    for p in model.s_CP
                )
                for d in model.s_D
            )
            + sum(
                sum(
                    sum(
                        model.vb_y_Pipeline[n, k, d]
                        * model.p_kappa_Pipeline[n, k, d]
                        * model.p_delta_Pipeline[d]
                        for n in model.s_N
                        if model.p_NKA[n, k]
                    )
                    for k in model.s_K
                )
                for d in model.s_D
            )
            + sum(
                sum(
                    sum(
                        model.vb_y_Pipeline[n, s, d]
                        * model.p_kappa_Pipeline[n, s, d]
                        * model.p_delta_Pipeline[d]
                        for n in model.s_N
                        if model.p_NSA[n, s]
                    )
                    for s in model.s_S
                )
                for d in model.s_D
            )
            + sum(
                sum(
                    sum(
                        model.vb_y_Pipeline[n, r, d]
                        * model.p_kappa_Pipeline[n, r, d]
                        * model.p_delta_Pipeline[d]
                        for n in model.s_N
                        if model.p_NRA[n, r]
                    )
                    for r in model.s_R
                )
                for d in model.s_D
            )
            + sum(
                sum(
                    sum(
                        model.vb_y_Pipeline[n, o, d]
                        * model.p_kappa_Pipeline[n, o, d]
                        * model.p_delta_Pipeline[d]
                        for n in model.s_N
                        if model.p_NOA[n, o]
                    )
                    for o in model.s_O
                )
                for d in model.s_D
            )
            + sum(
                sum(
                    sum(
                        model.vb_y_Pipeline[f, p, d]
                        * model.p_kappa_Pipeline[f, p, d]
                        * model.p_delta_Pipeline[d]
                        for f in model.s_F
                        if model.p_FCA[f, p]
                    )
                    for p in model.s_CP
                )
                for d in model.s_D
            )
            + sum(
                sum(
                    sum(
                        model.vb_y_Pipeline[r, n, d]
                        * model.p_kappa_Pipeline[r, n, d]
                        * model.p_delta_Pipeline[d]
                        for r in model.s_R
                        if model.p_RNA[r, n]
                    )
                    for n in model.s_N
                )
                for d in model.s_D
            )
            + sum(
                sum(
                    sum(
                        model.vb_y_Pipeline[r, p, d]
                        * model.p_kappa_Pipeline[r, p, d]
                        * model.p_delta_Pipeline[d]
                        for r in model.s_R
                        if model.p_RCA[r, p]
                    )
                    for p in model.s_CP
                )
                for d in model.s_D
            )
            + sum(
                sum(
                    sum(
                        model.vb_y_Pipeline[r, k, d]
                        * model.p_kappa_Pipeline[r, k, d]
                        * model.p_delta_Pipeline[d]
                        for r in model.s_R
                        if model.p_RKA[r, k]
                    )
                    for k in model.s_K
                )
                for d in model.s_D
            )
            + sum(
                sum(
                    sum(
                        model.vb_y_Pipeline[s, n, d]
                        * model.p_kappa_Pipeline[s, n, d]
                        * model.p_delta_Pipeline[d]
                        for s in model.s_S
                        if model.p_SNA[s, n]
                    )
                    for n in model.s_N
                )
                for d in model.s_D
            )
            + sum(
                sum(
                    sum(
                        model.vb_y_Pipeline[s, p, d]
                        * model.p_kappa_Pipeline[s, p, d]
                        * model.p_delta_Pipeline[d]
                        for s in model.s_S
                        if model.p_SCA[s, p]
                    )
                    for p in model.s_CP
                )
                for d in model.s_D
            )
            + sum(
                sum(
                    sum(
                        model.vb_y_Pipeline[s, k, d]
                        * model.p_kappa_Pipeline[s, k, d]
                        * model.p_delta_Pipeline[d]
                        for s in model.s_S
                        if model.p_SKA[s, k]
                    )
                    for k in model.s_K
                )
                for d in model.s_D
            )
            + sum(
                sum(
                    sum(
                        model.vb_y_Pipeline[s, r, d]
                        * model.p_kappa_Pipeline[s, r, d]
                        * model.p_delta_Pipeline[d]
                        for s in model.s_S
                        if model.p_SRA[s, r]
                    )
                    for r in model.s_R
                )
                for d in model.s_D
            )
            + sum(
                sum(
                    sum(
                        model.vb_y_Pipeline[s, o, d]
                        * model.p_kappa_Pipeline[s, o, d]
                        * model.p_delta_Pipeline[d]
                        for s in model.s_S
                        if model.p_SOA[s, o]
                    )
                    for o in model.s_O
                )
                for d in model.s_D
            )
        )

    if model.config.pipeline_cost == PipelineCost.distance_based:
        model.PipelineExpansionCapEx = Constraint(
            rule=PipelineExpansionCapExDistanceBasedRule,
            doc="Pipeline construction or capacity expansion cost",
        )
    elif model.config.pipeline_cost == PipelineCost.capacity_based:
        model.PipelineExpansionCapEx = Constraint(
            rule=PipelineExpansionCapExCapacityBasedRule,
            doc="Pipeline construction or capacity expansion cost",
        )

    def SlackCostsRule(model):
        return model.v_C_Slack == (
            sum(
                sum(
                    model.v_S_FracDemand[p, t] * model.p_psi_FracDemand
                    for p in model.s_CP
                )
                for t in model.s_T
            )
            + sum(
                sum(
                    model.v_S_Production[p, t] * model.p_psi_Production
                    for p in model.s_PP
                )
                for t in model.s_T
            )
            + sum(
                sum(model.v_S_Flowback[p, t] * model.p_psi_Flowback for p in model.s_CP)
                for t in model.s_T
            )
            + sum(
                sum(
                    model.v_S_PipelineCapacity[p, p_tilde]
                    * model.p_psi_PipelineCapacity
                    for p in model.s_PP
                    if model.p_PCA[p, p_tilde]
                )
                for p_tilde in model.s_CP
            )
            + sum(
                sum(
                    model.v_S_PipelineCapacity[p, p_tilde]
                    * model.p_psi_PipelineCapacity
                    for p in model.s_CP
                    if model.p_CCA[p, p_tilde]
                )
                for p_tilde in model.s_CP
            )
            + sum(
                sum(
                    model.v_S_PipelineCapacity[p, n] * model.p_psi_PipelineCapacity
                    for p in model.s_PP
                    if model.p_PNA[p, n]
                )
                for n in model.s_N
            )
            + sum(
                sum(
                    model.v_S_PipelineCapacity[p, p_tilde]
                    * model.p_psi_PipelineCapacity
                    for p in model.s_PP
                    if model.p_PPA[p, p_tilde]
                )
                for p_tilde in model.s_PP
            )
            + sum(
                sum(
                    model.v_S_PipelineCapacity[p, n] * model.p_psi_PipelineCapacity
                    for p in model.s_CP
                    if model.p_CNA[p, n]
                )
                for n in model.s_N
            )
            + sum(
                sum(
                    model.v_S_PipelineCapacity[n, n_tilde]
                    * model.p_psi_PipelineCapacity
                    for n in model.s_N
                    if model.p_NNA[n, n_tilde]
                )
                for n_tilde in model.s_N
            )
            + sum(
                sum(
                    model.v_S_PipelineCapacity[n, p] * model.p_psi_PipelineCapacity
                    for n in model.s_N
                    if model.p_NCA[n, p]
                )
                for p in model.s_CP
            )
            + sum(
                sum(
                    model.v_S_PipelineCapacity[n, k] * model.p_psi_PipelineCapacity
                    for n in model.s_N
                    if model.p_NKA[n, k]
                )
                for k in model.s_K
            )
            + sum(
                sum(
                    model.v_S_PipelineCapacity[n, s] * model.p_psi_PipelineCapacity
                    for n in model.s_N
                    if model.p_NSA[n, s]
                )
                for s in model.s_S
            )
            + sum(
                sum(
                    model.v_S_PipelineCapacity[n, r] * model.p_psi_PipelineCapacity
                    for n in model.s_N
                    if model.p_NRA[n, r]
                )
                for r in model.s_R
            )
            + sum(
                sum(
                    model.v_S_PipelineCapacity[n, o] * model.p_psi_PipelineCapacity
                    for n in model.s_N
                    if model.p_NOA[n, o]
                )
                for o in model.s_O
            )
            + sum(
                sum(
                    model.v_S_PipelineCapacity[f, p] * model.p_psi_PipelineCapacity
                    for f in model.s_F
                    if model.p_FCA[f, p]
                )
                for p in model.s_CP
            )
            + sum(
                sum(
                    model.v_S_PipelineCapacity[r, n] * model.p_psi_PipelineCapacity
                    for r in model.s_R
                    if model.p_RNA[r, n]
                )
                for n in model.s_N
            )
            + sum(
                sum(
                    model.v_S_PipelineCapacity[r, p] * model.p_psi_PipelineCapacity
                    for r in model.s_R
                    if model.p_RCA[r, p]
                )
                for p in model.s_CP
            )
            + sum(
                sum(
                    model.v_S_PipelineCapacity[r, k] * model.p_psi_PipelineCapacity
                    for r in model.s_R
                    if model.p_RKA[r, k]
                )
                for k in model.s_K
            )
            + sum(
                sum(
                    model.v_S_PipelineCapacity[s, n] * model.p_psi_PipelineCapacity
                    for s in model.s_S
                    if model.p_SNA[s, n]
                )
                for n in model.s_N
            )
            + sum(
                sum(
                    model.v_S_PipelineCapacity[s, p] * model.p_psi_PipelineCapacity
                    for s in model.s_S
                    if model.p_SCA[s, p]
                )
                for p in model.s_CP
            )
            + sum(
                sum(
                    model.v_S_PipelineCapacity[s, k] * model.p_psi_PipelineCapacity
                    for s in model.s_S
                    if model.p_SKA[s, k]
                )
                for k in model.s_K
            )
            + sum(
                sum(
                    model.v_S_PipelineCapacity[s, r] * model.p_psi_PipelineCapacity
                    for s in model.s_S
                    if model.p_SRA[s, r]
                )
                for r in model.s_R
            )
            + sum(
                sum(
                    model.v_S_PipelineCapacity[s, o] * model.p_psi_PipelineCapacity
                    for s in model.s_S
                    if model.p_SOA[s, o]
                )
                for o in model.s_O
            )
            + sum(
                model.v_S_StorageCapacity[s] * model.p_psi_StorageCapacity
                for s in model.s_S
            )
            + sum(
                model.v_S_DisposalCapacity[k] * model.p_psi_DisposalCapacity
                for k in model.s_K
            )
            + sum(
                model.v_S_TreatmentCapacity[r] * model.p_psi_TreatmentCapacity
                for r in model.s_R
            )
            + sum(
                model.v_S_ReuseCapacity[o] * model.p_psi_ReuseCapacity
                for o in model.s_O
            )
        )

    model.SlackCosts = Constraint(rule=SlackCostsRule, doc="Slack costs")

    # model.SlackCosts.pprint()

    def LogicConstraintDisposalRule(model, k):
        return sum(model.vb_y_Disposal[k, i] for i in model.s_I) == 1

    model.LogicConstraintDisposal = Constraint(
        model.s_K, rule=LogicConstraintDisposalRule, doc="Logic constraint disposal"
    )

    # model.LogicConstraintDisposal.pprint()

    def LogicConstraintStorageRule(model, s):
        return sum(model.vb_y_Storage[s, c] for c in model.s_C) == 1

    model.LogicConstraintStorage = Constraint(
        model.s_S, rule=LogicConstraintStorageRule, doc="Logic constraint storage"
    )

    # model.LogicConstraintStorage.pprint()

    def LogicConstraintTreatmentRule(model, r):
        return sum(model.vb_y_Treatment[r, j] for j in model.s_J) == 1

    model.LogicConstraintTreatment = Constraint(
        model.s_R, rule=LogicConstraintTreatmentRule, doc="Logic constraint treatment"
    )

    # model.LogicConstraintTreatment.pprint()

    def LogicConstraintPipelineRule(model, l, l_tilde):
        if l in model.s_PP and l_tilde in model.s_CP:
            if model.p_PCA[l, l_tilde]:
                return sum(model.vb_y_Pipeline[l, l_tilde, d] for d in model.s_D) == 1
            else:
                return Constraint.Skip
        elif l in model.s_PP and l_tilde in model.s_N:
            if model.p_PNA[l, l_tilde]:
                return sum(model.vb_y_Pipeline[l, l_tilde, d] for d in model.s_D) == 1
            else:
                return Constraint.Skip
        elif l in model.s_PP and l_tilde in model.s_PP:
            if model.p_PPA[l, l_tilde]:
                return sum(model.vb_y_Pipeline[l, l_tilde, d] for d in model.s_D) == 1
            else:
                return Constraint.Skip
        elif l in model.s_CP and l_tilde in model.s_N:
            if model.p_CNA[l, l_tilde]:
                return sum(model.vb_y_Pipeline[l, l_tilde, d] for d in model.s_D) == 1
            else:
                return Constraint.Skip
        elif l in model.s_N and l_tilde in model.s_N:
            if model.p_NNA[l, l_tilde]:
                return sum(model.vb_y_Pipeline[l, l_tilde, d] for d in model.s_D) == 1
            else:
                return Constraint.Skip
        elif l in model.s_N and l_tilde in model.s_CP:
            if model.p_NCA[l, l_tilde]:
                return sum(model.vb_y_Pipeline[l, l_tilde, d] for d in model.s_D) == 1
            else:
                return Constraint.Skip
        elif l in model.s_N and l_tilde in model.s_K:
            if model.p_NKA[l, l_tilde]:
                return sum(model.vb_y_Pipeline[l, l_tilde, d] for d in model.s_D) == 1
            else:
                return Constraint.Skip
        elif l in model.s_N and l_tilde in model.s_S:
            if model.p_NSA[l, l_tilde]:
                return sum(model.vb_y_Pipeline[l, l_tilde, d] for d in model.s_D) == 1
            else:
                return Constraint.Skip
        elif l in model.s_N and l_tilde in model.s_R:
            if model.p_NRA[l, l_tilde]:
                return sum(model.vb_y_Pipeline[l, l_tilde, d] for d in model.s_D) == 1
            else:
                return Constraint.Skip
        elif l in model.s_N and l_tilde in model.s_O:
            if model.p_NOA[l, l_tilde]:
                return sum(model.vb_y_Pipeline[l, l_tilde, d] for d in model.s_D) == 1
            else:
                return Constraint.Skip
        elif l in model.s_F and l_tilde in model.s_CP:
            if model.p_FCA[l, l_tilde]:
                return sum(model.vb_y_Pipeline[l, l_tilde, d] for d in model.s_D) == 1
            else:
                return Constraint.Skip
        elif l in model.s_R and l_tilde in model.s_N:
            if model.p_RNA[l, l_tilde]:
                return sum(model.vb_y_Pipeline[l, l_tilde, d] for d in model.s_D) == 1
            else:
                return Constraint.Skip
        elif l in model.s_R and l_tilde in model.s_CP:
            if model.p_RCA[l, l_tilde]:
                return sum(model.vb_y_Pipeline[l, l_tilde, d] for d in model.s_D) == 1
            else:
                return Constraint.Skip
        elif l in model.s_R and l_tilde in model.s_K:
            if model.p_RKA[l, l_tilde]:
                return sum(model.vb_y_Pipeline[l, l_tilde, d] for d in model.s_D) == 1
            else:
                return Constraint.Skip
        elif l in model.s_S and l_tilde in model.s_N:
            if model.p_SNA[l, l_tilde]:
                return sum(model.vb_y_Pipeline[l, l_tilde, d] for d in model.s_D) == 1
            else:
                return Constraint.Skip
        elif l in model.s_S and l_tilde in model.s_CP:
            if model.p_SCA[l, l_tilde]:
                return sum(model.vb_y_Pipeline[l, l_tilde, d] for d in model.s_D) == 1
            else:
                return Constraint.Skip
        elif l in model.s_S and l_tilde in model.s_K:
            if model.p_SKA[l, l_tilde]:
                return sum(model.vb_y_Pipeline[l, l_tilde, d] for d in model.s_D) == 1
            else:
                return Constraint.Skip
        elif l in model.s_S and l_tilde in model.s_R:
            if model.p_SRA[l, l_tilde]:
                return sum(model.vb_y_Pipeline[l, l_tilde, d] for d in model.s_D) == 1
            else:
                return Constraint.Skip
        elif l in model.s_S and l_tilde in model.s_O:
            if model.p_SOA[l, l_tilde]:
                return sum(model.vb_y_Pipeline[l, l_tilde, d] for d in model.s_D) == 1
            else:
                return Constraint.Skip
        else:
            return Constraint.Skip

    model.LogicConstraintPipeline = Constraint(
        model.s_L,
        model.s_L,
        rule=LogicConstraintPipelineRule,
        doc="Logic constraint pipelines",
    )

    def ReuseDestinationDeliveriesRule(model, p, t):
        return model.v_F_ReuseDestination[p, t] == sum(
            model.v_F_Piped[l, p, t] + model.v_F_Trucked[l, p, t]
            for l in model.s_L
            if (l not in model.s_F)
        )

    model.ReuseDestinationDeliveries = Constraint(
        model.s_CP,
        model.s_T,
        rule=ReuseDestinationDeliveriesRule,
        doc="Reuse destinations volume",
    )

    # model.ReuseDestinationDeliveries.pprint()

    def DisposalDestinationDeliveriesRule(model, k, t):
        return model.v_F_DisposalDestination[k, t] == sum(
            model.v_F_Piped[l, k, t] + model.v_F_Trucked[l, k, t] for l in model.s_L
        )

    model.DisposalDestinationDeliveries = Constraint(
        model.s_K,
        model.s_T,
        rule=DisposalDestinationDeliveriesRule,
        doc="Disposal destinations volume",
    )

    # model.DisposalDestinationDeliveries.pprint()

    def BeneficialReuseDeliveriesRule(model, o, t):
        return model.v_F_BeneficialReuseDestination[o, t] == sum(
            model.v_F_Piped[n, o, t] for n in model.s_N if model.p_NOA[n, o]
        ) + sum(model.v_F_Piped[s, o, t] for s in model.s_S if model.p_SOA[s, o]) + sum(
            model.v_F_Trucked[p, o, t] for p in model.s_PP if model.p_POT[p, o]
        )

    model.BeneficialReuseDeliveries = Constraint(
        model.s_O,
        model.s_T,
        rule=BeneficialReuseDeliveriesRule,
        doc="Beneficial reuse destinations volume",
    )

    def CompletionsWaterDeliveriesRule(model, p, t):
        return model.v_F_CompletionsDestination[p, t] == (
            sum(model.v_F_Piped[n, p, t] for n in model.s_N if model.p_NCA[n, p])
            + sum(
                model.v_F_Piped[p_tilde, p, t]
                for p_tilde in model.s_PP
                if model.p_PCA[p_tilde, p]
            )
            + sum(model.v_F_Piped[s, p, t] for s in model.s_S if model.p_SCA[s, p])
            + sum(
                model.v_F_Piped[p_tilde, p, t]
                for p_tilde in model.s_CP
                if model.p_CCA[p_tilde, p]
            )
            + sum(model.v_F_Piped[r, p, t] for r in model.s_R if model.p_RCA[r, p])
            + sum(model.v_F_Sourced[f, p, t] for f in model.s_F if model.p_FCA[f, p])
            + sum(
                model.v_F_Trucked[p_tilde, p, t]
                for p_tilde in model.s_PP
                if model.p_PCT[p_tilde, p]
            )
            + sum(
                model.v_F_Trucked[p_tilde, p, t]
                for p_tilde in model.s_CP
                if model.p_CCT[p_tilde, p]
            )
            + sum(model.v_F_Trucked[s, p, t] for s in model.s_S if model.p_SCT[s, p])
            + sum(model.v_F_Trucked[f, p, t] for f in model.s_F if model.p_FCT[f, p])
            - model.v_F_PadStorageIn[p, t]
        )

    model.CompletionsWaterDeliveries = Constraint(
        model.s_CP,
        model.s_T,
        rule=CompletionsWaterDeliveriesRule,
        doc="Completions water volume",
    )

    # model.LogicConstraintPipeline['N17','CP03'].pprint()

    ## Fixing Decision Variables ##

    # model.vb_y_Disposal['K02','I1'].fix(1)

    # model.v_S_ReuseCapacity['O1'].fix(0)

    # model.v_S_TreatmentCapacity['R01'].fix(0)

    # model.v_F_Piped['R01','CP01','T07'].fix(500)

    # model.vb_y_Pipeline['N24','N25','D0'].fix(1)
    # model.vb_y_Pipeline['N25','N24','D0'].fix(1)

    # model.v_S_FracDemand.fix(0)
    # model.v_S_Production.fix(0)
    # model.v_S_Flowback.fix(0)
    # model.v_S_PipelineCapacity.fix(0)
    # model.v_S_StorageCapacity.fix(0)
    # model.v_S_DisposalCapacity.fix(0)
    # model.v_S_TreatmentCapacity.fix(0)
    # model.v_S_ReuseCapacity.fix(0)

    ## Define Objective and Solve Statement ##

    model.objective = Objective(
        expr=model.v_Z, sense=minimize, doc="Objective function"
    )

    return model


<<<<<<< HEAD
def water_quality(model, df_parameters, df_sets):
    # region Fix solved Strategic Model variables
    for var in model.component_objects(Var):
        for index in var:
            # Check if the variable is indexed
            if index is None:
                # Check if the value can reasonably be assumed to be non-zero
                if abs(var.value) > 0.0000001:
                    var.fix()
                # Otherwise, fix to 0
                else:
                    var.fix(0)
            elif index is not None:
                # Check if the value can reasonably be assumed to be non-zero
                if var[index].value and abs(var[index].value) > 0.0000001:
                    var[index].fix()
                # Otherwise, fix to 0
                else:
                    var[index].fix(0)
    # endregion

    # Create block for calculating quality at each location in the model
    model.quality = Block()

    # region Add sets, parameters and constraints

    # Create a set for Completions Pad storage by appending the storage label to each item in the CompletionsPads Set
    storage_label = "-storage"
    df_sets["CompletionsPadsStorage"] = [
        p + storage_label for p in df_sets["CompletionsPads"]
    ]
    model.quality.s_CP_Storage = Set(
        initialize=df_sets["CompletionsPadsStorage"],
        doc="Completions Pad Storage Tanks",
    )

    # Create a set for water quality at Completions Pads intermediate flows (i.e. the blended trucked and piped water to pad)
    intermediate_label = "-intermediate"
    df_sets["CompletionsPadsIntermediate"] = [
        p + intermediate_label for p in df_sets["CompletionsPads"]
    ]
    model.quality.s_CP_Intermediate = Set(
        initialize=df_sets["CompletionsPadsIntermediate"],
        doc="Completions Pad Intermediate Flows",
    )

    # Create a set of locations to track water quality over
    model.quality.s_WQL = Set(
        initialize=(
            model.s_L | model.quality.s_CP_Storage | model.quality.s_CP_Intermediate
        ),
        doc="Locations with tracked water quality ",
    )

    # Quality at pad
    model.quality.p_nu_pad = Param(
        model.s_P,
        model.s_W,
        default=0,
        initialize=df_parameters["PadWaterQuality"],
        doc="Water Quality at pad [mg/L]",
    )
    # Quality of Sourced Water
    model.quality.p_nu_freshwater = Param(
        model.s_F,
        model.s_W,
        default=0,
        initialize=0,
        doc="Water Quality of freshwater [mg/L]",
    )
    # Initial water quality at storage site
    model.quality.p_xi_StorageSite = Param(
        model.s_S,
        model.s_W,
        default=0,
        initialize=df_parameters["StorageInitialWaterQuality"],
        doc="Initial Water Quality at storage site [mg/L]",
    )
    # Initial water quality at completions pad storage tank
    model.quality.p_xi_PadStorage = Param(
        model.s_CP,
        model.s_W,
        default=0,
        initialize=df_parameters["PadStorageInitialWaterQuality"],
        doc="Initial Water Quality at storage site [mg/L]",
    )
    # Add variable to track water quality at each location over time
    model.quality.v_Q = Var(
        model.quality.s_WQL,
        model.s_W,
        model.s_T,
        within=NonNegativeReals,
        initialize=0,
        doc="Water quality at location [mg/L]",
    )
    # v_X is solely used to make sure model has an objective value
    model.quality.v_X = Var(
        within=Reals,
        doc="Obj value",
    )
    # endregion

    # region Disposal
    # Material Balance
    def DisposalWaterQualityRule(b, k, w, t):
        return (
            sum(
                b.parent_block().v_F_Piped[n, k, t] * b.v_Q[n, w, t]
                for n in b.parent_block().s_N
                if b.parent_block().p_NKA[n, k]
            )
            + sum(
                b.parent_block().v_F_Piped[s, k, t] * b.v_Q[s, w, t]
                for s in b.parent_block().s_S
                if b.parent_block().p_SKA[s, k]
            )
            + sum(
                b.parent_block().v_F_Trucked[s, k, t] * b.v_Q[s, w, t]
                for s in b.parent_block().s_S
                if b.parent_block().p_SKT[s, k]
            )
            + sum(
                b.parent_block().v_F_Trucked[p, k, t] * b.p_nu_pad[p, w]
                for p in b.parent_block().s_PP
                if b.parent_block().p_PKT[p, k]
            )
            + sum(
                b.parent_block().v_F_Trucked[p, k, t] * b.p_nu_pad[p, w]
                for p in b.parent_block().s_CP
                if b.parent_block().p_CKT[p, k]
            )
            + sum(
                b.parent_block().v_F_Trucked[r, k, t] * b.v_Q[r, w, t]
                for r in b.parent_block().s_R
                if b.parent_block().p_RKT[r, k]
            )
            == b.v_Q[k, w, t] * b.parent_block().v_F_DisposalDestination[k, t]
        )

    model.quality.DisposalWaterQuality = Constraint(
        model.s_K,
        model.s_W,
        model.s_T,
        rule=DisposalWaterQualityRule,
        doc="Disposal water quality rule",
    )
    # endregion

    # region Storage
    def StorageSiteWaterQualityRule(b, s, w, t):
        if t == b.parent_block().s_T.first():
            return b.parent_block().p_lambda_Storage[s] * b.p_xi_StorageSite[
                s, w
            ] + sum(
                b.parent_block().v_F_Piped[n, s, t] * b.v_Q[n, w, t]
                for n in b.parent_block().s_N
                if b.parent_block().p_NSA[n, s]
            ) + sum(
                b.parent_block().v_F_Piped[r, s, t] * b.v_Q[r, w, t]
                for r in b.parent_block().s_R
                if b.parent_block().p_RSA[r, s]
            ) + sum(
                b.parent_block().v_F_Trucked[p, s, t] * b.p_nu_pad[p, w]
                for p in b.parent_block().s_PP
                if b.parent_block().p_PST[p, s]
            ) + sum(
                b.parent_block().v_F_Trucked[p, s, t] * b.p_nu_pad[p, w]
                for p in b.parent_block().s_CP
                if b.parent_block().p_CST[p, s]
            ) == b.v_Q[
                s, w, t
            ] * (
                b.parent_block().v_L_Storage[s, t]
                + sum(
                    b.parent_block().v_F_Piped[s, n, t]
                    for n in b.parent_block().s_N
                    if b.parent_block().p_SNA[s, n]
                )
                + sum(
                    b.parent_block().v_F_Piped[s, p, t]
                    for p in b.parent_block().s_CP
                    if b.parent_block().p_SCA[s, p]
                )
                + sum(
                    b.parent_block().v_F_Piped[s, k, t]
                    for k in b.parent_block().s_K
                    if b.parent_block().p_SKA[s, k]
                )
                + sum(
                    b.parent_block().v_F_Piped[s, r, t]
                    for r in b.parent_block().s_R
                    if b.parent_block().p_SRA[s, r]
                )
                + sum(
                    b.parent_block().v_F_Piped[s, o, t]
                    for o in b.parent_block().s_O
                    if b.parent_block().p_SOA[s, o]
                )
                + sum(
                    b.parent_block().v_F_Trucked[s, p, t]
                    for p in b.parent_block().s_CP
                    if b.parent_block().p_SCT[s, p]
                )
                + sum(
                    b.parent_block().v_F_Trucked[s, k, t]
                    for k in b.parent_block().s_K
                    if b.parent_block().p_SKT[s, k]
                )
            )
        else:
            return b.parent_block().v_L_Storage[
                s, b.parent_block().s_T.prev(t)
            ] * b.v_Q[s, w, b.parent_block().s_T.prev(t)] + sum(
                b.parent_block().v_F_Piped[n, s, t] * b.v_Q[n, w, t]
                for n in b.parent_block().s_N
                if b.parent_block().p_NSA[n, s]
            ) + sum(
                b.parent_block().v_F_Piped[r, s, t] * b.v_Q[r, w, t]
                for r in b.parent_block().s_R
                if b.parent_block().p_RSA[r, s]
            ) + sum(
                b.parent_block().v_F_Trucked[p, s, t] * b.p_nu_pad[p, w]
                for p in b.parent_block().s_PP
                if b.parent_block().p_PST[p, s]
            ) + sum(
                b.parent_block().v_F_Trucked[p, s, t] * b.p_nu_pad[p, w]
                for p in b.parent_block().s_CP
                if b.parent_block().p_CST[p, s]
            ) == b.v_Q[
                s, w, t
            ] * (
                b.parent_block().v_L_Storage[s, t]
                + sum(
                    b.parent_block().v_F_Piped[s, n, t]
                    for n in b.parent_block().s_N
                    if b.parent_block().p_SNA[s, n]
                )
                + sum(
                    b.parent_block().v_F_Piped[s, p, t]
                    for p in b.parent_block().s_CP
                    if b.parent_block().p_SCA[s, p]
                )
                + sum(
                    b.parent_block().v_F_Piped[s, k, t]
                    for k in b.parent_block().s_K
                    if b.parent_block().p_SKA[s, k]
                )
                + sum(
                    b.parent_block().v_F_Piped[s, r, t]
                    for r in b.parent_block().s_R
                    if b.parent_block().p_SRA[s, r]
                )
                + sum(
                    b.parent_block().v_F_Piped[s, o, t]
                    for o in b.parent_block().s_O
                    if b.parent_block().p_SOA[s, o]
                )
                + sum(
                    b.parent_block().v_F_Trucked[s, p, t]
                    for p in b.parent_block().s_CP
                    if b.parent_block().p_SCT[s, p]
                )
                + sum(
                    b.parent_block().v_F_Trucked[s, k, t]
                    for k in b.parent_block().s_K
                    if b.parent_block().p_SKT[s, k]
                )
            )

    model.quality.StorageSiteWaterQuality = Constraint(
        model.s_S,
        model.s_W,
        model.s_T,
        rule=StorageSiteWaterQualityRule,
        doc="Storage site water quality rule",
    )
    # endregion

    # region Treatment
    def TreatmentWaterQualityRule(b, r, w, t):
        return b.parent_block().p_epsilon_Treatment[r, w] * (
            sum(
                b.parent_block().v_F_Piped[n, r, t] * b.v_Q[n, w, t]
                for n in b.parent_block().s_N
                if b.parent_block().p_NRA[n, r]
            )
            + sum(
                b.parent_block().v_F_Piped[s, r, t] * b.v_Q[s, w, t]
                for s in b.parent_block().s_S
                if b.parent_block().p_SRA[s, r]
            )
            + sum(
                b.parent_block().v_F_Trucked[p, r, t] * b.p_nu_pad[p, w]
                for p in b.parent_block().s_PP
                if b.parent_block().p_PRT[p, r]
            )
            + sum(
                b.parent_block().v_F_Trucked[p, r, t] * b.p_nu_pad[p, w]
                for p in b.parent_block().s_CP
                if b.parent_block().p_CRT[p, r]
            )
        ) == b.v_Q[r, w, t] * (
            sum(
                b.parent_block().v_F_Piped[r, p, t]
                for p in b.parent_block().s_CP
                if b.parent_block().p_RCA[r, p]
            )
            + sum(
                b.parent_block().v_F_Piped[r, s, t]
                for s in b.parent_block().s_S
                if b.parent_block().p_RSA[r, s]
            )
            + b.parent_block().v_F_UnusedTreatedWater[r, t]
        )

    model.quality.TreatmentWaterQuality = Constraint(
        model.s_R,
        model.s_W,
        model.s_T,
        rule=TreatmentWaterQualityRule,
        doc="Treatment water quality",
    )
    # endregion

    # region Network
    def NetworkNodeWaterQualityRule(b, n, w, t):
        return sum(
            b.parent_block().v_F_Piped[p, n, t] * b.p_nu_pad[p, w]
            for p in b.parent_block().s_PP
            if b.parent_block().p_PNA[p, n]
        ) + sum(
            b.parent_block().v_F_Piped[p, n, t] * b.p_nu_pad[p, w]
            for p in b.parent_block().s_CP
            if b.parent_block().p_CNA[p, n]
        ) + sum(
            b.parent_block().v_F_Piped[s, n, t] * b.v_Q[s, w, t]
            for s in b.parent_block().s_S
            if b.parent_block().p_SNA[s, n]
        ) + sum(
            b.parent_block().v_F_Piped[n_tilde, n, t] * b.v_Q[n_tilde, w, t]
            for n_tilde in b.parent_block().s_N
            if b.parent_block().p_NNA[n_tilde, n]
        ) == b.v_Q[
            n, w, t
        ] * (
            sum(
                b.parent_block().v_F_Piped[n, n_tilde, t]
                for n_tilde in b.parent_block().s_N
                if b.parent_block().p_NNA[n, n_tilde]
            )
            + sum(
                b.parent_block().v_F_Piped[n, p, t]
                for p in b.parent_block().s_CP
                if b.parent_block().p_NCA[n, p]
            )
            + sum(
                b.parent_block().v_F_Piped[n, k, t]
                for k in b.parent_block().s_K
                if b.parent_block().p_NKA[n, k]
            )
            + sum(
                b.parent_block().v_F_Piped[n, r, t]
                for r in b.parent_block().s_R
                if b.parent_block().p_NRA[n, r]
            )
            + sum(
                b.parent_block().v_F_Piped[n, s, t]
                for s in b.parent_block().s_S
                if b.parent_block().p_NSA[n, s]
            )
            + sum(
                b.parent_block().v_F_Piped[n, o, t]
                for o in b.parent_block().s_O
                if b.parent_block().p_NOA[n, o]
            )
        )

    model.quality.NetworkWaterQuality = Constraint(
        model.s_N,
        model.s_W,
        model.s_T,
        rule=NetworkNodeWaterQualityRule,
        doc="Network water quality",
    )
    # endregion

    # region Beneficial Reuse
    def BeneficialReuseWaterQuality(b, o, w, t):
        return (
            sum(
                b.parent_block().v_F_Piped[n, o, t] * b.v_Q[n, w, t]
                for n in b.parent_block().s_N
                if b.parent_block().p_NOA[n, o]
            )
            + sum(
                b.parent_block().v_F_Piped[s, o, t] * b.v_Q[s, w, t]
                for s in b.parent_block().s_S
                if b.parent_block().p_SOA[s, o]
            )
            + sum(
                b.parent_block().v_F_Trucked[p, o, t] * b.p_nu_pad[p, w]
                for p in b.parent_block().s_PP
                if b.parent_block().p_POT[p, o]
            )
            == b.v_Q[o, w, t] * b.parent_block().v_F_BeneficialReuseDestination[o, t]
        )

    model.quality.BeneficialReuseWaterQuality = Constraint(
        model.s_O,
        model.s_W,
        model.s_T,
        rule=BeneficialReuseWaterQuality,
        doc="Beneficial reuse capacity",
    )
    # endregion

    # region Completions Pad

    # Water that is Piped and Trucked to a completions pad is mixed and split into two output streams.
    # Stream (1) goes to the completions pad and stream (2) is input to the completions storage.
    # This is the intermediate step.
    # Finally, water that meets completions demand comes from two inputs.
    # The first input is output stream (1) from the intermediate step.
    # The second is outgoing flow from the storage tank.

    def CompletionsPadIntermediateWaterQuality(b, p, w, t):
        return sum(
            b.parent_block().v_F_Piped[n, p, t] * b.v_Q[n, w, t]
            for n in b.parent_block().s_N
            if b.parent_block().p_NCA[n, p]
        ) + sum(
            b.parent_block().v_F_Piped[p_tilde, p, t] * b.v_Q[p_tilde, w, t]
            for p_tilde in b.parent_block().s_PP
            if b.parent_block().p_PCA[p_tilde, p]
        ) + sum(
            b.parent_block().v_F_Piped[s, p, t] * b.v_Q[s, w, t]
            for s in b.parent_block().s_S
            if b.parent_block().p_SCA[s, p]
        ) + sum(
            b.parent_block().v_F_Piped[p_tilde, p, t] * b.v_Q[p_tilde, w, t]
            for p_tilde in b.parent_block().s_CP
            if b.parent_block().p_CCA[p_tilde, p]
        ) + sum(
            b.parent_block().v_F_Piped[r, p, t] * b.v_Q[r, w, t]
            for r in b.parent_block().s_R
            if b.parent_block().p_RCA[r, p]
        ) + sum(
            b.parent_block().v_F_Sourced[f, p, t] * b.p_nu_freshwater[f, w]
            for f in b.parent_block().s_F
            if b.parent_block().p_FCA[f, p]
        ) + sum(
            b.parent_block().v_F_Trucked[p_tilde, p, t] * b.v_Q[p_tilde, w, t]
            for p_tilde in b.parent_block().s_PP
            if b.parent_block().p_PCT[p_tilde, p]
        ) + sum(
            b.parent_block().v_F_Trucked[p_tilde, p, t] * b.v_Q[p_tilde, w, t]
            for p_tilde in b.parent_block().s_CP
            if b.parent_block().p_CCT[p_tilde, p]
        ) + sum(
            b.parent_block().v_F_Trucked[s, p, t] * b.v_Q[s, w, t]
            for s in b.parent_block().s_S
            if b.parent_block().p_SCT[s, p]
        ) + sum(
            b.parent_block().v_F_Trucked[f, p, t] * b.p_nu_freshwater[f, w]
            for f in b.parent_block().s_F
            if b.parent_block().p_FCT[f, p]
        ) == b.v_Q[
            p + intermediate_label, w, t
        ] * (
            b.parent_block().v_F_PadStorageIn[p, t]
            + b.parent_block().v_F_CompletionsDestination[p, t]
        )

    model.quality.CompletionsPadIntermediateWaterQuality = Constraint(
        model.s_CP,
        model.s_W,
        model.s_T,
        rule=CompletionsPadIntermediateWaterQuality,
        doc="Completions pad water quality",
    )

    def CompletionsPadWaterQuality(b, p, w, t):
        return (
            b.parent_block().v_F_PadStorageOut[p, t] * b.v_Q[p + storage_label, w, t]
            + b.parent_block().v_F_CompletionsDestination[p, t]
            * b.v_Q[p + intermediate_label, w, t]
            == b.v_Q[p, w, t] * b.parent_block().p_gamma_Completions[p, t]
        )

    model.quality.CompletionsPadWaterQuality = Constraint(
        model.s_CP,
        model.s_W,
        model.s_T,
        rule=CompletionsPadWaterQuality,
        doc="Completions pad water quality",
    )
    # endregion

    # region Completion Pad Storage
    def CompletionsPadStorageWaterQuality(b, p, w, t):
        if t == b.parent_block().s_T.first():
            return b.p_xi_PadStorage[p, w] * b.parent_block().p_lambda_PadStorage[
                p
            ] + b.v_Q[p + intermediate_label, w, t] * b.parent_block().v_F_PadStorageIn[
                p, t
            ] == b.v_Q[
                p + storage_label, w, t
            ] * (
                b.parent_block().v_L_PadStorage[p, t]
                + b.parent_block().v_F_PadStorageOut[p, t]
            )
        else:
            return b.v_Q[
                p + storage_label, w, b.parent_block().s_T.prev(t)
            ] * b.parent_block().v_L_PadStorage[
                p, b.parent_block().s_T.prev(t)
            ] + b.v_Q[
                p + intermediate_label, w, t
            ] * b.parent_block().v_F_PadStorageIn[
                p, t
            ] == b.v_Q[
                p + storage_label, w, t
            ] * (
                b.parent_block().v_L_PadStorage[p, t]
                + b.parent_block().v_F_PadStorageOut[p, t]
            )

    model.quality.CompletionsPadStorageWaterQuality = Constraint(
        model.s_CP,
        model.s_W,
        model.s_T,
        rule=CompletionsPadStorageWaterQuality,
        doc="Completions pad storage water quality",
    )
    # endregion

    # Define Objective
    def ObjectiveFunctionRule(b):
        return b.v_X == sum(
            sum(
                sum(b.v_Q[p, w, t] for p in b.parent_block().s_P)
                for w in b.parent_block().s_W
            )
            for t in b.parent_block().s_T
        )

    model.quality.ObjectiveFunction = Constraint(
        rule=ObjectiveFunctionRule, doc="Objective function water quality"
    )

    model.quality.objective = Objective(
        expr=model.quality.v_X, sense=minimize, doc="Objective function"
    )

    return model


def postprocess_water_quality_calculation(model, df_parameters, df_sets, opt):
    # Add water quality formulation to input solved model
    water_quality_model = water_quality(model, df_parameters, df_sets)

    # Calculate water quality. The following conditional is used to avoid errors when
    # using Gurobi solver
    try:
        opt.solve(water_quality_model.quality, tee=True, save_results=False)
    except ValueError:
        opt.solve(water_quality_model.quality, tee=True)

    return water_quality_model
=======
def scale_model(model, scaling_factor=None):

    if scaling_factor is None:
        scaling_factor = 1000000

    model.scaling_factor = Suffix(direction=Suffix.EXPORT)

    # Scaling variables
    model.scaling_factor[model.v_Z] = 1 / scaling_factor
    model.scaling_factor[model.v_C_Disposal] = 1 / scaling_factor
    model.scaling_factor[model.v_C_DisposalCapEx] = 1 / scaling_factor
    model.scaling_factor[model.v_C_Piped] = 1 / scaling_factor
    model.scaling_factor[model.v_C_PipelineCapEx] = 1 / scaling_factor
    model.scaling_factor[model.v_C_Reuse] = 1 / scaling_factor
    model.scaling_factor[model.v_C_Slack] = 1 / (scaling_factor * 1000)
    model.scaling_factor[model.v_C_Sourced] = 1 / scaling_factor
    model.scaling_factor[model.v_C_Storage] = 1 / scaling_factor
    model.scaling_factor[model.v_C_StorageCapEx] = 1 / scaling_factor
    model.scaling_factor[model.v_C_TotalDisposal] = 1 / scaling_factor
    model.scaling_factor[model.v_C_TotalPiping] = 1 / scaling_factor
    model.scaling_factor[model.v_C_TotalStorage] = 1 / scaling_factor
    model.scaling_factor[model.v_C_TotalReuse] = 1 / scaling_factor
    model.scaling_factor[model.v_C_TotalSourced] = 1 / scaling_factor
    model.scaling_factor[model.v_C_TotalTreatment] = 1 / scaling_factor
    model.scaling_factor[model.v_C_TotalTrucking] = 1 / scaling_factor
    model.scaling_factor[model.v_C_Treatment] = 1 / scaling_factor
    model.scaling_factor[model.v_C_TreatmentCapEx] = 1 / scaling_factor
    model.scaling_factor[model.v_C_Trucked] = 1 / scaling_factor
    model.scaling_factor[model.v_D_Capacity] = 1 / scaling_factor
    model.scaling_factor[model.v_F_Capacity] = 1 / scaling_factor
    model.scaling_factor[model.v_F_DisposalDestination] = 1 / scaling_factor
    model.scaling_factor[model.v_F_PadStorageIn] = 1 / scaling_factor
    model.scaling_factor[model.v_F_PadStorageOut] = 1 / scaling_factor
    model.scaling_factor[model.v_F_Piped] = 1 / scaling_factor
    model.scaling_factor[model.v_F_ReuseDestination] = 1 / scaling_factor
    model.scaling_factor[model.v_F_Sourced] = 1 / scaling_factor
    model.scaling_factor[model.v_F_TotalDisposed] = 1 / scaling_factor
    model.scaling_factor[model.v_F_TotalReused] = 1 / scaling_factor
    model.scaling_factor[model.v_F_TotalSourced] = 1 / scaling_factor
    model.scaling_factor[model.v_F_TotalTrucked] = 1 / scaling_factor
    model.scaling_factor[model.v_F_Trucked] = 1 / scaling_factor
    model.scaling_factor[model.v_L_PadStorage] = 1 / scaling_factor
    model.scaling_factor[model.v_L_Storage] = 1 / scaling_factor
    model.scaling_factor[model.v_R_Storage] = 1 / scaling_factor
    model.scaling_factor[model.v_R_TotalStorage] = 1 / scaling_factor
    model.scaling_factor[model.v_S_DisposalCapacity] = 1 / scaling_factor
    model.scaling_factor[model.v_S_Flowback] = 1 / scaling_factor
    model.scaling_factor[model.v_S_FracDemand] = 1 / scaling_factor
    model.scaling_factor[model.v_S_PipelineCapacity] = 1 / scaling_factor
    model.scaling_factor[model.v_S_Production] = 1 / scaling_factor
    model.scaling_factor[model.v_S_ReuseCapacity] = 1 / scaling_factor
    model.scaling_factor[model.v_S_TreatmentCapacity] = 1 / scaling_factor
    model.scaling_factor[model.v_S_StorageCapacity] = 1 / scaling_factor
    model.scaling_factor[model.v_T_Capacity] = 1 / scaling_factor
    model.scaling_factor[model.v_X_Capacity] = 1 / scaling_factor

    # Scaling constraints
    if model.config.objective == Objectives.cost:
        model.scaling_factor[model.CostObjectiveFunction] = 1 / scaling_factor
    elif model.config.objective == Objectives.reuse:
        model.scaling_factor[model.ReuseObjectiveFunction] = 1 / scaling_factor

    model.scaling_factor[model.BeneficialReuseCapacity] = 1 / scaling_factor
    model.scaling_factor[
        model.BidirectionalFlow1
    ] = 1  # This constraints contains only binary variables
    model.scaling_factor[model.BidirectionalFlow2] = 1 / scaling_factor
    model.scaling_factor[model.CompletionsPadDemandBalance] = 1 / scaling_factor
    model.scaling_factor[model.CompletionsPadStorageBalance] = 1 / scaling_factor
    model.scaling_factor[model.CompletionsPadStorageCapacity] = 1 / scaling_factor
    model.scaling_factor[model.CompletionsPadSupplyBalance] = 1 / scaling_factor
    model.scaling_factor[model.CompletionsPadTruckOffloadingCapacity] = (
        1 / scaling_factor
    )
    model.scaling_factor[model.CompletionsReuseCost] = 1 / scaling_factor
    model.scaling_factor[model.DisposalCapacity] = 1 / scaling_factor
    model.scaling_factor[model.DisposalCapacityExpansion] = 1 / scaling_factor
    model.scaling_factor[model.DisposalCost] = 1 / scaling_factor
    model.scaling_factor[model.DisposalDestinationDeliveries] = 1 / scaling_factor
    model.scaling_factor[model.DisposalExpansionCapEx] = 1 / scaling_factor
    model.scaling_factor[model.FreshwaterSourcingCapacity] = 1 / scaling_factor
    model.scaling_factor[model.FreshSourcingCost] = 1 / scaling_factor
    # This constraint contains only binary variables
    model.scaling_factor[model.LogicConstraintDisposal] = 1
    # This constraint contains only binary variables
    model.scaling_factor[model.LogicConstraintPipeline] = 1
    # This constraint contains only binary variables
    model.scaling_factor[model.LogicConstraintStorage] = 1
    # This constraint contains only binary variables
    model.scaling_factor[model.LogicConstraintTreatment] = 1
    model.scaling_factor[model.NetworkBalance] = 1 / scaling_factor
    model.scaling_factor[model.PipelineCapacity] = 1 / scaling_factor
    model.scaling_factor[model.PipelineCapacityExpansion] = 1 / scaling_factor
    model.scaling_factor[model.PipelineExpansionCapEx] = 1 / scaling_factor
    model.scaling_factor[model.PipingCost] = 1 / scaling_factor
    model.scaling_factor[model.ProductionPadSupplyBalance] = 1 / scaling_factor
    model.scaling_factor[model.ReuseDestinationDeliveries] = 1 / scaling_factor
    model.scaling_factor[model.SlackCosts] = 1 / (scaling_factor ** 2)
    model.scaling_factor[model.StorageCapacity] = 1 / scaling_factor
    model.scaling_factor[model.StorageCapacityExpansion] = 1 / scaling_factor
    model.scaling_factor[model.StorageDepositCost] = 1 / scaling_factor
    model.scaling_factor[model.StorageExpansionCapEx] = 1 / scaling_factor
    model.scaling_factor[model.StorageSiteBalance] = 1 / scaling_factor
    model.scaling_factor[model.StorageSiteProcessingCapacity] = 1 / scaling_factor
    model.scaling_factor[model.StorageSiteTruckOffloadingCapacity] = 1 / scaling_factor
    model.scaling_factor[model.StorageWithdrawalCredit] = 1 / scaling_factor
    model.scaling_factor[model.TerminalCompletionsPadStorageLevel] = 1 / scaling_factor
    model.scaling_factor[model.TerminalStorageLevel] = 1 / scaling_factor
    model.scaling_factor[model.TotalCompletionsReuseCost] = 1 / scaling_factor
    model.scaling_factor[model.TotalDisposalCost] = 1 / scaling_factor
    model.scaling_factor[model.TotalDisposalVolume] = 1 / scaling_factor
    model.scaling_factor[model.TotalFreshSourcingCost] = 1 / scaling_factor
    model.scaling_factor[model.TotalFreshSourcingVolume] = 1 / scaling_factor
    model.scaling_factor[model.TotalPipingCost] = 1 / scaling_factor
    model.scaling_factor[model.TotalReuseVolume] = 1 / scaling_factor
    model.scaling_factor[model.TotalStorageCost] = 1 / scaling_factor
    model.scaling_factor[model.TotalStorageWithdrawalCredit] = 1 / scaling_factor
    model.scaling_factor[model.TotalTreatmentCost] = 1 / scaling_factor
    model.scaling_factor[model.TotalTruckingCost] = 1 / scaling_factor
    model.scaling_factor[model.TotalTruckingVolume] = 1 / scaling_factor
    model.scaling_factor[model.TreatmentBalance] = 1 / scaling_factor
    model.scaling_factor[model.TreatmentCapacity] = 1 / scaling_factor
    model.scaling_factor[model.TreatmentCapacityExpansion] = 1 / scaling_factor
    model.scaling_factor[model.TreatmentCost] = 1 / scaling_factor
    model.scaling_factor[model.TruckingCost] = 1 / (scaling_factor * 100)
    model.scaling_factor[model.TreatmentExpansionCapEx] = 1 / scaling_factor

    scaled_model = TransformationFactory("core.scale_model").create_using(model)

    return scaled_model
>>>>>>> c95d70e8


def _preprocess_data(model, _df_parameters):
    """
    This module pre-processess data to fit the optimization format.
    In this module the following data is preprocessed:
    - Pipeline Diameters [inch] are converted to flow rate [bbl/week]
    - Pipeline Expension Cost is converted to [$/bbl]
    parameter_list = [list of tabs that contain parameters]
    """
    if model.config.pipeline_capacity == PipelineCapacity.calculated:
        # Pipeline Capacity
        # Pipeline diameter is converted to pipeline capacity (bbl/week) using
        # Hazen-Williams equation.
        # (https://en.wikipedia.org/wiki/Hazen%E2%80%93Williams_equation)
        # Required inputs are:
        # - pipeline diameter [inch]
        # - pipe roughness []
        # - max head loss

        # retrieve roughness and max head loss
        roughness = _df_parameters["Hydraulics"]["roughness"]
        max_head_loss = _df_parameters["Hydraulics"]["max_head_loss"]

        _df_parameters["PipelineCapacityIncrements"] = {}
        for key in _df_parameters["PipelineDiameterValues"]:
            diameter = _df_parameters["PipelineDiameterValues"][key]
            flow_rate = (
                (1 / 10.67) ** (1 / 1.852)
                * roughness
                * (max_head_loss ** 0.54)
                * (diameter * 0.0254) ** 2.63
            )

            # convert to bbl/week:
            flow_rate *= 6.28981 * (3600 * 24 * 7)

            # add to parameter df.
            _df_parameters["PipelineCapacityIncrements"][key] = flow_rate

    # Annualization rate
    # The annualization rate is used using a discount rate and the lifetime
    # expectancy of assets. It's calculated using the formula as described
    # on the following website:
    # http://www.energycommunity.org/webhelppro/Expressions/AnnualizedCost.htm

    discount_rate = _df_parameters["Economics"]["discount_rate"]
    life = _df_parameters["Economics"]["CAPEX_lifetime"]

    if life == 0:
        _df_parameters["AnnualizationRate"] = 1
    elif discount_rate == 0:
        _df_parameters["AnnualizationRate"] = 1 / life
    else:
        _df_parameters["AnnualizationRate"] = discount_rate / (
            1 - (1 + discount_rate) ** -life
        )

    return _df_parameters


if __name__ == "__main__":
    # This emulates what the pyomo command-line tools does
    # Tabs in the input Excel spreadsheet
    set_list = [
        "ProductionPads",
        "ProductionTanks",
        "CompletionsPads",
        "SWDSites",
        "FreshwaterSources",
        "StorageSites",
        "TreatmentSites",
        "ReuseOptions",
        "NetworkNodes",
        "PipelineDiameters",
        "StorageCapacities",
        "InjectionCapacities",
        "TreatmentCapacities",
    ]
    parameter_list = [
        "PNA",
        "CNA",
        "CCA",
        "NNA",
        "NCA",
        "NKA",
        "NRA",
        "NSA",
        "FCA",
        "RCA",
        "RNA",
        "SNA",
        "PCT",
        "PKT",
        "FCT",
        "CST",
        "CCT",
        "CKT",
        "TruckingTime",
        "CompletionsDemand",
        "PadRates",
        "FlowbackRates",
        "InitialPipelineCapacity",
        "InitialDisposalCapacity",
        "InitialTreatmentCapacity",
        "FreshwaterSourcingAvailability",
        "PadOffloadingCapacity",
        "CompletionsPadStorage",
        "DisposalOperationalCost",
        "TreatmentOperationalCost",
        "ReuseOperationalCost",
        "PipelineOperationalCost",
        "FreshSourcingCost",
        "TruckingHourlyCost",
        "PipelineDiameterValues",
        "DisposalCapacityIncrements",
        "InitialStorageCapacity",
        "StorageCapacityIncrements",
        "TreatmentCapacityIncrements",
        "TreatmentEfficiency",
        "DisposalExpansionCost",
        "StorageExpansionCost",
        "TreatmentExpansionCost",
        "PipelineCapexDistanceBased",
        "PipelineCapexCapacityBased",
        "PipelineCapacityIncrements",
        "PipelineExpansionDistance",
        "Hydraulics",
    ]

    with resources.path(
        "pareto.case_studies",
        "input_data_generic_strategic_case_study_LAYFLAT_FULL.xlsx",
    ) as fpath:
        [df_sets, df_parameters] = get_data(fpath, set_list, parameter_list)

    strategic_model = create_model(df_sets, df_parameters)

    # import pyomo solver
    opt = get_solver("gurobi")
    # solve mathematical model
    results = opt.solve(strategic_model, tee=True)
    results.write()
    print("\nDisplaying Solution\n" + "-" * 60)
    # pyomo_postprocess(None, model, results)<|MERGE_RESOLUTION|>--- conflicted
+++ resolved
@@ -41,12 +41,9 @@
     NonNegativeReals,
     Reals,
     Binary,
-<<<<<<< HEAD
     Block,
-=======
     Suffix,
     TransformationFactory,
->>>>>>> c95d70e8
 )
 from pareto.utilities.get_data import get_data
 from importlib import resources
@@ -4501,7 +4498,6 @@
     return model
 
 
-<<<<<<< HEAD
 def water_quality(model, df_parameters, df_sets):
     # region Fix solved Strategic Model variables
     for var in model.component_objects(Var):
@@ -5071,7 +5067,8 @@
         opt.solve(water_quality_model.quality, tee=True)
 
     return water_quality_model
-=======
+
+
 def scale_model(model, scaling_factor=None):
 
     if scaling_factor is None:
@@ -5107,6 +5104,9 @@
     model.scaling_factor[model.v_F_PadStorageOut] = 1 / scaling_factor
     model.scaling_factor[model.v_F_Piped] = 1 / scaling_factor
     model.scaling_factor[model.v_F_ReuseDestination] = 1 / scaling_factor
+    model.scaling_factor[model.v_F_UnusedTreatedWater] = 1 / scaling_factor
+    model.scaling_factor[model.v_F_BeneficialReuseDestination] = 1 / scaling_factor
+    model.scaling_factor[model.v_F_CompletionsDestination] = 1 / scaling_factor
     model.scaling_factor[model.v_F_Sourced] = 1 / scaling_factor
     model.scaling_factor[model.v_F_TotalDisposed] = 1 / scaling_factor
     model.scaling_factor[model.v_F_TotalReused] = 1 / scaling_factor
@@ -5169,6 +5169,8 @@
     model.scaling_factor[model.PipingCost] = 1 / scaling_factor
     model.scaling_factor[model.ProductionPadSupplyBalance] = 1 / scaling_factor
     model.scaling_factor[model.ReuseDestinationDeliveries] = 1 / scaling_factor
+    model.scaling_factor[model.BeneficialReuseDeliveries] = 1 / scaling_factor
+    model.scaling_factor[model.CompletionsWaterDeliveries] = 1 / scaling_factor
     model.scaling_factor[model.SlackCosts] = 1 / (scaling_factor ** 2)
     model.scaling_factor[model.StorageCapacity] = 1 / scaling_factor
     model.scaling_factor[model.StorageCapacityExpansion] = 1 / scaling_factor
@@ -5202,7 +5204,6 @@
     scaled_model = TransformationFactory("core.scale_model").create_using(model)
 
     return scaled_model
->>>>>>> c95d70e8
 
 
 def _preprocess_data(model, _df_parameters):
