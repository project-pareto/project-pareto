--- conflicted
+++ resolved
@@ -136,12 +136,6 @@
         }""",
     ),
 )
-<<<<<<< HEAD
-def get_currency_units():
-    # Currency base units are not inherently defined by default
-    pyunits.load_definitions_from_strings(["USD = [currency]"])
-=======
->>>>>>> 457bcde9
 
 # return the units container used for strategic model
 # this is needed for the testing_strategic_model.py for checking units consistency
@@ -5452,10 +5446,13 @@
         doc="Storage site water quality rule",
     )
     # endregion
-    model.quality.v_F_fresh_dummy = Var(model.s_R,
-                               model.s_W,
-                               model.s_T,
-                               initialize=0, doc='fresh water to treatment site')
+    model.quality.v_F_fresh_dummy = Var(
+        model.s_R,
+        model.s_W,
+        model.s_T,
+        initialize=0,
+        doc="fresh water to treatment site",
+    )
     model.quality.v_F_fresh_dummy.fix(0)
     # region Treatment
     def TreatmentWaterQualityRule(b, r, w, t):
@@ -5484,7 +5481,7 @@
                 for p in b.parent_block().s_CP
                 if b.parent_block().p_CRT[p, r]
             )
-            + (b.v_F_fresh_dummy[r, w, t] * 10000/1e6)  # fresh water 10,000 TDS
+            + (b.v_F_fresh_dummy[r, w, t] * 10000 / 1e6)  # fresh water 10,000 TDS
         ) == b.v_Q[r, w, t] * (
             b.parent_block().v_F_ResidualWater[r, t]
             + b.parent_block().v_F_TreatedWater[r, t]
@@ -7600,6 +7597,7 @@
     model.v_S_TreatmentCapacity.fix(0)
     model.v_S_ReuseCapacity.fix(0)
 
+
 def bound_variables_to_value(model, exception_list):
     for var in model.component_objects(Var):
         if var.name in exception_list:
@@ -7616,6 +7614,7 @@
                 else:
                     index_var.setlb(0.99 * max(0, value))
                 index_var.setub(1.01 * (value))
+
 
 def fix_milp_vars(model):
     # region Fix solved Strategic Model variables
@@ -7689,7 +7688,6 @@
         doc="Initial Water Quality at storage site [concentration]",
     )
 
-
     def TreatmentMaxWaterQuality(b, r, w, t):
         return b.v_Q[r, w, t] <= b.p_max_water_quality_treatmentCenter[r, w]
 
@@ -7702,6 +7700,7 @@
     )
 
     return model
+
 
 def solve_MINLP_quality(model, opt):
     # model = water_quality(model)
@@ -7719,7 +7718,7 @@
     fix_milp_vars(model)
     milp_model = postprocess_water_quality_calculation(model, opt)
     # Step 2.1: unfix variables (MILP model)
-    discrete_variables_names = {"v_X"} #"v_Q", "v_X", "v_Z", "v_ObjectiveWithQuality"}
+    discrete_variables_names = {"v_X"}  # "v_Q", "v_X", "v_Z", "v_ObjectiveWithQuality"}
     free_variables(milp_model, discrete_variables_names)
     deactivate_slacks(milp_model)
     milp_model.quality.objective.deactivate()
@@ -7742,7 +7741,9 @@
         for index in milp_model.quality.v_Q
         if index[0] in milp_model.s_R
         and milp_model.quality.v_Q[index].value
-        > milp_model.quality.p_max_water_quality_treatmentCenter[(index[0], index[1])].value
+        > milp_model.quality.p_max_water_quality_treatmentCenter[
+            (index[0], index[1])
+        ].value
     }
     treatment_flows = {
         key: sum(
@@ -7755,7 +7756,9 @@
     treatment_fresh_water = dict()
     for (key, quality) in treatment_quality_violated.items():
         flow = treatment_flows[key]
-        max_quality = milp_model.quality.p_max_water_quality_treatmentCenter[(key[0], key[1])].value
+        max_quality = milp_model.quality.p_max_water_quality_treatmentCenter[
+            (key[0], key[1])
+        ].value
         fresh_water_needed = flow - flow * max_quality / quality
         treatment_time_index = (key[0], key[2])
         previous_value = treatment_fresh_water.get(treatment_time_index, 0)
@@ -7765,21 +7768,21 @@
     print(treatment_quality_violated)
     print(treatment_flows)
     print(treatment_fresh_water)
-    milp_model.quality.v_F_fresh_dummy['R01','TDS','T40'].unfix()
-    milp_model.quality.v_F_fresh_dummy['R01','TDS','T41'].unfix()
-    milp_model.quality.v_F_fresh_dummy['R01','TDS','T51'].unfix()
-    milp_model.quality.v_F_fresh_dummy['R01','TDS','T52'].unfix()
-    milp_model.quality.v_F_fresh_dummy['R01','TDS','T40'].setub(20)
-    milp_model.quality.v_F_fresh_dummy['R01','TDS','T41'].setub(20)
-    milp_model.quality.v_F_fresh_dummy['R01','TDS','T51'].setub(20)     
-    milp_model.quality.v_F_fresh_dummy['R01','TDS','T52'].setub(20)
+    milp_model.quality.v_F_fresh_dummy["R01", "TDS", "T40"].unfix()
+    milp_model.quality.v_F_fresh_dummy["R01", "TDS", "T41"].unfix()
+    milp_model.quality.v_F_fresh_dummy["R01", "TDS", "T51"].unfix()
+    milp_model.quality.v_F_fresh_dummy["R01", "TDS", "T52"].unfix()
+    milp_model.quality.v_F_fresh_dummy["R01", "TDS", "T40"].setub(20)
+    milp_model.quality.v_F_fresh_dummy["R01", "TDS", "T41"].setub(20)
+    milp_model.quality.v_F_fresh_dummy["R01", "TDS", "T51"].setub(20)
+    milp_model.quality.v_F_fresh_dummy["R01", "TDS", "T52"].setub(20)
     milp_model.quality.v_F_fresh_dummy.setlb(0)
-    milp_model.quality.v_F_fresh_dummy['R01','TDS','T52'].setlb(4)
-    milp_model.quality.v_F_fresh_dummy['R01','TDS','T40'] = 2.4
-    milp_model.quality.v_F_fresh_dummy['R01','TDS','T41'] = 2.49
-    milp_model.quality.v_F_fresh_dummy['R01','TDS','T51'] = 1.08
-    milp_model.quality.v_F_fresh_dummy['R01','TDS','T52'] = 4.56
-    
+    milp_model.quality.v_F_fresh_dummy["R01", "TDS", "T52"].setlb(4)
+    milp_model.quality.v_F_fresh_dummy["R01", "TDS", "T40"] = 2.4
+    milp_model.quality.v_F_fresh_dummy["R01", "TDS", "T41"] = 2.49
+    milp_model.quality.v_F_fresh_dummy["R01", "TDS", "T51"] = 1.08
+    milp_model.quality.v_F_fresh_dummy["R01", "TDS", "T52"] = 4.56
+
     # for v in model.component_data_objects(Var, descend_into=True):
     #     if v.value is not None:
     #         if v.domain is Binary:
@@ -7860,13 +7863,12 @@
 
     # results = opt.solve(model, tee=True, symbolic_solver_labels=True)
 
-
-    solver_source = 'GUROBI'
+    solver_source = "GUROBI"
     # if solver_source == 'gams':
-	#     results = SolverFactory(solver_source).solve(
-	# 	model, tee=True, keepfiles=True,
-	# 	solver=mathoptsolver, tmpdir='temp',
-	# 	add_options=['gams_model.optfile=1;'])
+    #     results = SolverFactory(solver_source).solve(
+    # 	model, tee=True, keepfiles=True,
+    # 	solver=mathoptsolver, tmpdir='temp',
+    # 	add_options=['gams_model.optfile=1;'])
     # elif solver_source == 'pyomo':
     #     solver = SolverFactory(mathoptsolver)
     #     solver.options = solver_options
@@ -7895,45 +7897,54 @@
     # free_variables(model, discrete_variables_names)
     # deactivate_slacks(model)
     # results = opt.solve(model, tee=True, warmstart=True)
-    if solver_source == 'gams':
-        mathoptsolver = 'dicopt'
-        solver_options = {'tol': 1e-3,
-                        'max_iter': 1000,
-                        'constr_viol_tol': 0.009,
-                        'acceptable_constr_viol_tol': 0.01,
-                        'acceptable_tol': 1e-6,
-                        'mu_strategy': 'adaptive',
-                        'mu_init': 1e-10,
-                        'mu_max': 1e-1,
-                        'print_user_options': 'yes',
-                        'warm_start_init_point': 'yes',
-                        'warm_start_mult_bound_push': 1e-60,
-                        'warm_start_bound_push': 1e-60,
-                        #   'linear_solver': 'ma27',
-                        #   'ma57_pivot_order': 4
-                        }
+    if solver_source == "gams":
+        mathoptsolver = "dicopt"
+        solver_options = {
+            "tol": 1e-3,
+            "max_iter": 1000,
+            "constr_viol_tol": 0.009,
+            "acceptable_constr_viol_tol": 0.01,
+            "acceptable_tol": 1e-6,
+            "mu_strategy": "adaptive",
+            "mu_init": 1e-10,
+            "mu_max": 1e-1,
+            "print_user_options": "yes",
+            "warm_start_init_point": "yes",
+            "warm_start_mult_bound_push": 1e-60,
+            "warm_start_bound_push": 1e-60,
+            #   'linear_solver': 'ma27',
+            #   'ma57_pivot_order': 4
+        }
         import os
-        if not os.path.exists('temp'):
-            os.makedirs('temp')
-
-        with open('temp/' + mathoptsolver + '.opt', "w") as f:
+
+        if not os.path.exists("temp"):
+            os.makedirs("temp")
+
+        with open("temp/" + mathoptsolver + ".opt", "w") as f:
             for k, v in solver_options.items():
-                f.write(str(k) + ' ' + str(v) + '\n')
-
-        results = SolverFactory(solver_source).solve(milp_model, tee=True, keepfiles=True, solver=mathoptsolver, tmpdir='temp', add_options=['gams_model.optfile=1;'])
-
-    elif solver_source == 'pyomo':
-        print('solving with GUROBI')
+                f.write(str(k) + " " + str(v) + "\n")
+
+        results = SolverFactory(solver_source).solve(
+            milp_model,
+            tee=True,
+            keepfiles=True,
+            solver=mathoptsolver,
+            tmpdir="temp",
+            add_options=["gams_model.optfile=1;"],
+        )
+
+    elif solver_source == "pyomo":
+        print("solving with GUROBI")
         opt.options["timeLimit"] = 500
         # mathoptsolver = 'gurobi'
         # solver = SolverFactory(mathoptsolver)
         # solver.options = solver_options
         results = opt.solve(milp_model, tee=True, warmstart=True)
 
-    elif solver_source == 'baron':
-        solver = SolverFactory('baron')
+    elif solver_source == "baron":
+        solver = SolverFactory("baron")
         results = solver.solve(model, tee=True)
 
-    milp_model.quality.v_F_fresh_dummy['R01','TDS','T52'].pprint()
-    milp_model.quality.v_Q['R01','TDS','T52'].pprint()
+    milp_model.quality.v_F_fresh_dummy["R01", "TDS", "T52"].pprint()
+    milp_model.quality.v_Q["R01", "TDS", "T52"].pprint()
     return milp_model, results