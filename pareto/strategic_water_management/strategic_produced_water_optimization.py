--- conflicted
+++ resolved
@@ -6370,7 +6370,6 @@
     return model
 
 
-<<<<<<< HEAD
 def water_quality(model):
 
     # region Add sets, parameters and constraints
@@ -6854,7 +6853,8 @@
     )
 
     return model
-=======
+
+
 def process_constraint(constraint):
     # Check if the constraint contains a variable
     if list(identify_variables(constraint)):
@@ -6862,7 +6862,6 @@
     # Skip constraint if empty
     else:
         return Constraint.Skip
->>>>>>> c9c9b26d
 
 
 def postprocess_water_quality_calculation(model, opt):
