#####################################################################################################
# PARETO was produced under the DOE Produced Water Application for Beneficial Reuse Environmental
# Impact and Treatment Optimization (PARETO), and is copyright (c) 2021-2024 by the software owners:
# The Regents of the University of California, through Lawrence Berkeley National Laboratory, et al.
# All rights reserved.
#
# NOTICE. This Software was developed under funding from the U.S. Department of Energy and the U.S.
# Government consequently retains certain rights. As such, the U.S. Government has been granted for
# itself and others acting on its behalf a paid-up, nonexclusive, irrevocable, worldwide license in
# the Software to reproduce, distribute copies to the public, prepare derivative works, and perform
# publicly and display publicly, and to permit others to do so.
#####################################################################################################
# Title: STRATEGIC Produced Water Optimization Model

# Import
import math
from cmath import nan
import numpy as np
import os
import re


from pyomo.environ import (
    Var,
    Param,
    Set,
    ConcreteModel,
    Expression,
    Constraint,
    ConstraintList,
    Objective,
    minimize,
    maximize,
    NonNegativeReals,
    Reals,
    Binary,
    Any,
    units as pyunits,
    Block,
    Suffix,
    TransformationFactory,
    value,
    SolverFactory,
)
from pyomo.common.fileutils import this_file_dir

from pyomo.core.base.constraint import simple_constraint_rule
from pyomo.core.expr import identify_variables

from pyomo.common.config import ConfigBlock, ConfigValue, In, Bool
from enum import Enum, IntEnum

from pareto.utilities.solvers import get_solver, set_timeout
from pyomo.opt import TerminationCondition
from pathlib import Path

from pareto.utilities.process_data import (
    get_valid_piping_arc_list,
    get_valid_trucking_arc_list,
    check_required_data,
    model_infeasibility_detection,
)


class Objectives(Enum):
    cost = 0
    reuse = 1
    cost_surrogate = 2
    subsurface_risk = 3
    environmental = 4


class PipelineCapacity(Enum):
    calculated = 0
    input = 1


class PipelineCost(Enum):
    distance_based = 0
    capacity_based = 1


class WaterQuality(Enum):
    false = 0
    post_process = 1
    discrete = 2


class Hydraulics(Enum):
    false = 0
    post_process = 1
    co_optimize = 2
    co_optimize_linearized = 3


class RemovalEfficiencyMethod(Enum):
    load_based = 0
    concentration_based = 1


# Inherit from IntEnum so that these values can be used in comparisons
class TreatmentStreams(IntEnum):
    treated_stream = 1
    residual_stream = 2


class InfrastructureTiming(Enum):
    false = 0
    true = 1


class SubsurfaceRisk(Enum):
    false = 0
    exclude_over_and_under_pressured_wells = 1
    calculate_risk_metrics = 2


class DesalinationModel(Enum):
    false = 0
    mvc = 1
    md = 2


# create config dictionary
CONFIG = ConfigBlock()
CONFIG.declare(
    "objective",
    ConfigValue(
        default=Objectives.cost,
        domain=In(Objectives),
        description="alternate objectives selection",
        doc="Alternate objective functions (i.e., minimize cost, maximize reuse, minimize environmental impact)",
    ),
)
CONFIG.declare(
    "pipeline_capacity",
    ConfigValue(
        default=PipelineCapacity.input,
        domain=In(PipelineCapacity),
        description="alternate pipeline capacity selection",
        doc="""Alternate pipeline capacity selection (calculated or input)
        ***default*** - PipelineCapacity.input
        **Valid Values:** - {
        **PipelineCapacity.input** - use input for pipeline capacity,
        **PipelineCapacity.calculated** - calculate pipeline capacity from pipeline diameters
        }""",
    ),
)
CONFIG.declare(
    "hydraulics",
    ConfigValue(
        default=Hydraulics.false,
        domain=In(Hydraulics),
        description="add hydraulics constraints",
        doc="""option to include pipeline hydraulics in the model either during or post optimization
        ***default*** - Hydraulics.false
        **Valid Values:** - {
        **Hydraulics.false** - does not add hydraulics feature
        **Hydraulics.post_process** - adds economic parameters for flow based on elevation changes and computes pressures at each node post-optimization,
        **Hydraulics.co_optimize** - re-solves the problem using an MINLP formulation to simulatenuosly optimize pressures and flows,
        **Hydraulics.co_optimize_linearized** - a linearized approximation of the co-optimization model,
        }""",
    ),
)
CONFIG.declare(
    "pipeline_cost",
    ConfigValue(
        default=PipelineCost.capacity_based,
        domain=In(PipelineCost),
        description="alternate pipeline cost selection",
        doc="""Alternate pipeline capex cost structures (distance or capacity based)
        ***default*** - PipelineCost.capacity_based
        **Valid Values:** - {
        **PipelineCost.capacity_based** - use pipeline capacities and rate in [currency/volume] to calculate pipeline capex costs,
        **PipelineCost.distance_based** - use pipeline distances and rate in [currency/(diameter-distance)] to calculate pipeline capex costs
        }""",
    ),
)
CONFIG.declare(
    "node_capacity",
    ConfigValue(
        default=True,
        domain=Bool,
        description="Node Capacity",
        doc="""Selection to include Node Capacity
        ***default*** - True
        **Valid Values:** - {
        **True** - Include network node capacity constraints,
        **False** - Exclude network node capacity constraints
        }""",
    ),
)
CONFIG.declare(
    "desalination_model",
    ConfigValue(
        default=DesalinationModel.false,
        domain=In(DesalinationModel),
        description="Desalination Model",
        doc="""Selection to include Desalination Model
        ***default*** - DesalinationModel.false
        **Valid Values:** - {
        **DesalinationModel.false** - Exclude surrogate constraints for desalination model,
        **DesalinationModel.mvc** - Include surrogate constraints for MVC (Mechanical Vapor Compressor) desalination model,
        **DesalinationModel.md** - Include surrogate constraints for MD (Membrane Distillation) desalination model,
        }""",
    ),
)


# return the units container used for strategic model
# this is needed for the testing_strategic_model.py for checking units consistency
def get_strategic_model_unit_container():
    return pyunits


CONFIG.declare(
    "water_quality",
    ConfigValue(
        default=WaterQuality.post_process,
        domain=In(WaterQuality),
        description="Water quality",
        doc="""Selection to include water quality
        ***default*** - WaterQuality.post_process
        **Valid Values:** - {
        **WaterQuality.false** - Exclude water quality from model,
        **WaterQuality.post_process** - Include water quality as post process
        **WaterQuality.discrete** - Include water quality as discrete values in model
        }""",
    ),
)


CONFIG.declare(
    "removal_efficiency_method",
    ConfigValue(
        default=RemovalEfficiencyMethod.concentration_based,
        domain=In(RemovalEfficiencyMethod),
        description="Removal efficiency calculation method",
        doc="""Method for calculating removal efficiency (load or concentration based).
        ***default*** - RemovalEfficiencyMethod.concentration_based
        **Valid Values:** - {
        **RemovalEfficiencyMethod.load_based** - use contaminant load (flow times concentration) to calculate removal efficiency,
        **RemovalEfficiencyMethod.concentration_based** - use contaminant concentration to calculate removal efficiency
        }""",
    ),
)

CONFIG.declare(
    "infrastructure_timing",
    ConfigValue(
        default=InfrastructureTiming.false,
        domain=In(InfrastructureTiming),
        description="Infrastructure timing",
        doc="""Selection to include infrastructure timing.
        ***default*** - InfrastructureTiming.false
        **Valid Values:** - {
        **InfrastructureTiming.false** - Exclude infrastructure timing from model,
        **InfrastructureTiming.true** - Include infrastructure timing in model
        }""",
    ),
)

CONFIG.declare(
    "subsurface_risk",
    ConfigValue(
        default=SubsurfaceRisk.false,
        domain=In(SubsurfaceRisk),
        description="Subsurface risk",
        doc="""Selection to include subsurface risk.
        ***default*** - SubsurfaceRisk.false
        **Valid Values:** - {
        **SubsurfaceRisk.false** - Exclude subsurface risk from model (unless the subsurface risk objective function is selected),
        **SubsurfaceRisk.exclude_over_and_under_pressured_wells** - Calculate subsurface risk metrics and disallow disposal to overpressured and underpressured wells,
        **SubsurfaceRisk.calculate_risk_metrics** - Calculate subsurface risk metrics for the user to view, but don't change the optimization model
        }""",
    ),
)


def create_model(df_sets, df_parameters, default={}):
    model = ConcreteModel()

    # import config dictionary
    model.config = CONFIG(default)
    model.type = "strategic"

    # check that input data contains required data
    model.df_sets, model.df_parameters = check_required_data(
        df_sets, df_parameters, model.config
    )

    try:
        # Check that currency is set to USD
        print("Setting currency to:", pyunits.USD)
    # Exception if USD is not already set and throws Attribute Error
    except AttributeError:
        # Currency base units are not inherently defined by default
        pyunits.load_definitions_from_strings(["USD = [currency]"])

    # Convert user unit selection to a user_units dictionary
    model.user_units = {}
    for user_input in model.df_parameters["Units"]:
        # Concentration is a relationship between two units, so requires some manipulation from user input
        if user_input == "concentration":
            split = model.df_parameters["Units"][user_input].split("/")
            mass = split[0]
            vol = split[1]
            exec(
                "model.user_units['concentration'] = pyunits.%s / pyunits.%s"
                % (mass, vol)
            )
        # Pyunits defines oil_bbl separately from bbl. Users will see 'bbl', but pyunits are defined in oil_bbl
        elif user_input == "volume":
            user_volume = model.df_parameters["Units"][user_input]
            if user_volume == "bbl":
                exec("model.user_units['volume'] = pyunits.%s" % ("oil_bbl"))
            elif user_volume == "kbbl":
                exec("model.user_units['volume'] = pyunits.%s" % ("koil_bbl"))

        # Decision Period is not a user_unit. We will define this as a separate variable.
        elif user_input == "decision period":
            exec(
                "model.decision_period = pyunits.%s"
                % model.df_parameters["Units"][user_input]
            )
        # All other units can be interpreted directly from user input
        else:
            exec(
                "model.user_units['%s'] = pyunits.%s"
                % (user_input, df_parameters["Units"][user_input])
            )

    # Defining compound units
    model.user_units["volume_time"] = (
        model.user_units["volume"] / model.user_units["time"]
    )
    model.user_units["currency_time"] = (
        model.user_units["currency"] / model.user_units["time"]
    )
    model.user_units["pipe_cost_distance"] = model.user_units["currency"] / (
        model.user_units["diameter"] * model.user_units["distance"]
    )
    model.user_units["pipe_cost_capacity"] = model.user_units["currency"] / (
        model.user_units["volume"] / model.user_units["time"]
    )
    model.user_units["currency_volume"] = (
        model.user_units["currency"] / model.user_units["volume"]
    )
    model.user_units["currency_volume_time"] = (
        model.user_units["currency"] / model.user_units["volume_time"]
    )

    model.model_units = {
        "volume": pyunits.koil_bbl,
        "distance": pyunits.mile,
        "diameter": pyunits.inch,
        "concentration": pyunits.kg / pyunits.liter,
        "currency": pyunits.kUSD,
        "pressure": pyunits.kpascal,
        "elevation": pyunits.meter,
        "mass": pyunits.kg,
        "time": model.decision_period,
    }
    model.model_units["volume_time"] = (
        model.model_units["volume"] / model.decision_period
    )
    model.model_units["currency_time"] = (
        model.model_units["currency"] / model.decision_period
    )
    model.model_units["pipe_cost_distance"] = model.model_units["currency"] / (
        model.model_units["diameter"] * model.model_units["distance"]
    )
    model.model_units["pipe_cost_capacity"] = model.model_units["currency"] / (
        model.model_units["volume"] / model.decision_period
    )
    model.model_units["currency_volume"] = (
        model.model_units["currency"] / model.model_units["volume"]
    )
    model.model_units["currency_volume_time"] = (
        model.model_units["currency"] / model.model_units["volume_time"]
    )

    # Units that are most helpful for troubleshooting
    model.unscaled_model_display_units = {
        "volume": pyunits.oil_bbl,
        "distance": pyunits.mile,
        "diameter": pyunits.inch,
        "concentration": pyunits.mg / pyunits.liter,
        "currency": pyunits.USD,
        "pressure": pyunits.pascal,
        "elevation": pyunits.meter,
        "mass": pyunits.g,
        "time": model.decision_period,
    }

    model.unscaled_model_display_units["volume_time"] = (
        model.unscaled_model_display_units["volume"] / model.decision_period
    )
    model.unscaled_model_display_units["currency_time"] = (
        model.unscaled_model_display_units["currency"] / model.decision_period
    )
    model.unscaled_model_display_units[
        "pipe_cost_distance"
    ] = model.unscaled_model_display_units["currency"] / (
        model.unscaled_model_display_units["diameter"]
        * model.unscaled_model_display_units["distance"]
    )
    model.unscaled_model_display_units[
        "pipe_cost_capacity"
    ] = model.unscaled_model_display_units["currency"] / (
        model.unscaled_model_display_units["volume"] / model.decision_period
    )
    model.unscaled_model_display_units["currency_volume"] = (
        model.unscaled_model_display_units["currency"]
        / model.unscaled_model_display_units["volume"]
    )
    model.unscaled_model_display_units["currency_volume_time"] = (
        model.unscaled_model_display_units["currency"]
        / model.unscaled_model_display_units["volume_time"]
    )

    # Create dictionary to map model units to user units to assist generating results in the user units
    model.model_to_user_units = {}
    for unit in model.model_units:
        model_unit = model.model_units[unit].to_string()
        if "/" in model_unit:
            model_unit = "(" + model_unit + ")"
        user_unit = model.user_units[unit]
        model.model_to_user_units[model_unit] = user_unit

    # Create dictionary to map model units to user units to assist generating results in units relative to time discretization
    model.model_to_unscaled_model_display_units = {}
    for unit in model.model_units:
        model_unit = model.model_units[unit].to_string()
        if "/" in model_unit:
            model_unit = "(" + model_unit + ")"
        developer_output = model.unscaled_model_display_units[unit]
        model.model_to_unscaled_model_display_units[model_unit] = developer_output

    model.proprietary_data = df_parameters["proprietary_data"][0]

    # Define sets #

    model.s_T = Set(
        initialize=model.df_sets["TimePeriods"], doc="Time Periods", ordered=True
    )
    model.s_PP = Set(initialize=model.df_sets["ProductionPads"], doc="Production Pads")
    model.s_CP = Set(
        initialize=model.df_sets["CompletionsPads"], doc="Completions Pads"
    )
    model.s_P = Set(initialize=(model.s_PP | model.s_CP), doc="Pads")
    model.s_F = Set(
        initialize=model.df_sets["ExternalWaterSources"], doc="External Water Sources"
    )
    model.s_K = Set(initialize=model.df_sets["SWDSites"], doc="Disposal Sites")
    model.s_S = Set(initialize=model.df_sets["StorageSites"], doc="Storage Sites")
    model.s_R = Set(initialize=model.df_sets["TreatmentSites"], doc="Treatment Sites")
    model.s_O = Set(initialize=model.df_sets["ReuseOptions"], doc="Reuse Options")
    model.s_N = Set(initialize=model.df_sets["NetworkNodes"], doc="Network Nodes")
    model.s_QC = Set(
        initialize=model.df_sets["WaterQualityComponents"],
        doc="Water Quality Components",
    )
    model.s_L = Set(
        initialize=(
            model.s_P
            | model.s_F
            | model.s_K
            | model.s_S
            | model.s_R
            | model.s_O
            | model.s_N
        ),
        doc="Locations",
    )
    model.s_D = Set(
        initialize=model.df_sets["PipelineDiameters"], doc="Pipeline diameters"
    )
    model.s_C = Set(
        initialize=model.df_sets["StorageCapacities"], doc="Storage capacities"
    )
    model.s_J = Set(
        initialize=model.df_sets["TreatmentCapacities"], doc="Treatment capacities"
    )
    model.s_I = Set(
        initialize=model.df_sets["InjectionCapacities"],
        doc="Injection (i.e. disposal) capacities",
    )

    model.s_WT = Set(
        initialize=model.df_sets["TreatmentTechnologies"], doc="Treatment Technologies"
    )

<<<<<<< HEAD
    model.s_A = Set(
        initialize=model.df_sets["AirEmissionComponents"], doc="Air emission components"
    )

    piping_arc_types = [
        "PCA",
        "PNA",
        "PPA",
        "CNA",
        "CCA",
        "NNA",
        "NCA",
        "NKA",
        "NSA",
        "NRA",
        "NOA",
        "FCA",
        "RNA",
        "RCA",
        "RKA",
        "RSA",
        "SNA",
        "SCA",
        "SKA",
        "SRA",
        "SOA",
        "ROA",
    ]
=======
    piping_arc_types = get_valid_piping_arc_list()
>>>>>>> bf996548

    # Build dictionary of all specified piping arcs
    model.df_parameters["LLA"] = {}
    for arctype in piping_arc_types:
        if arctype in model.df_parameters:
            model.df_parameters["LLA"].update(model.df_parameters[arctype])
    model.s_LLA = Set(
        initialize=list(model.df_parameters["LLA"].keys()), doc="Valid Piping Arcs"
    )

    trucking_arc_types = get_valid_trucking_arc_list()

    # Build dictionary of all specified trucking arcs
    model.df_parameters["LLT"] = {}
    for arctype in trucking_arc_types:
        if arctype in model.df_parameters:
            model.df_parameters["LLT"].update(model.df_parameters[arctype])
    model.s_LLT = Set(
        initialize=list(model.df_parameters["LLT"].keys()), doc="Valid Trucking Arcs"
    )

    # Define continuous variables #

    model.v_F_Piped = Var(
        model.s_LLA,
        model.s_T,
        within=NonNegativeReals,
        initialize=0,
        units=model.model_units["volume_time"],
        doc="Produced water quantity piped from location l to location l [volume/time]",
    )
    model.v_F_Trucked = Var(
        model.s_LLT,
        model.s_T,
        within=NonNegativeReals,
        initialize=0,
        units=model.model_units["volume_time"],
        doc="Produced water quantity trucked from location l to location l [volume/time]",
    )
    model.v_F_Sourced = Var(
        model.s_F,
        model.s_CP,
        model.s_T,
        within=NonNegativeReals,
        initialize=0,
        units=model.model_units["volume_time"],
        doc="Externally sourced water from source f to completions pad p [volume/time]",
    )
    model.v_F_PadStorageIn = Var(
        model.s_CP,
        model.s_T,
        within=NonNegativeReals,
        initialize=0,
        units=model.model_units["volume_time"],
        doc="Water put into completions pad storage [volume/time]",
    )
    model.v_F_PadStorageOut = Var(
        model.s_CP,
        model.s_T,
        within=NonNegativeReals,
        initialize=0,
        units=model.model_units["volume_time"],
        doc="Water from completions pad storage used for fracturing [volume/time]",
    )
    model.v_F_StorageEvaporationStream = Var(
        model.s_S,
        model.s_T,
        initialize=0,
        within=NonNegativeReals,
        units=model.model_units["volume_time"],
        doc="Water at storage lost to evaporation [bbl/week]",
    )

    model.v_F_TreatmentFeed = Var(
        model.s_R,
        model.s_T,
        within=NonNegativeReals,
        units=model.model_units["volume_time"],
        doc="Flow of feed to a treatment site [volume/time]",
    )

    model.v_F_ResidualWater = Var(
        model.s_R,
        model.s_T,
        within=NonNegativeReals,
        units=model.model_units["volume_time"],
        doc="Flow of residual out at a treatment site [volume/time]",
    )

    model.v_F_TreatedWater = Var(
        model.s_R,
        model.s_T,
        within=NonNegativeReals,
        units=model.model_units["volume_time"],
        doc="Flow of treated water out at a treatment site [volume/time]",
    )
    model.v_L_Storage = Var(
        model.s_S,
        model.s_T,
        within=NonNegativeReals,
        initialize=0,
        units=model.model_units["volume"],
        doc="Water level at storage site [volume]",
    )
    model.v_L_PadStorage = Var(
        model.s_CP,
        model.s_T,
        within=NonNegativeReals,
        initialize=0,
        units=model.model_units["volume"],
        doc="Water level in completions pad storage [volume]",
    )
    model.v_F_TotalTrucked = Var(
        within=NonNegativeReals,
        units=model.model_units["volume"],
        doc="Total volume water trucked [volume]",
    )
    model.v_F_TotalSourced = Var(
        within=NonNegativeReals,
        units=model.model_units["volume"],
        doc="Total volume of externally sourced water [volume]",
    )
    model.v_F_TotalDisposed = Var(
        within=NonNegativeReals,
        units=model.model_units["volume"],
        doc="Total volume of water disposed [volume]",
    )
    model.v_F_TotalReused = Var(
        within=NonNegativeReals,
        units=model.model_units["volume"],
        doc="Total volume of produced water reused at completions [volume]",
    )
    model.v_F_TotalBeneficialReuse = Var(
        within=NonNegativeReals,
        units=model.model_units["volume"],
        doc="Total volume of water beneficially reused [volume]",
    )
    model.v_C_Piped = Var(
        model.s_L,
        model.s_L,
        model.s_T,
        initialize=0,
        within=NonNegativeReals,
        units=model.model_units["currency_time"],
        doc="Cost of piping produced water from location l to location l [currency/time]",
    )
    model.v_C_Trucked = Var(
        model.s_L,
        model.s_L,
        model.s_T,
        initialize=0,
        within=NonNegativeReals,
        units=model.model_units["currency_time"],
        doc="Cost of trucking produced water from location l to location l [currency/time]",
    )
    model.v_C_Sourced = Var(
        model.s_F,
        model.s_CP,
        model.s_T,
        initialize=0,
        within=NonNegativeReals,
        units=model.model_units["currency_time"],
        doc="Cost of externally sourced water from source f to completion pad p [currency/time]",
    )
    model.v_C_Disposal = Var(
        model.s_K,
        model.s_T,
        initialize=0,
        within=NonNegativeReals,
        units=model.model_units["currency_time"],
        doc="Cost of injecting produced water at disposal site [currency/time]",
    )
    model.v_C_Treatment = Var(
        model.s_R,
        model.s_T,
        initialize=0,
        within=NonNegativeReals,
        units=model.model_units["currency_time"],
        doc="Cost of treating produced water at treatment site [currency/time]",
    )
    model.v_C_Reuse = Var(
        model.s_CP,
        model.s_T,
        initialize=0,
        within=NonNegativeReals,
        units=model.model_units["currency_time"],
        doc="Cost of reusing produced water at completions site [currency/time]",
    )
    model.v_C_Storage = Var(
        model.s_S,
        model.s_T,
        initialize=0,
        within=NonNegativeReals,
        units=model.model_units["currency_time"],
        doc="Cost of storing produced water at storage site [currency/time]",
    )
    model.v_C_BeneficialReuse = Var(
        model.s_O,
        model.s_T,
        initialize=0,
        within=NonNegativeReals,
        units=model.model_units["currency_time"],
        doc="Processing cost of sending water to beneficial reuse [currency/time]",
    )
    model.v_R_Storage = Var(
        model.s_S,
        model.s_T,
        initialize=0,
        within=NonNegativeReals,
        units=model.model_units["currency_time"],
        doc="Credit for retrieving stored produced water from storage site [currency/time]",
    )
    model.v_R_BeneficialReuse = Var(
        model.s_O,
        model.s_T,
        initialize=0,
        within=NonNegativeReals,
        units=model.model_units["currency_time"],
        doc="Credit for sending water to beneficial reuse [currency/time]",
    )
    model.v_C_TotalSourced = Var(
        within=NonNegativeReals,
        units=model.model_units["currency"],
        doc="Total cost of externally sourced water [currency]",
    )
    model.v_C_TotalDisposal = Var(
        within=NonNegativeReals,
        units=model.model_units["currency"],
        doc="Total cost of injecting produced water [currency]",
    )
    model.v_C_TotalTreatment = Var(
        within=NonNegativeReals,
        units=model.model_units["currency"],
        doc="Total cost of treating produced water [currency]",
    )
    model.v_C_TotalReuse = Var(
        within=NonNegativeReals,
        units=model.model_units["currency"],
        doc="Total cost of reusing produced water [currency]",
    )
    model.v_C_TotalPiping = Var(
        within=NonNegativeReals,
        units=model.model_units["currency"],
        doc="Total cost of piping produced water [currency]",
    )
    model.v_C_TotalStorage = Var(
        within=NonNegativeReals,
        units=model.model_units["currency"],
        doc="Total cost of storing produced water [currency]",
    )
    model.v_C_TotalTrucking = Var(
        within=NonNegativeReals,
        units=model.model_units["currency"],
        doc="Total cost of trucking produced water [currency]",
    )
    model.v_C_TotalBeneficialReuse = Var(
        within=NonNegativeReals,
        units=model.model_units["currency"],
        doc="Total processing cost for sending water to beneficial reuse [currency]",
    )
    model.v_C_Slack = Var(
        within=NonNegativeReals,
        units=model.model_units["currency"],
        doc="Total cost of slack variables [currency]",
    )
    model.v_R_TotalStorage = Var(
        within=NonNegativeReals,
        units=model.model_units["currency"],
        doc="Total credit for withdrawing produced water [currency]",
    )
    model.v_R_TotalBeneficialReuse = Var(
        within=NonNegativeReals,
        units=model.model_units["currency"],
        doc="Total credit for sending water to beneficial reuse [currency]",
    )
    model.v_F_ReuseDestination = Var(
        model.s_CP,
        model.s_T,
        initialize=0,
        within=NonNegativeReals,
        units=model.model_units["volume_time"],
        doc="Total deliveries to completions pad [volume/time]",
    )
    model.v_F_DisposalDestination = Var(
        model.s_K,
        model.s_T,
        initialize=0,
        within=NonNegativeReals,
        units=model.model_units["volume_time"],
        doc="Total deliveries to disposal site [volume/time]",
    )
    model.v_F_BeneficialReuseDestination = Var(
        model.s_O,
        model.s_T,
        within=NonNegativeReals,
        units=model.model_units["volume_time"],
        doc="Total deliveries to Beneficial Reuse Option [volume/time]",
    )
    model.v_F_CompletionsDestination = Var(
        model.s_CP,
        model.s_T,
        within=NonNegativeReals,
        units=model.model_units["volume_time"],
        doc="Total deliveries to completions pad that meet completions demand [volume/time]",
    )
    model.v_D_Capacity = Var(
        model.s_K,
        within=NonNegativeReals,
        units=model.model_units["volume_time"],
        doc="Disposal capacity at a disposal site [volume/time]",
    )
    model.v_X_Capacity = Var(
        model.s_S,
        within=NonNegativeReals,
        units=model.model_units["volume"],
        doc="Storage capacity at a storage site [volume]",
    )
    model.v_T_Capacity = Var(
        model.s_R,
        within=NonNegativeReals,
        units=model.model_units["volume_time"],
        doc="Treatment capacity at a treatment site [volume/time]",
    )
    model.v_F_Capacity = Var(
        model.s_L,
        model.s_L,
        within=NonNegativeReals,
        initialize=0,
        units=model.model_units["volume_time"],
        doc="Flow capacity along pipeline arc [volume/time]",
    )
    model.p_chi_OutsideCompletionsPad = Param(
        model.s_CP,
        initialize=model.df_parameters["CompletionsPadOutsideSystem"],
        default=0,
        doc="Binary parameter designating the Completion Pads that are outside the system",
    )
    model.p_chi_DesalinationTechnology = Param(
        model.s_WT,
        initialize=model.df_parameters["DesalinationTechnologies"],
        doc="Binary parameter designating the treatment technologies for Desalination",
    )
    model.p_chi_DesalinationSites = Param(
        model.s_R,
        initialize=model.df_parameters["DesalinationSites"],
        doc="Binary parameter designating which treatment sites are for desalination (1) and which are not (0)",
    )

    # If p_chi_DesalinationSites was not specified for one or more r, raise an
    # Exception
    missing_desal_sites = []
    for r in model.s_R:
        if r not in model.p_chi_DesalinationSites:
            missing_desal_sites.append(r)
    if missing_desal_sites:
        raise Exception(
            'The parameter chi_DesalinationSites (spreadsheet tab "DesalinationSites") must be specified for every treatment site (missing: '
            + ", ".join(missing_desal_sites)
            + ")"
        )

    model.v_C_DisposalCapEx = Var(
        within=NonNegativeReals,
        units=model.model_units["currency"],
        doc="Capital cost of constructing or expanding disposal capacity [currency]",
    )
    model.v_C_PipelineCapEx = Var(
        within=NonNegativeReals,
        units=model.model_units["currency"],
        doc="Capital cost of constructing or expanding piping capacity [currency]",
    )
    model.v_C_StorageCapEx = Var(
        within=NonNegativeReals,
        units=model.model_units["currency"],
        doc="Capital cost of constructing or expanding storage capacity [currency]",
    )
    model.v_C_TreatmentCapEx = Var(
        within=NonNegativeReals,
        units=model.model_units["currency"],
        doc="Capital cost of constructing or expanding treatment capacity [currency]",
    )
    model.v_E_TotalTruckingHours = Var(
        within=NonNegativeReals,
        initialize=0,
        doc="Total trucking Hours (with nonzero water volume only) [hours]",
    )
    model.v_E_TotalTruckingEmissions = Var(
        model.s_A,
        within=NonNegativeReals,
        units=model.model_units["mass"],
        initialize=0,
        doc="Total trucking emissions [mass]",
    )
    model.v_E_TotalPipeOperationEmissions = Var(
        model.s_A,
        within=NonNegativeReals,
        units=model.model_units["mass"],
        initialize=0,
        doc="Total pipeline operations emissions [mass]",
    )
    model.v_E_TotalPipeInstallEmissions = Var(
        model.s_A,
        within=NonNegativeReals,
        units=model.model_units["mass"],
        initialize=0,
        doc="Total pipeline installation emissions [mass]",
    )
    model.v_E_TotalDisposalEmissions = Var(
        model.s_A,
        within=NonNegativeReals,
        units=model.model_units["mass"],
        initialize=0,
        doc="Total Disposal emissions [mass]",
    )
    model.v_E_TotalStorageEmissions = Var(
        model.s_A,
        within=NonNegativeReals,
        units=model.model_units["mass"],
        initialize=0,
        doc="Total storage emissions [mass]",
    )
    model.v_E_TotalTreatmentEmissions = Var(
        model.s_A,
        within=NonNegativeReals,
        units=model.model_units["mass"],
        initialize=0,
        doc="Total treatment emissions [mass]",
    )
    model.v_E_TotalEmissionsByComponent = Var(
        model.s_A,
        within=NonNegativeReals,
        units=model.model_units["mass"],
        initialize=0,
        doc="Total emissions [mass]",
    )
    model.v_E_TotalEmissions = Var(
        within=NonNegativeReals,
        units=model.model_units["mass"],
        initialize=0,
        doc="Total emissions [mass]",
    )
    model.v_S_FracDemand = Var(
        model.s_CP,
        model.s_T,
        within=NonNegativeReals,
        initialize=0,
        units=model.model_units["volume_time"],
        doc="Slack variable to meet the completions demand [volume/time]",
    )
    model.v_S_Production = Var(
        model.s_PP,
        model.s_T,
        within=NonNegativeReals,
        initialize=0,
        units=model.model_units["volume_time"],
        doc="Slack variable to process the produced water production [volume/time]",
    )
    model.v_S_Flowback = Var(
        model.s_CP,
        model.s_T,
        within=NonNegativeReals,
        initialize=0,
        units=model.model_units["volume_time"],
        doc="Slack variable to proces flowback water production [volume/time]",
    )
    model.v_S_PipelineCapacity = Var(
        model.s_L,
        model.s_L,
        within=NonNegativeReals,
        initialize=0,
        units=model.model_units["volume_time"],
        doc="Slack variable to provide necessary pipeline capacity [volume/time]",
    )
    model.v_S_StorageCapacity = Var(
        model.s_S,
        within=NonNegativeReals,
        units=model.model_units["volume"],
        doc="Slack variable to provide necessary storage capacity [volume]",
    )
    model.v_S_DisposalCapacity = Var(
        model.s_K,
        within=NonNegativeReals,
        units=model.model_units["volume_time"],
        doc="Slack variable to provide necessary disposal capacity [volume/time]",
    )
    model.v_S_TreatmentCapacity = Var(
        model.s_R,
        within=NonNegativeReals,
        units=model.model_units["volume_time"],
        doc="Slack variable to provide necessary treatment capacity [volume/time]",
    )
    model.v_S_BeneficialReuseCapacity = Var(
        model.s_O,
        within=NonNegativeReals,
        units=model.model_units["volume_time"],
        doc="Slack variable to provide necessary reuse capacity [volume/time]",
    )

    # Define binary variables #

    model.vb_y_Pipeline = Var(
        model.s_L,
        model.s_L,
        model.s_D,
        within=Binary,
        initialize=0,
        doc="New pipeline installed between one location and another location with specific diameter",
    )
    model.vb_y_Storage = Var(
        model.s_S,
        model.s_C,
        within=Binary,
        initialize=0,
        doc="New or additional storage capacity installed at storage site with specific storage capacity",
    )
    model.vb_y_Treatment = Var(
        model.s_R,
        model.s_WT,
        model.s_J,
        within=Binary,
        initialize=0,
        doc="New or additional treatment capacity installed at treatment site with specific treatment capacity and treatment technology",
    )
    model.vb_y_Disposal = Var(
        model.s_K,
        model.s_I,
        within=Binary,
        initialize=0,
        doc="New or additional disposal capacity installed at disposal site with specific injection capacity",
    )
    model.vb_y_Flow = Var(
        model.s_L,
        model.s_L,
        model.s_T,
        within=Binary,
        initialize=0,
        doc="Directional flow between two locations",
    )
    # TODO - this should really be a post-processed variable
    model.vb_y_TruckingVolume = Var(
        model.s_L,
        model.s_L,
        model.s_T,
        within=Binary,
        initialize=0,
        doc="Indicates if there in nonzero trucking flow",
    )
    model.vb_y_BeneficialReuse = Var(
        model.s_O,
        model.s_T,
        within=Binary,
        initialize=0,
        doc="Beneficial reuse option selection",
    )

    # Pre-process Data #
    _preprocess_data(model)

    # Define set parameters #
    def init_arc_param(arctype):
        # If arctype is a key in the dictionary model.df_parameters, return the
        # value of that entry from the dictionary. Otherwise, return an empty
        # dictionary.
        return model.df_parameters.get(arctype, {})

    model.p_PCA = Param(
        model.s_PP,
        model.s_CP,
        default=0,
        initialize=init_arc_param("PCA"),
        doc="Valid production-to-completions pipeline arcs [-]",
    )
    model.p_PNA = Param(
        model.s_PP,
        model.s_N,
        default=0,
        initialize=init_arc_param("PNA"),
        doc="Valid production-to-node pipeline arcs [-]",
    )
    model.p_PPA = Param(
        model.s_PP,
        model.s_PP,
        default=0,
        initialize=init_arc_param("PPA"),
        doc="Valid production-to-production pipeline arcs [-]",
    )
    model.p_CNA = Param(
        model.s_CP,
        model.s_N,
        default=0,
        initialize=init_arc_param("CNA"),
        doc="Valid completion-to-node pipeline arcs [-]",
    )
    model.p_CCA = Param(
        model.s_CP,
        model.s_CP,
        default=0,
        initialize=init_arc_param("CCA"),
        doc="Valid completions-to-completions pipelin arcs [-]",
    )
    model.p_NNA = Param(
        model.s_N,
        model.s_N,
        default=0,
        initialize=init_arc_param("NNA"),
        doc="Valid node-to-node pipeline arcs [-]",
    )
    model.p_NCA = Param(
        model.s_N,
        model.s_CP,
        default=0,
        initialize=init_arc_param("NCA"),
        doc="Valid node-to-completions pipeline arcs [-]",
    )
    model.p_NKA = Param(
        model.s_N,
        model.s_K,
        default=0,
        initialize=init_arc_param("NKA"),
        doc="Valid node-to-disposal pipeline arcs [-]",
    )
    model.p_NSA = Param(
        model.s_N,
        model.s_S,
        default=0,
        initialize=init_arc_param("NSA"),
        doc="Valid node-to-storage pipeline arcs [-]",
    )
    model.p_NRA = Param(
        model.s_N,
        model.s_R,
        default=0,
        initialize=init_arc_param("NRA"),
        doc="Valid node-to-treatment pipeline arcs [-]",
    )
    model.p_NOA = Param(
        model.s_N,
        model.s_O,
        default=0,
        initialize=init_arc_param("NOA"),
        doc="Valid node-to-reuse pipeline arcs [-]",
    )
    model.p_FCA = Param(
        model.s_F,
        model.s_CP,
        default=0,
        initialize=init_arc_param("FCA"),
        doc="Valid externally sourced water-to-completions pipeline arcs [-]",
    )
    model.p_FNA = Param(
        model.s_F,
        model.s_N,
        default=0,
        initialize=init_arc_param("FNA"),
        doc="Valid externally sourced water-to-node pipeline arcs [-]",
    )
    model.p_RNA = Param(
        model.s_R,
        model.s_N,
        default=0,
        initialize=init_arc_param("RNA"),
        doc="Valid treatment-to-node pipeline arcs [-]",
    )
    model.p_RCA = Param(
        model.s_R,
        model.s_CP,
        default=0,
        initialize=init_arc_param("RCA"),
        doc="Valid treatment-to-completions pipeline arcs [-]",
    )
    model.p_RKA = Param(
        model.s_R,
        model.s_K,
        default=0,
        initialize=init_arc_param("RKA"),
        doc="Valid treatment-to-disposal pipeline arcs [-]",
    )
    model.p_RSA = Param(
        model.s_R,
        model.s_S,
        default=0,
        initialize=init_arc_param("RSA"),
        doc="Valid treatment-to-storage pipeline arcs [-]",
    )
    model.p_SNA = Param(
        model.s_S,
        model.s_N,
        default=0,
        initialize=init_arc_param("SNA"),
        doc="Valid storage-to-node pipeline arcs [-]",
    )
    model.p_SCA = Param(
        model.s_S,
        model.s_CP,
        default=0,
        initialize=init_arc_param("SCA"),
        doc="Valid storage-to-completions pipeline arcs [-]",
    )
    model.p_SKA = Param(
        model.s_S,
        model.s_K,
        default=0,
        initialize=init_arc_param("SKA"),
        doc="Valid storage-to-disposal pipeline arcs [-]",
    )
    model.p_SRA = Param(
        model.s_S,
        model.s_R,
        default=0,
        initialize=init_arc_param("SRA"),
        doc="Valid storage-to-treatment pipeline arcs [-]",
    )
    model.p_SOA = Param(
        model.s_S,
        model.s_O,
        default=0,
        initialize=init_arc_param("SOA"),
        doc="Valid storage-to-reuse pipeline arcs [-]",
    )
    model.p_ROA = Param(
        model.s_R,
        model.s_O,
        default=0,
        initialize=init_arc_param("ROA"),
        doc="Valid treatment-to-reuse pipeline arcs [-]",
    )
    model.p_PCT = Param(
        model.s_PP,
        model.s_CP,
        default=0,
        initialize=init_arc_param("PCT"),
        doc="Valid production-to-completions trucking arcs [-]",
    )
    model.p_PKT = Param(
        model.s_PP,
        model.s_K,
        default=0,
        initialize=init_arc_param("PKT"),
        doc="Valid production-to-disposal trucking arcs [-]",
    )
    model.p_PST = Param(
        model.s_PP,
        model.s_S,
        default=0,
        initialize=init_arc_param("PST"),
        doc="Valid production-to-storage trucking arcs [-]",
    )
    model.p_PRT = Param(
        model.s_PP,
        model.s_R,
        default=0,
        initialize=init_arc_param("PRT"),
        doc="Valid production-to-treatment trucking arcs [-]",
    )
    model.p_POT = Param(
        model.s_PP,
        model.s_O,
        default=0,
        initialize=init_arc_param("POT"),
        doc="Valid production-to-reuse trucking arcs [-]",
    )
    model.p_FCT = Param(
        model.s_F,
        model.s_CP,
        default=0,
        initialize=init_arc_param("FCT"),
        doc="Valid externally sourced water-to-completions trucking arcs [-]",
    )
    model.p_CKT = Param(
        model.s_CP,
        model.s_K,
        default=0,
        initialize=init_arc_param("CKT"),
        doc="Valid completions-to-disposal trucking arcs [-]",
    )
    model.p_CST = Param(
        model.s_CP,
        model.s_S,
        default=0,
        initialize=init_arc_param("CST"),
        doc="Valid completions-to-storage trucking arcs [-]",
    )
    model.p_CRT = Param(
        model.s_CP,
        model.s_R,
        default=0,
        initialize=init_arc_param("CRT"),
        doc="Valid completions-to-treatment trucking arcs [-]",
    )
    model.p_CCT = Param(
        model.s_CP,
        model.s_CP,
        default=0,
        initialize=init_arc_param("CCT"),
        doc="Valid completion-to-completion trucking arcs [-]",
    )
    model.p_SCT = Param(
        model.s_S,
        model.s_CP,
        default=0,
        initialize=init_arc_param("SCT"),
        doc="Valid storage-to-completions trucking arcs [-]",
    )
    model.p_SKT = Param(
        model.s_S,
        model.s_K,
        default=0,
        initialize=init_arc_param("SKT"),
        doc="Valid storage-to-disposal trucking arcs [-]",
    )
    model.p_SOT = Param(
        model.s_S,
        model.s_O,
        default=0,
        initialize=init_arc_param("SOT"),
        doc="Valid storage-to-reuse trucking arcs [-]",
    )
    model.p_RKT = Param(
        model.s_R,
        model.s_K,
        default=0,
        initialize=init_arc_param("RKT"),
        doc="Valid treatment-to-disposal trucking arcs [-]",
    )
    model.p_RST = Param(
        model.s_R,
        model.s_S,
        default=0,
        initialize=init_arc_param("RST"),
        doc="Valid treatment-to-storage trucking arcs [-]",
    )
    model.p_ROT = Param(
        model.s_R,
        model.s_O,
        default=0,
        initialize=init_arc_param("ROT"),
        doc="Valid treatment-to-reuse trucking arcs [-]",
    )

    # Define set parameters #

    PipelineCapacityIncrementsTable = {("D0"): 0}

    DisposalCapacityIncrementsTable = {("I0"): 0}

    StorageDisposalCapacityIncrementsTable = {("C0"): 0}

    DisposalCapExTable = {("K02", "I0"): 0}

    model.p_alpha_AnnualizationRate = Param(
        default=1,
        initialize=model.df_parameters["AnnualizationRate"],
        mutable=True,  # Mutable Param - can be changed in sensitivity analysis without rebuilding the entire model
        doc="Annualization rate [%]",
    )
    model.p_gamma_Completions = Param(
        model.s_P,
        model.s_T,
        default=0,
        initialize={
            key: pyunits.convert_value(
                value,
                from_units=model.user_units["volume_time"],
                to_units=model.model_units["volume_time"],
            )
            for key, value in model.df_parameters["CompletionsDemand"].items()
        },
        units=model.model_units["volume_time"],
        doc="Completions water demand [volume/time]",
    )
    model.p_gamma_TotalDemand = Param(
        default=0,
        initialize=sum(
            sum(model.p_gamma_Completions[p, t] for p in model.s_P) for t in model.s_T
        ),
        units=model.model_units["volume"],
        doc="Total water demand over the planning horizon [volume]",
        mutable=True,  # Mutable Param - can be changed in sensitivity analysis without rebuilding the entire model
    )
    model.p_beta_Production = Param(
        model.s_P,
        model.s_T,
        default=0,
        initialize={
            key: pyunits.convert_value(
                value,
                from_units=model.user_units["volume_time"],
                to_units=model.model_units["volume_time"],
            )
            for key, value in model.df_parameters["PadRates"].items()
        },
        units=model.model_units["volume_time"],
        doc="Produced water supply forecast [volume/time]",
    )
    model.p_beta_Flowback = Param(
        model.s_P,
        model.s_T,
        default=0,
        initialize={
            key: pyunits.convert_value(
                value,
                from_units=model.user_units["volume_time"],
                to_units=model.model_units["volume_time"],
            )
            for key, value in model.df_parameters["FlowbackRates"].items()
        },
        units=model.model_units["volume_time"],
        doc="Flowback supply forecast for a completions pad [volume/time]",
    )
    model.p_beta_TotalProd = Param(
        default=0,
        initialize=sum(
            sum(
                model.p_beta_Production[p, t] + model.p_beta_Flowback[p, t]
                for p in model.s_P
            )
            for t in model.s_T
        ),
        units=model.model_units["volume"],
        doc="Combined water supply forecast (flowback & production) over the planning horizon [volume]",
        mutable=True,  # Mutable Param - can be changed in sensitivity analysis without rebuilding the entire model
    )
    model.p_sigma_Pipeline = Param(
        model.s_L,
        model.s_L,
        default=0,
        initialize={
            key: pyunits.convert_value(
                value,
                from_units=model.user_units["volume_time"],
                to_units=model.model_units["volume_time"],
            )
            for key, value in model.df_parameters["InitialPipelineCapacity"].items()
        },
        units=model.model_units["volume_time"],
        doc="Initial pipeline capacity between two locations [volume/time]",
    )
    model.p_sigma_Disposal = Param(
        model.s_K,
        default=0,
        initialize={
            key: pyunits.convert_value(
                value,
                from_units=model.user_units["volume_time"],
                to_units=model.model_units["volume_time"],
            )
            for key, value in model.df_parameters["InitialDisposalCapacity"].items()
        },
        units=model.model_units["volume_time"],
        doc="Initial disposal capacity at disposal sites [volume/time]",
    )
    model.p_sigma_Storage = Param(
        model.s_S,
        default=0,
        initialize={
            key: pyunits.convert_value(
                value,
                from_units=model.user_units["volume"],
                to_units=model.model_units["volume"],
            )
            for key, value in model.df_parameters["InitialStorageCapacity"].items()
        },
        units=model.model_units["volume"],
        doc="Initial storage capacity at storage site [volume]",
    )
    model.p_sigma_PadStorage = Param(
        model.s_CP,
        default=0,
        initialize={
            key: pyunits.convert_value(
                value,
                from_units=model.user_units["volume"],
                to_units=model.model_units["volume"],
            )
            for key, value in model.df_parameters["CompletionsPadStorage"].items()
        },
        units=model.model_units["volume"],
        doc="Storage capacity at completions site [volume]",
    )
    model.p_sigma_Treatment = Param(
        model.s_R,
        model.s_WT,
        default=0,
        initialize={
            key: pyunits.convert_value(
                value,
                from_units=model.user_units["volume_time"],
                to_units=model.model_units["volume_time"],
            )
            for key, value in model.df_parameters["InitialTreatmentCapacity"].items()
        },
        units=model.model_units["volume_time"],
        doc="Initial treatment capacity at treatment site [volume/time]",
    )
    model.p_sigma_BeneficialReuseMinimum = Param(
        model.s_O,
        model.s_T,
        default=0,
        initialize={
            key: pyunits.convert_value(
                value,
                from_units=model.user_units["volume_time"],
                to_units=model.model_units["volume_time"],
            )
            for key, value in model.df_parameters["ReuseMinimum"].items()
        },
        units=model.model_units["volume_time"],
        doc="Minimum flow that must be sent to beneficial reuse option [volume/time]",
    )
    model.p_sigma_BeneficialReuse = Param(
        model.s_O,
        model.s_T,
        # Use a negative number for default so later we can detect for which indexes the user did/did not provide a parameter value
        default=-1,
        initialize={
            key: pyunits.convert_value(
                value,
                from_units=model.user_units["volume_time"],
                to_units=model.model_units["volume_time"],
            )
            for key, value in model.df_parameters["ReuseCapacity"].items()
        },
        units=model.model_units["volume_time"],
        doc="Capacity of beneficial reuse option [volume/time]",
    )
    model.p_sigma_ExternalWater = Param(
        model.s_F,
        model.s_T,
        default=0,
        initialize={
            key: pyunits.convert_value(
                value,
                from_units=model.user_units["volume_time"],
                to_units=model.model_units["volume_time"],
            )
            for key, value in model.df_parameters[
                "ExtWaterSourcingAvailability"
            ].items()
        },
        units=model.model_units["volume_time"],
        doc="Externally sourced water capacity [volume/time]",
        mutable=True,  # Mutable Param - can be changed in sensitivity analysis without rebuilding the entire model
    )

    model.p_sigma_OffloadingPad = Param(
        model.s_P,
        default=pyunits.convert_value(
            9999,
            from_units=pyunits.koil_bbl / pyunits.week,
            to_units=model.model_units["volume_time"],
        ),
        initialize={
            key: pyunits.convert_value(
                value,
                from_units=model.user_units["volume_time"],
                to_units=model.model_units["volume_time"],
            )
            for key, value in model.df_parameters["PadOffloadingCapacity"].items()
        },
        units=model.model_units["volume_time"],
        doc="Truck offloading sourcing capacity per pad [volume/time]",
        mutable=True,  # Mutable Param - can be changed in sensitivity analysis without rebuilding the entire model
    )
    model.p_sigma_OffloadingStorage = Param(
        model.s_S,
        default=pyunits.convert_value(
            9999,
            from_units=pyunits.koil_bbl / pyunits.week,
            to_units=model.model_units["volume_time"],
        ),
        initialize={
            key: pyunits.convert_value(
                value,
                from_units=model.user_units["volume_time"],
                to_units=model.model_units["volume_time"],
            )
            for key, value in {}
        },
        units=model.model_units["volume_time"],
        doc="Truck offloading capacity per pad [volume/time]",
        mutable=True,  # Mutable Param - can be changed in sensitivity analysis without rebuilding the entire model
    )
    model.p_sigma_ProcessingPad = Param(
        model.s_P,
        default=pyunits.convert_value(
            9999,
            from_units=pyunits.koil_bbl / pyunits.week,
            to_units=model.model_units["volume_time"],
        ),
        initialize={
            key: pyunits.convert_value(
                value,
                from_units=model.user_units["volume_time"],
                to_units=model.model_units["volume_time"],
            )
            for key, value in {}
        },
        units=model.model_units["volume_time"],
        doc="Processing (e.g. clarification) capacity per pad [volume/time]",
        mutable=True,  # Mutable Param - can be changed in sensitivity analysis without rebuilding the entire model
    )
    model.p_sigma_ProcessingStorage = Param(
        model.s_S,
        default=pyunits.convert_value(
            9999,
            from_units=pyunits.koil_bbl / pyunits.week,
            to_units=model.model_units["volume_time"],
        ),
        initialize={
            key: pyunits.convert_value(
                value,
                from_units=model.user_units["volume_time"],
                to_units=model.model_units["volume_time"],
            )
            for key, value in {}
        },
        units=model.model_units["volume_time"],
        doc="Processing (e.g. clarification) capacity per storage site [volume/time]",
        mutable=True,  # Mutable Param - can be changed in sensitivity analysis without rebuilding the entire model
    )
    if model.config.node_capacity == True:
        model.p_sigma_NetworkNode = Param(
            model.s_N,
            default=nan,
            within=Any,
            initialize={
                key: pyunits.convert_value(
                    value,
                    from_units=model.user_units["volume_time"],
                    to_units=model.model_units["volume_time"],
                )
                for key, value in df_parameters["NodeCapacities"].items()
            },
            units=model.model_units["volume_time"],
            doc="Capacity per network node [volume/time]",
        )
    model.p_epsilon_Treatment = Param(
        model.s_R,
        model.s_WT,
        default=1.0,
        initialize=model.df_parameters["TreatmentEfficiency"],
        mutable=True,  # Mutable Param - can be changed in sensitivity analysis without rebuilding the entire model
        doc="Treatment efficiency [%]",
    )

    model.p_epsilon_TreatmentRemoval = Param(
        model.s_R,
        model.s_WT,
        model.s_QC,
        default=0,
        initialize=model.df_parameters["RemovalEfficiency"],
        mutable=True,  # Mutable Param - can be changed in sensitivity analysis without rebuilding the entire model
        doc="Removal efficiency [%]",
    )
    # Note PipelineCapacityIncrements_Calculated is set in _pre_process. These values are already in model units, they
    # do not need to be calculated
    if model.config.pipeline_capacity == PipelineCapacity.calculated:
        model.p_delta_Pipeline = Param(
            model.s_D,
            default=0,
            initialize=model.df_parameters["PipelineCapacityIncrements_Calculated"],
            units=model.model_units["volume_time"],
            doc="Pipeline capacity installation/expansion increments [volume/time]",
        )
    elif model.config.pipeline_capacity == PipelineCapacity.input:
        model.p_delta_Pipeline = Param(
            model.s_D,
            default=0,
            initialize={
                key: pyunits.convert_value(
                    value,
                    from_units=model.user_units["volume_time"],
                    to_units=model.model_units["volume_time"],
                )
                for key, value in model.df_parameters[
                    "PipelineCapacityIncrements"
                ].items()
            },
            units=model.model_units["volume_time"],
            doc="Pipeline capacity installation/expansion increments [volume/time]",
        )
    model.p_delta_Disposal = Param(
        model.s_K,
        model.s_I,
        default=pyunits.convert_value(
            10,
            from_units=pyunits.oil_bbl / pyunits.week,
            to_units=model.model_units["volume_time"],
        ),
        initialize={
            key: pyunits.convert_value(
                value,
                from_units=model.user_units["volume_time"],
                to_units=model.model_units["volume_time"],
            )
            for key, value in model.df_parameters["DisposalCapacityIncrements"].items()
        },
        units=model.model_units["volume_time"],
        doc="Disposal capacity installation/expansion increments [volume/time]",
    )
    model.p_delta_Storage = Param(
        model.s_C,
        default=pyunits.convert_value(
            10,
            from_units=pyunits.oil_bbl,
            to_units=model.model_units["volume"],
        ),
        initialize={
            key: pyunits.convert_value(
                value,
                from_units=model.user_units["volume"],
                to_units=model.model_units["volume"],
            )
            for key, value in model.df_parameters["StorageCapacityIncrements"].items()
        },
        units=model.model_units["volume"],
        doc="Storage capacity installation/expansion increments [volume]",
    )
    model.p_delta_Treatment = Param(
        model.s_WT,
        model.s_J,
        default=pyunits.convert_value(
            10,
            from_units=pyunits.oil_bbl / pyunits.week,
            to_units=model.model_units["volume_time"],
        ),
        initialize={
            key: pyunits.convert_value(
                value,
                from_units=model.user_units["volume_time"],
                to_units=model.model_units["volume_time"],
            )
            for key, value in model.df_parameters["TreatmentCapacityIncrements"].items()
        },
        units=model.model_units["volume_time"],
        doc="Treatment capacity installation/expansion increments [volume/time]",
    )
    model.p_delta_Truck = Param(
        default=pyunits.convert_value(
            110, from_units=pyunits.oil_bbl, to_units=model.model_units["volume"]
        ),
        units=model.model_units["volume"],
        doc="Truck capacity [volume]",
    )
    model.p_tau_Disposal = Param(
        model.s_K,
        default=pyunits.convert_value(
            12, from_units=pyunits.week, to_units=model.decision_period
        ),
        units=model.decision_period,
        doc="Disposal construction/expansion lead time [time]",
    )
    model.p_tau_Storage = Param(
        model.s_S,
        default=pyunits.convert_value(
            12, from_units=pyunits.week, to_units=model.decision_period
        ),
        units=model.decision_period,
        doc="Storage construction/expansion lead time [time]",
    )

    model.p_tau_Pipeline = Param(
        model.s_L,
        model.s_L,
        default=pyunits.convert_value(
            12, from_units=pyunits.week, to_units=model.decision_period
        ),
        units=model.decision_period,
        doc="Pipeline construction/expansion lead time [time]",
    )
    # It is expected that the units for p_tau_trucking are hours, which usually differs from the time units used
    # for flow rates, e.g., day, week, month. Therefore, for the sake of simplicity, no units are defined for p_tau_trucking,
    # as the hr units will cancel out with the units in model.p_pi_Trucking which is the hourly cost of trucking.
    model.p_tau_Trucking = Param(
        model.s_L,
        model.s_L,
        default=12,
        initialize=model.df_parameters["TruckingTime"],
        mutable=True,  # Mutable Param - can be changed in sensitivity analysis without rebuilding the entire model
        doc="Drive time between locations [hr]",
    )
    model.p_lambda_Storage = Param(
        model.s_S,
        default=0,
        units=model.model_units["volume"],
        initialize={
            key: pyunits.convert_value(
                value,
                from_units=model.user_units["volume_time"],
                to_units=model.model_units["volume_time"],
            )
            for key, value in model.df_parameters["InitialStorageLevel"].items()
        },
        doc="Initial storage level at storage site [volume]",
    )
    model.p_lambda_PadStorage = Param(
        model.s_CP,
        default=0,
        units=model.model_units["volume"],
        doc="Initial storage level at completions site [volume]",
    )
    model.p_theta_Storage = Param(
        model.s_S,
        default=0,
        units=model.model_units["volume"],
        doc="Terminal storage level at storage site [volume]",
    )
    model.p_theta_PadStorage = Param(
        model.s_CP,
        default=0,
        units=model.model_units["volume"],
        doc="Terminal storage level at completions site [volume]",
    )
    PipelineExpansionDistance_convert_to_model = {
        key: pyunits.convert_value(
            value,
            from_units=model.user_units["distance"],
            to_units=model.model_units["distance"],
        )
        for key, value in model.df_parameters["PipelineExpansionDistance"].items()
    }
    model.p_lambda_Pipeline = Param(
        model.s_L,
        model.s_L,
        default=(
            max(PipelineExpansionDistance_convert_to_model.values()) * 100
            if PipelineExpansionDistance_convert_to_model
            else pyunits.convert_value(
                10000, from_units=pyunits.miles, to_units=model.model_units["distance"]
            )
        ),
        initialize=PipelineExpansionDistance_convert_to_model,
        units=model.model_units["distance"],
        doc="Pipeline segment length [distance]",
    )
    model.p_kappa_Disposal = Param(
        model.s_K,
        model.s_I,
        default=pyunits.convert_value(
            20,
            from_units=pyunits.USD / (pyunits.oil_bbl / pyunits.day),
            to_units=model.model_units["currency_volume_time"],
        ),
        initialize={
            key: pyunits.convert_value(
                value,
                from_units=model.user_units["currency_volume_time"],
                to_units=model.model_units["currency_volume_time"],
            )
            for key, value in model.df_parameters["DisposalExpansionCost"].items()
        },
        units=model.model_units["currency_volume_time"],
        doc="Disposal construction/expansion capital cost for selected increment [currency/(volume/time)]",
    )
    model.p_kappa_Storage = Param(
        model.s_S,
        model.s_C,
        default=pyunits.convert_value(
            0.1,
            from_units=pyunits.USD / pyunits.oil_bbl,
            to_units=model.model_units["currency_volume"],
        ),
        initialize={
            key: pyunits.convert_value(
                value,
                from_units=model.user_units["currency_volume"],
                to_units=model.model_units["currency_volume"],
            )
            for key, value in model.df_parameters["StorageExpansionCost"].items()
        },
        units=model.model_units["currency_volume"],
        doc="Storage construction/expansion capital cost for selected increment [currency/volume]",
    )
    model.p_kappa_Treatment = Param(
        model.s_R,
        model.s_WT,
        model.s_J,
        default=pyunits.convert_value(
            10,
            from_units=pyunits.USD / (pyunits.oil_bbl / pyunits.day),
            to_units=model.model_units["currency_volume_time"],
        ),
        initialize={
            key: pyunits.convert_value(
                value,
                from_units=model.user_units["currency_volume_time"],
                to_units=model.model_units["currency_volume_time"],
            )
            for key, value in model.df_parameters["TreatmentExpansionCost"].items()
        },
        units=model.model_units["currency_volume_time"],
        doc="Treatment construction/expansion capital cost for selected increment [currency/(volume/time)]",
    )

    model.p_tau_TreatmentExpansionLeadTime = Param(
        model.s_R,
        model.s_WT,
        model.s_J,
        default=0,
        # input units are already model units (decision period), so do not need to be converted
        initialize=model.df_parameters["TreatmentExpansionLeadTime"],
        units=model.model_units["time"],
        doc="Treatment construction/expansion lead time for selected site, treatment type, and size [time]",
    )

    model.p_tau_DisposalExpansionLeadTime = Param(
        model.s_K,
        model.s_I,
        default=0,
        # input units are already model units (decision period), so do not need to be converted
        initialize=model.df_parameters["DisposalExpansionLeadTime"],
        units=model.model_units["time"],
        doc="Disposal construction/expansion lead time for selected site and size [time]",
    )

    model.p_tau_StorageExpansionLeadTime = Param(
        model.s_S,
        model.s_C,
        default=0,
        # input units are already model units (decision period), so do not need to be converted
        initialize=model.df_parameters["StorageExpansionLeadTime"],
        units=model.model_units["time"],
        doc="Storage construction/expansion lead time for selected site and size [time]",
    )

    if model.config.pipeline_cost == PipelineCost.distance_based:
        model.p_tau_PipelineExpansionLeadTime = Param(
            default=0,
            # distance units need to be converted
            initialize=pyunits.convert_value(
                model.df_parameters["PipelineExpansionLeadTime_Dist"][
                    "pipeline_expansion_lead_time"
                ],
                from_units=model.model_units["time"] / model.user_units["distance"],
                to_units=model.model_units["time"] / model.model_units["distance"],
            ),
            units=model.model_units["time"] / model.model_units["distance"],
            doc="Pipeline construction/expansion lead time [time/distance]",
        )
    elif model.config.pipeline_cost == PipelineCost.capacity_based:
        model.p_tau_PipelineExpansionLeadTime = Param(
            model.s_L,
            model.s_L,
            model.s_D,
            default=0,
            # input units are already model units (decision period), so do not need to be converted
            initialize=model.df_parameters["PipelineExpansionLeadTime_Capac"],
            units=model.model_units["time"],
            doc="Pipeline construction/expansion lead time [time]",
        )
    model.p_omega_EvaporationRate = Param(
        default=pyunits.convert_value(
            3000,
            from_units=pyunits.oil_bbl / pyunits.day,
            to_units=model.model_units["volume_time"],
        ),
        units=model.model_units["volume_time"],
        doc="Evaporation Rate per week [volume/time]",
    )

    if model.config.pipeline_cost == PipelineCost.distance_based:
        model.p_kappa_Pipeline = Param(
            default=pyunits.convert_value(
                120000,
                from_units=pyunits.USD / (pyunits.inch * pyunits.mile),
                to_units=model.model_units["pipe_cost_distance"],
            ),
            initialize=pyunits.convert_value(
                model.df_parameters["PipelineCapexDistanceBased"][
                    "pipeline_expansion_cost"
                ],
                from_units=model.user_units["pipe_cost_distance"],
                to_units=model.model_units["pipe_cost_distance"],
            ),
            units=model.model_units["pipe_cost_distance"],
            doc="Pipeline construction/expansion capital cost for selected increment [[currency/(diameter-distance)]",
        )
        model.p_mu_Pipeline = Param(
            model.s_D,
            default=0,
            initialize={
                key: pyunits.convert_value(
                    value,
                    from_units=model.user_units["diameter"],
                    to_units=model.model_units["diameter"],
                )
                for key, value in model.df_parameters["PipelineDiameterValues"].items()
            },
            units=model.model_units["diameter"],
            doc="Pipeline capacity installation/expansion increments [diameter]",
        )
    elif model.config.pipeline_cost == PipelineCost.capacity_based:
        model.p_kappa_Pipeline = Param(
            model.s_L,
            model.s_L,
            model.s_D,
            default=pyunits.convert_value(
                30,
                from_units=pyunits.USD / (pyunits.oil_bbl / pyunits.day),
                to_units=model.model_units["pipe_cost_capacity"],
            ),
            initialize={
                key: pyunits.convert_value(
                    value,
                    from_units=model.user_units["pipe_cost_capacity"],
                    to_units=model.model_units["pipe_cost_capacity"],
                )
                for key, value in model.df_parameters[
                    "PipelineCapexCapacityBased"
                ].items()
            },
            units=model.model_units["pipe_cost_capacity"],
            doc="Pipeline construction/expansion capital cost for selected increment [currency/volume/time]",
        )

    DisposalOperationalCost_convert_to_model = {
        key: pyunits.convert_value(
            value,
            from_units=model.user_units["currency_volume"],
            to_units=model.model_units["currency_volume"],
        )
        for key, value in model.df_parameters["DisposalOperationalCost"].items()
    }

    model.p_pi_Disposal = Param(
        model.s_K,
        default=(
            max(DisposalOperationalCost_convert_to_model.values()) * 100
            if DisposalOperationalCost_convert_to_model
            else pyunits.convert_value(
                25,
                from_units=pyunits.USD / pyunits.oil_bbl,
                to_units=model.model_units["currency_volume"],
            )
        ),
        initialize=DisposalOperationalCost_convert_to_model,
        units=model.model_units["currency_volume"],
        doc="Disposal operational cost [currency/volume]",
    )
    model.p_pi_Treatment = Param(
        model.s_R,
        model.s_WT,
        default=0,
        initialize={
            key: pyunits.convert_value(
                value,
                from_units=model.user_units["currency_volume"],
                to_units=model.model_units["currency_volume"],
            )
            for key, value in model.df_parameters["TreatmentOperationalCost"].items()
        },
        units=model.model_units["currency_volume"],
        doc="Treatment operational cost [currency/volume]",
    )
    ReuseOperationalCost_convert_to_model = {
        key: pyunits.convert_value(
            value,
            from_units=model.user_units["currency_volume"],
            to_units=model.model_units["currency_volume"],
        )
        for key, value in model.df_parameters["ReuseOperationalCost"].items()
    }
    model.p_pi_Reuse = Param(
        model.s_CP,
        default=(
            max(ReuseOperationalCost_convert_to_model.values()) * 100
            if ReuseOperationalCost_convert_to_model
            else pyunits.convert_value(
                25,
                from_units=pyunits.USD / pyunits.oil_bbl,
                to_units=model.model_units["currency_volume"],
            )
        ),
        initialize=ReuseOperationalCost_convert_to_model,
        units=model.model_units["currency_volume"],
        doc="Reuse operational cost [currency/volume]",
    )
    model.p_pi_Storage = Param(
        model.s_S,
        default=pyunits.convert_value(
            1,
            from_units=pyunits.USD / pyunits.oil_bbl,
            to_units=model.model_units["currency_volume"],
        ),
        initialize={
            key: pyunits.convert_value(
                value,
                from_units=model.user_units["currency_volume"],
                to_units=model.model_units["currency_volume"],
            )
            for key, value in model.df_parameters["StorageCost"].items()
        },
        units=model.model_units["currency_volume"],
        doc="Storage deposit operational cost [currency/volume]",
    )
    model.p_rho_Storage = Param(
        model.s_S,
        default=pyunits.convert_value(
            0.99,
            from_units=pyunits.USD / pyunits.oil_bbl,
            to_units=model.model_units["currency_volume"],
        ),
        initialize={
            key: pyunits.convert_value(
                value,
                from_units=model.user_units["currency_volume"],
                to_units=model.model_units["currency_volume"],
            )
            for key, value in model.df_parameters["StorageWithdrawalRevenue"].items()
        },
        units=model.model_units["currency_volume"],
        doc="Storage withdrawal operational credit [currency/volume]",
    )
    model.p_pi_BeneficialReuse = Param(
        model.s_O,
        default=pyunits.convert_value(
            0.0,
            from_units=pyunits.USD / pyunits.oil_bbl,
            to_units=model.model_units["currency_volume"],
        ),
        initialize={
            key: pyunits.convert_value(
                value,
                from_units=model.user_units["currency_volume"],
                to_units=model.model_units["currency_volume"],
            )
            for key, value in model.df_parameters["BeneficialReuseCost"].items()
        },
        units=model.model_units["currency_volume"],
        doc="Processing cost for sending water to beneficial reuse [currency/volume]",
    )
    model.p_rho_BeneficialReuse = Param(
        model.s_O,
        default=pyunits.convert_value(
            0.0,
            from_units=pyunits.USD / pyunits.oil_bbl,
            to_units=model.model_units["currency_volume"],
        ),
        initialize={
            key: pyunits.convert_value(
                value,
                from_units=model.user_units["currency_volume"],
                to_units=model.model_units["currency_volume"],
            )
            for key, value in model.df_parameters["BeneficialReuseCredit"].items()
        },
        units=model.model_units["currency_volume"],
        doc="Credit for sending water to beneficial reuse [currency/volume]",
    )
    _df_parameters = {}
    if model.config.hydraulics != Hydraulics.false:
        # Elevation parameter is only used in the hydraulics module and is not needed in the basic version
        model.p_zeta_Elevation = Param(
            model.s_L,
            default=100,
            domain=NonNegativeReals,
            initialize={
                key: pyunits.convert_value(
                    value,
                    from_units=model.user_units["elevation"],
                    to_units=model.model_units["elevation"],
                )
                for key, value in model.df_parameters["Elevation"].items()
            },
            units=pyunits.meter,
            doc="Elevation of each node in the network",
        )
    if model.config.hydraulics == Hydraulics.post_process:
        # In the post-process based hydraulics model an economics-based penalty is added
        # to moderate flow through pipelines based on the elevation change.
        max_elevation = max([val for val in model.df_parameters["Elevation"].values()])
        min_elevation = min([val for val in model.df_parameters["Elevation"].values()])
        max_elevation_change = max_elevation - min_elevation
        # Set economic penalties for pipeline operational Cost based on the elevation changes
        for k1 in model.s_L:
            for k2 in model.s_L:
                if (k1, k2) in model.s_LLA:
                    elevation_delta = value(model.p_zeta_Elevation[k1]) - value(
                        model.p_zeta_Elevation[k2]
                    )
                    _df_parameters[(k1, k2)] = max(
                        0,
                        (
                            model.df_parameters["PipelineOperationalCost"][(k1, k2)]
                            - (
                                0.01
                                * max(
                                    [
                                        val
                                        for val in model.df_parameters[
                                            "PipelineOperationalCost"
                                        ].values()
                                    ]
                                )
                                * elevation_delta
                                / max_elevation_change
                            )
                        ),
                    )
    else:
        _df_parameters = model.df_parameters["PipelineOperationalCost"]

    model.p_pi_Pipeline = Param(
        model.s_L,
        model.s_L,
        default=pyunits.convert_value(
            0.01,
            from_units=pyunits.USD / pyunits.oil_bbl,
            to_units=model.model_units["currency_volume"],
        ),
        initialize={
            key: pyunits.convert_value(
                value,
                from_units=model.user_units["currency_volume"],
                to_units=model.model_units["currency_volume"],
            )
            for key, value in _df_parameters.items()
        },
        units=model.model_units["currency_volume"],
        doc="Pipeline operational cost [currency/volume]",
    )
    TruckingHourlyCost_convert_to_model = {
        key: pyunits.convert_value(
            value,
            from_units=model.user_units["currency"],
            to_units=model.model_units["currency"],
        )
        for key, value in model.df_parameters["TruckingHourlyCost"].items()
    }
    # COMMENT: For this parameter only currency units are defined, as the hourly rate is canceled out with the
    # trucking time units from parameter p_Tau_Trucking. This is to avoid adding an extra unit for time which may
    # be confusing
    model.p_pi_Trucking = Param(
        model.s_L,
        default=(
            max(TruckingHourlyCost_convert_to_model.values()) * 100
            if TruckingHourlyCost_convert_to_model
            else pyunits.convert_value(
                15000,
                from_units=pyunits.USD,
                to_units=model.model_units["currency"],
            )
        ),
        initialize=TruckingHourlyCost_convert_to_model,
        units=model.model_units["currency"],
        doc="Trucking hourly cost (by source) [currency/hr]",
    )
    ExternalSourcingCost_convert_to_model = {
        key: pyunits.convert_value(
            value,
            from_units=model.user_units["currency_volume"],
            to_units=model.model_units["currency_volume"],
        )
        for key, value in model.df_parameters["ExternalSourcingCost"].items()
    }
    model.p_pi_Sourcing = Param(
        model.s_F,
        default=(
            max(ExternalSourcingCost_convert_to_model.values()) * 100
            if ExternalSourcingCost_convert_to_model
            else pyunits.convert_value(
                150,
                from_units=pyunits.USD / pyunits.oil_bbl,
                to_units=model.model_units["currency_volume"],
            )
        ),
        initialize=ExternalSourcingCost_convert_to_model,
        units=model.model_units["currency_volume"],
        doc="Externally sourced water cost [currency/volume]",
    )
    model.p_M_Flow = Param(
        default=pyunits.convert_value(
            99999,
            from_units=pyunits.koil_bbl / pyunits.week,
            to_units=model.model_units["volume_time"],
        ),
        units=model.model_units["volume_time"],
        doc="Big-M flow parameter [volume/time]",
    )

    model.p_M_Concentration = Param(
        default=100,
        units=model.model_units["concentration"],
        doc="Big-M concentration parameter [concentration]",
    )

    model.p_M_Flow_Conc = Param(
        initialize=model.p_M_Concentration * model.p_M_Flow,
        units=model.model_units["concentration"] * model.model_units["volume_time"],
        doc="Big-M flow-concentration parameter [concentration * volume_time]",
    )

    model.p_psi_FracDemand = Param(
        default=pyunits.convert_value(
            99999,
            from_units=pyunits.USD / (pyunits.koil_bbl / pyunits.week),
            to_units=model.model_units["currency_volume_time"],
        ),
        units=model.model_units["currency_volume_time"],
        doc="Slack cost parameter [currency/volume/time]",
    )
    model.p_psi_Production = Param(
        default=pyunits.convert_value(
            99999,
            from_units=pyunits.USD / (pyunits.koil_bbl / pyunits.week),
            to_units=model.model_units["currency_volume_time"],
        ),
        units=model.model_units["currency_volume_time"],
        doc="Slack cost parameter [currency/volume/time]",
    )
    model.p_psi_Flowback = Param(
        default=pyunits.convert_value(
            99999,
            from_units=pyunits.USD / (pyunits.koil_bbl / pyunits.week),
            to_units=model.model_units["currency_volume_time"],
        ),
        units=model.model_units["currency_volume_time"],
        doc="Slack cost parameter [currency/volume/time]",
    )
    model.p_psi_PipelineCapacity = Param(
        default=pyunits.convert_value(
            99999,
            from_units=pyunits.USD / (pyunits.koil_bbl / pyunits.week),
            to_units=model.model_units["currency_volume_time"],
        ),
        units=model.model_units["currency_volume_time"],
        doc="Slack cost parameter [currency/volume/time]",
    )
    model.p_psi_StorageCapacity = Param(
        default=pyunits.convert_value(
            99999,
            from_units=pyunits.USD / pyunits.koil_bbl,
            to_units=model.model_units["currency_volume"],
        ),
        units=model.model_units["currency_volume"],
        doc="Slack cost parameter [currency/volume]",
    )
    model.p_psi_DisposalCapacity = Param(
        default=pyunits.convert_value(
            99999,
            from_units=pyunits.USD / (pyunits.koil_bbl / pyunits.week),
            to_units=model.model_units["currency_volume_time"],
        ),
        units=model.model_units["currency_volume_time"],
        doc="Slack cost parameter [currency/volume/time]",
    )
    model.p_psi_TreatmentCapacity = Param(
        default=pyunits.convert_value(
            99999,
            from_units=pyunits.USD / (pyunits.koil_bbl / pyunits.week),
            to_units=model.model_units["currency_volume_time"],
        ),
        units=model.model_units["currency_volume_time"],
        doc="Slack cost parameter [currency/volume/time]",
    )
    model.p_psi_BeneficialReuseCapacity = Param(
        default=pyunits.convert_value(
            99999,
            from_units=pyunits.USD / (pyunits.koil_bbl / pyunits.week),
            to_units=model.model_units["currency_volume_time"],
        ),
        units=model.model_units["currency_volume_time"],
        doc="Slack cost parameter [currency/volume/time]",
    )

    model.p_chi_DisposalExpansionAllowed = Param(
        model.s_K,
        default=0,
        # If initial capacity > 0, then DisposalExpansionAllowed is 0
        initialize={
            key: 0 if value and value > 0 else 1
            for key, value in model.df_parameters["InitialDisposalCapacity"].items()
        },
        mutable=True,  # Mutable Param - can be changed in sensitivity analysis without rebuilding the entire model
        doc="Indicates if Expansion is allowed at site k",
    )

    model.p_epsilon_DisposalOperatingCapacity = Param(
        model.s_K,
        model.s_T,
        default=1,
        initialize=model.df_parameters["DisposalOperatingCapacity"],
        mutable=True,  # Mutable Param - can be changed in sensitivity analysis without rebuilding the entire model
        doc="Operating capacity of disposal site [%]",
    )

    model.p_eta_TruckingEmissionsCoefficient = Param(
        model.s_A,
        default=0,
        initialize={
            y: model.df_parameters["AirEmissionCoefficients"][(x, y)]
            for (x, y) in model.df_parameters["AirEmissionCoefficients"]
            if "Trucking" in x
        },
        units=model.model_units[
            "mass"
        ],  # Note: Hours are not modeled as a separate unit (see p_pi_Trucking)
        mutable=True,  # Mutable Param - can be changed in sensitivity analysis without rebuilding the entire model
        doc="Air emissions trucking coefficients [mass/driving hour]",
    )

    model.p_eta_PipelineOperationsEmissionsCoefficient = Param(
        model.s_A,
        default=0,
        initialize={
            y: model.df_parameters["AirEmissionCoefficients"][(x, y)]
            for (x, y) in model.df_parameters["AirEmissionCoefficients"]
            if "Pipeline Operations" in x
        },
        units=model.model_units["mass"]
        / (model.model_units["volume"] / model.model_units["distance"]),
        mutable=True,  # Mutable Param - can be changed in sensitivity analysis without rebuilding the entire model
        doc="Air emissions pipeline operations coefficients [mass/volume_distance]",
    )

    model.p_eta_PipelineInstallationEmissionsCoefficient = Param(
        model.s_A,
        default=0,
        initialize={
            y: model.df_parameters["AirEmissionCoefficients"][(x, y)]
            for (x, y) in model.df_parameters["AirEmissionCoefficients"]
            if "Pipeline Installation" in x
        },
        units=model.model_units["mass"] / model.model_units["distance"],
        mutable=True,  # Mutable Param - can be changed in sensitivity analysis without rebuilding the entire model
        doc="Air emissions pipeline installation coefficients [mass/distance]",
    )

    model.p_eta_DisposalEmissionsCoefficient = Param(
        model.s_A,
        default=0,
        initialize={
            y: model.df_parameters["AirEmissionCoefficients"][(x, y)]
            for (x, y) in model.df_parameters["AirEmissionCoefficients"]
            if "Disposal" in x
        },
        units=model.model_units["mass"] / model.model_units["volume"],
        mutable=True,  # Mutable Param - can be changed in sensitivity analysis without rebuilding the entire model
        doc="Air emissions disposal coefficients [mass/volume]",
    )

    model.p_eta_StorageEmissionsCoefficient = Param(
        model.s_A,
        default=0,
        initialize={
            y: model.df_parameters["AirEmissionCoefficients"][(x, y)]
            for (x, y) in model.df_parameters["AirEmissionCoefficients"]
            if "Storage" in x
        },
        units=model.model_units["mass"] / model.model_units["volume_time"],
        mutable=True,  # Mutable Param - can be changed in sensitivity analysis without rebuilding the entire model
        doc="Air emissions storage coefficients [mass/volume-time]",
    )
    model.p_eta_TreatmentEmissionsCoefficient = Param(
        model.s_WT,
        model.s_A,
        default=0,
        initialize=model.df_parameters["TreatmentEmissionCoefficients"],
        units=model.model_units["mass"] / model.model_units["volume_time"],
        mutable=True,  # Mutable Param - can be changed in sensitivity analysis without rebuilding the entire model
        doc="Air emissions treatment technology coefficients [mass/volume-time]",
    )

    # Calculate subsurface risk metrics if necessary
    model.do_subsurface_risk_calcs = (
        model.config.subsurface_risk != SubsurfaceRisk.false
        or model.config.objective == Objectives.subsurface_risk
    )
    if model.do_subsurface_risk_calcs:
        subsurface_risk(model)

    # For each possible objective function, create a corresponding variable and constrain it with the correct expression #

    ####### Minimum cost objective #######
    model.v_Z = Var(
        within=Reals,
        units=model.model_units["currency"],
        doc="Objective function variable - minimize cost [currency]",
    )

    model.ObjectiveFunctionCost = Constraint(
        expr=model.v_Z
        == model.v_C_TotalSourced
        + model.v_C_TotalDisposal
        + model.v_C_TotalTreatment
        + model.v_C_TotalReuse
        + model.v_C_TotalPiping
        + model.v_C_TotalStorage
        + model.v_C_TotalTrucking
        + model.v_C_TotalBeneficialReuse
        + model.p_alpha_AnnualizationRate
        * (
            model.v_C_DisposalCapEx
            + model.v_C_StorageCapEx
            + model.v_C_TreatmentCapEx
            + model.v_C_PipelineCapEx
        )
        + model.v_C_Slack
        - model.v_R_TotalStorage
        - model.v_R_TotalBeneficialReuse,
        doc="Objective function constraint - minimize cost",
    )

    model.objective_Cost = Objective(
        expr=model.v_Z, sense=minimize, doc="Objective function - minimize cost"
    )

    model.objective_Cost.deactivate()

    ####### Maximum reuse objective #######
    model.v_Z_Reuse = Var(
        within=Reals,
        units=pyunits.dimensionless,
        doc="Objective function variable - maximize reuse [dimensionless]",
    )

    model.ObjectiveFunctionReuse = Constraint(
        expr=model.v_Z_Reuse == model.v_F_TotalReused / model.p_beta_TotalProd,
        doc="Objective function constraint - maximize reuse",
    )

    model.objective_Reuse = Objective(
        expr=model.v_Z_Reuse, sense=maximize, doc="Objective function - maximize reuse"
    )

    model.objective_Reuse.deactivate()

    ####### Minimum subsurface risk objective #######
    if model.do_subsurface_risk_calcs:
        model.v_Z_SubsurfaceRisk = Var(
            within=Reals,
            units=model.model_units["volume_time"],
            doc="Objective function variable - minimize subsurface risk [volume/time]",
        )
        model.ObjectiveFunctionSubsurfaceRisk = Constraint(
            expr=model.v_Z_SubsurfaceRisk
            == sum(
                sum(model.v_F_DisposalDestination[k, t] for t in model.s_T)
                * model.subsurface.risk_metrics[k]
                for k in model.s_K
            ),
            doc="Objective function constraint - minimize subsurface risk",
        )

        model.objective_SubsurfaceRisk = Objective(
            expr=model.v_Z_SubsurfaceRisk,
            sense=minimize,
            doc="Objective function - minimize subsurface risk",
        )

        model.objective_SubsurfaceRisk.deactivate()

    ####### Minimum emissions objective #######

    # Define emissions objective function #

    model.v_Z_emissions = Var(
        within=Reals,
        units=model.model_units["mass"],
        doc="Emissions objective function variable [mass]",
    )

    model.ObjectiveFunctionEmissions = Constraint(
        expr=model.v_Z_emissions == model.v_E_TotalEmissions,
        doc="Objective function constraint - maximize reuse",
    )

    model.objective_Emissions = Objective(
        expr=model.v_Z_emissions,
        sense=maximize,
        doc="Objective function - minimize emissions",
    )

    model.objective_Emissions.deactivate()

    if model.config.objective == Objectives.cost_surrogate:
        if model.config.desalination_model == DesalinationModel.false:
            raise Exception(
                "Cannot create a surrogate objective without a Desalination Model being selected"
            )
        from idaes.core.surrogate.surrogate_block import SurrogateBlock
        from idaes.core.surrogate.keras_surrogate import KerasSurrogate

        # Create variables needed for surrogate #
        model.v_C_Treatment_site = Var(
            model.s_R,
            model.s_T,
            initialize=0,
            within=NonNegativeReals,
            units=model.model_units["currency_time"],
            doc="Cost of treating produced water at treatment site [currency_time]",
        )
        model.v_C_Treatment_site_ReLU = Var(
            model.s_R,
            model.s_T,
            initialize=0,
            within=NonNegativeReals,
            units=model.model_units["currency_time"],
            doc="Annualized cost of treating produced water at treatment site with flow consideration [currency_time]",
        )
        model.v_C_TreatmentCapEx_site = Var(
            model.s_R,
            initialize=0,
            within=NonNegativeReals,
            units=model.model_units["currency"],
            doc="Annualized capital cost of constructing or expanding treatment capacity for each site [currency]",
        )
        model.v_C_TreatmentCapEx_site_time = Var(
            model.s_R,
            model.s_T,
            initialize=0,
            within=NonNegativeReals,
            units=model.model_units["currency"],
            doc="Annualized capital cost of constructing or expanding treatment capacity for each time at each site [currency]",
        )
        model.v_C_TreatmentCapEx_surrogate = Var(
            initialize=0,
            within=NonNegativeReals,
            units=model.model_units["currency"],
            doc="Annualized capital cost of constructing or expanding treatment capacity [currency]",
        )
        model.vb_y_DesalSelected = Var(
            model.s_R,
            within=Binary,
            initialize=0,
            doc="Selection for each desalination site",
        )
        model.inlet_salinity = Var(
            model.s_R,
            within=Reals,
            initialize=model.df_parameters["DesalinationSurrogate"]["inlet_salinity"],
            units=pyunits.kg / pyunits.litre,
            doc="Inlet salinity in the feed [kg/L]",
        )
        model.recovery = Var(
            model.s_R,
            initialize=model.df_parameters["DesalinationSurrogate"]["recovery"],
            within=Reals,
            bounds=(0, 1),
            doc="Volumetric recovery fraction of water",
        )
        model.vb_y_flow_ReLU = Var(
            model.s_R,
            model.s_T,
            initialize=0,
            within=Binary,
            doc="Binary indicating flow greater than 0",
        )
        model.v_T_Treatment_scaled_ReLU = Var(
            model.s_R,
            model.s_T,
            initialize=0,
            within=NonNegativeReals,
            doc="Putting flow to 0 if DesalSite is not selected",
        )
        model.v_C_TreatmentOpex_surrogate = Var(
            initialize=0,
            within=NonNegativeReals,
            units=model.model_units["currency"],
            doc="Capital operating treatment capacity [currency]",
        )
        model.BigM = Param(initialize=1e6, mutable=True)

        ####### Minimum cost objective with surrogate model #######
        model.v_Z_Surrogate = Var(
            within=Reals,
            units=model.model_units["currency"],
            doc="Objective function variable - minimize cost with surrogate desalination model [currency]",
        )

        model.ObjectiveFunctionCostSurrogate = Constraint(
            expr=model.v_Z_Surrogate
            == model.v_C_TotalSourced
            + model.v_C_TotalDisposal
            + model.v_C_TotalTreatment
            + model.v_C_TotalReuse
            + model.v_C_TotalPiping
            + model.v_C_TotalStorage
            + model.v_C_TotalTrucking
            + model.v_C_TotalBeneficialReuse
            + model.v_C_TreatmentOpex_surrogate
            + model.v_C_TreatmentCapEx_surrogate
            + model.p_alpha_AnnualizationRate
            * (
                model.v_C_DisposalCapEx
                + model.v_C_StorageCapEx
                + model.v_C_PipelineCapEx
                + model.v_C_TreatmentCapEx
            )
            + model.v_C_Slack
            - model.v_R_TotalStorage
            - model.v_R_TotalBeneficialReuse,
            doc="Objective function constraint - minimize cost with surrogate",
        )

        model.objective_CostSurrogate = Objective(
            expr=model.v_Z_Surrogate,
            sense=minimize,
            doc="Objective function - minimize cost with surrogate",
        )

        model.objective_CostSurrogate.deactivate()

        # Define constraints for surrogate #
        model.inlet_salinity.fix()
        model.recovery.fix()
        model.surrogate_costs = SurrogateBlock(model.s_R, model.s_T)
        model.model_units["L_per_s"] = pyunits.L / pyunits.s
        conversion_factor = pyunits.convert_value(
            1,
            from_units=model.model_units["volume_time"],
            to_units=model.model_units["L_per_s"],
        )

        model.v_T_Treatment_scaled = Var(
            model.s_R,
            model.s_T,
            within=NonNegativeReals,
            initialize=1 * 5 * conversion_factor,
        )

        model.cap_upper_bound = Param(
            initialize=29,
            mutable=True,
            units=model.model_units["L_per_s"],
            doc="Upper bound of flow for trained surrogate [L/s]",
        )

        model.cap_lower_bound = Param(
            initialize=0,
            mutable=True,
            units=model.model_units["L_per_s"],
            doc="Lower bound of flow for trained surrogate [L/s]",
        )

        for i in model.s_R:
            for t in model.s_T:
                if model.p_chi_DesalinationSites[i]:
                    model.v_T_Treatment_scaled[i, t].setlb(model.cap_lower_bound)
                    model.v_T_Treatment_scaled[i, t].setub(model.cap_upper_bound)

                else:
                    model.v_T_Treatment_scaled[i, t].fix(0)

        def scalingTreatment(model, r, t):
            if model.p_chi_DesalinationSites[r]:
                return model.v_T_Treatment_scaled[r, t] == conversion_factor * (
                    sum(
                        model.v_F_Piped[l, r, t]
                        for l in model.s_L
                        if (l, r) in model.s_LLA
                    )
                    + sum(
                        model.v_F_Trucked[l, r, t]
                        for l in model.s_L
                        if (l, r) in model.s_LLT
                    )
                )
            else:
                return Constraint.Skip

        model.treatment_vol = Constraint(model.s_R, model.s_T, rule=scalingTreatment)
        base_dir = Path(this_file_dir())
        if model.config.desalination_model == DesalinationModel.mvc:
            keras_surrogate = KerasSurrogate.load_from_folder(
                str(base_dir / "mvc_keras")
            )
        elif model.config.desalination_model == DesalinationModel.md:
            keras_surrogate = KerasSurrogate.load_from_folder(
                str(base_dir / "md_keras")
            )

        for i in model.s_R:
            for t in model.s_T:
                if model.p_chi_DesalinationSites[i]:
                    # Build the model with non-zero outputs
                    cap = model.v_T_Treatment_scaled[i, t]
                    model.surrogate_costs[i, t].build_model(
                        keras_surrogate,
                        formulation=KerasSurrogate.Formulation.RELU_BIGM,
                        input_vars=[model.inlet_salinity[i], model.recovery[i], cap],
                        output_vars=[
                            model.v_C_TreatmentCapEx_site_time[i, t],
                            model.v_C_Treatment_site[i, t],
                        ],
                    )
                else:
                    # If not a desalination site, fix the outputs to zero
                    model.v_T_Treatment_scaled[i, t].fix(0)
                    model.v_C_TreatmentCapEx_site_time[i, t].fix(0)
                    model.v_C_Treatment_site[i, t].fix(0)

        def flowBinRule(model, r, t):
            return model.v_T_Treatment_scaled[r, t] >= 0 + 1e-6 - model.BigM * (
                1 - model.vb_y_flow_ReLU[r, t]
            )

        model.flowBin = Constraint(
            model.s_R,
            model.s_T,
            rule=flowBinRule,
            doc="Flow binary to set to 0 if flow is 0, else 1",
        )

        def flowMaxRule(model, r, t):
            return (
                model.v_T_Treatment_scaled[r, t]
                <= model.BigM * model.vb_y_flow_ReLU[r, t]
            )

        model.flowMax = Constraint(
            model.s_R,
            model.s_T,
            rule=flowMaxRule,
            doc="Flow binary to set to 0 if flow is 0 else 1",
        )

        def OpexTreatmentRule(model, r, t):
            return model.v_C_Treatment_site_ReLU[r, t] >= model.v_C_Treatment_site[
                r, t
            ] - model.BigM * (1 - model.vb_y_flow_ReLU[r, t])

        model.OpexTreatment = Constraint(
            model.s_R, model.s_T, rule=OpexTreatmentRule, doc="Opex based on binary"
        )

        def treatmentCost(model):
            if model.decision_period == pyunits.day:
                annual_factor = 365
            elif model.decision_period == pyunits.week:
                annual_factor = 52
            elif model.decision_period == pyunits.fortnight:
                annual_factor = 26
            elif model.decision_period == pyunits.month:
                annual_factor = 12
            else:
                raise Exception(
                    "Decision Period should be day, week, fortnight or month"
                )
            return (
                model.v_C_TreatmentOpex_surrogate
                == sum(
                    sum(model.v_C_Treatment_site_ReLU[r, t] for r in model.s_R)
                    for t in model.s_T
                )
                / annual_factor  # model.v_C_Treatment_site_ReLU yeilds an annualized opex and thus needs to be divided by annual_factor which gives opex for period t
            )

        model.treatmentCost = Constraint(rule=treatmentCost, doc="Treatment Rule")

        def treatmentCapexSurrogate(model, i, t):
            return model.v_C_TreatmentCapEx_site[
                i
            ] >= model.v_C_TreatmentCapEx_site_time[i, t] - model.BigM * (
                1 - model.vb_y_flow_ReLU[i, t]
            )

        model.max_cap = Constraint(
            model.s_R,
            model.s_T,
            rule=treatmentCapexSurrogate,
            doc="Max treated vol as capex",
        )

        def capExSurrogate(model):
            return model.v_C_TreatmentCapEx_surrogate == sum(
                model.v_C_TreatmentCapEx_site[i] for i in model.s_R
            )

        model.CapEx_cost = Constraint(rule=capExSurrogate, doc="Treatment costs")

    # Activate correct objective function based on config value #
    set_objective(model, model.config.objective)

    # Define constraints #

    def CompletionsPadDemandBalanceRule(model, p, t):
        # If completions pad is outside the system, the completions demand is not required to be met
        if model.p_chi_OutsideCompletionsPad[p] == 1:
            constraint = model.p_gamma_Completions[p, t] >= (
                sum(
                    model.v_F_Piped[l, p, t]
                    for l in (model.s_L - model.s_F)
                    if (l, p) in model.s_LLA
                )
                + sum(
                    model.v_F_Sourced[f, p, t]
                    for f in model.s_F
                    if (f, p) in model.s_LLA
                )
                + sum(
                    model.v_F_Trucked[l, p, t]
                    for l in model.s_L
                    if (l, p) in model.s_LLT
                )
                + model.v_F_PadStorageOut[p, t]
                - model.v_F_PadStorageIn[p, t]
                + model.v_S_FracDemand[p, t]
            )
        # If the completions pad is inside the system, demand must be met
        else:
            constraint = model.p_gamma_Completions[p, t] == (
                sum(
                    model.v_F_Piped[l, p, t]
                    for l in (model.s_L - model.s_F)
                    if (l, p) in model.s_LLA
                )
                + sum(
                    model.v_F_Sourced[f, p, t]
                    for f in model.s_F
                    if (f, p) in model.s_LLA
                )
                + sum(
                    model.v_F_Trucked[l, p, t]
                    for l in model.s_L
                    if (l, p) in model.s_LLT
                )
                + model.v_F_PadStorageOut[p, t]
                - model.v_F_PadStorageIn[p, t]
                + model.v_S_FracDemand[p, t]
            )

        return process_constraint(constraint)

    model.CompletionsPadDemandBalance = Constraint(
        model.s_CP,
        model.s_T,
        rule=CompletionsPadDemandBalanceRule,
        doc="Completions pad demand balance",
    )

    def CompletionsPadStorageBalanceRule(model, p, t):
        if t == model.s_T.first():
            constraint = model.v_L_PadStorage[p, t] == model.p_lambda_PadStorage[p] + (
                (model.v_F_PadStorageIn[p, t] - model.v_F_PadStorageOut[p, t])
            )
        else:
            constraint = model.v_L_PadStorage[p, t] == model.v_L_PadStorage[
                p, model.s_T.prev(t)
            ] + ((model.v_F_PadStorageIn[p, t] - model.v_F_PadStorageOut[p, t]))

        return process_constraint(constraint)

    model.CompletionsPadStorageBalance = Constraint(
        model.s_CP,
        model.s_T,
        rule=CompletionsPadStorageBalanceRule,
        doc="Completions pad storage balance",
    )

    def CompletionsPadStorageCapacityRule(model, p, t):
        constraint = model.v_L_PadStorage[p, t] <= model.p_sigma_PadStorage[p]

        return process_constraint(constraint)

    model.CompletionsPadStorageCapacity = Constraint(
        model.s_CP,
        model.s_T,
        rule=CompletionsPadStorageCapacityRule,
        doc="Completions pad storage capacity",
    )

    def TerminalCompletionsPadStorageLevelRule(model, p, t):
        if t == model.s_T.last():
            constraint = model.v_L_PadStorage[p, t] <= model.p_theta_PadStorage[p]
        else:
            return Constraint.Skip

        return process_constraint(constraint)

    model.TerminalCompletionsPadStorageLevel = Constraint(
        model.s_CP,
        model.s_T,
        rule=TerminalCompletionsPadStorageLevelRule,
        doc="Terminal completions pad storage level",
    )

    def ExternalWaterSourcingCapacityRule(model, f, t):
        constraint = (
            sum(model.v_F_Sourced[f, p, t] for p in model.s_CP if model.p_FCA[f, p])
            + sum(model.v_F_Trucked[f, p, t] for p in model.s_CP if model.p_FCT[f, p])
            <= model.p_sigma_ExternalWater[f, t]
        )

        return process_constraint(constraint)

    model.ExternalWaterSourcingCapacity = Constraint(
        model.s_F,
        model.s_T,
        rule=ExternalWaterSourcingCapacityRule,
        doc="Externally sourced water capacity",
    )

    def CompletionsPadTruckOffloadingCapacityRule(model, p, t):
        constraint = (
            sum(model.v_F_Trucked[l, p, t] for l in model.s_L if (l, p) in model.s_LLT)
            <= model.p_sigma_OffloadingPad[p]
        )

        return process_constraint(constraint)

    model.CompletionsPadTruckOffloadingCapacity = Constraint(
        model.s_CP,
        model.s_T,
        rule=CompletionsPadTruckOffloadingCapacityRule,
        doc="Completions pad truck offloading capacity",
    )

    def StorageSiteTruckOffloadingCapacityRule(model, s, t):
        constraint = (
            sum(model.v_F_Trucked[l, s, t] for l in model.s_L if (l, s) in model.s_LLT)
            <= model.p_sigma_OffloadingStorage[s]
        )

        return process_constraint(constraint)

    model.StorageSiteTruckOffloadingCapacity = Constraint(
        model.s_S,
        model.s_T,
        rule=StorageSiteTruckOffloadingCapacityRule,
        doc="Storage site truck offloading capacity",
    )

    def StorageSiteProcessingCapacityRule(model, s, t):
        constraint = (
            sum(model.v_F_Piped[l, s, t] for l in model.s_L if (l, s) in model.s_LLA)
            + sum(
                model.v_F_Trucked[l, s, t] for l in model.s_L if (l, s) in model.s_LLT
            )
            <= model.p_sigma_ProcessingStorage[s]
        )

        return process_constraint(constraint)

    model.StorageSiteProcessingCapacity = Constraint(
        model.s_S,
        model.s_T,
        rule=StorageSiteProcessingCapacityRule,
        doc="Storage site processing capacity",
    )

    def ProductionPadSupplyBalanceRule(model, p, t):
        constraint = (
            model.p_beta_Production[p, t]
            == sum(model.v_F_Piped[p, l, t] for l in model.s_L if (p, l) in model.s_LLA)
            + sum(
                model.v_F_Trucked[p, l, t] for l in model.s_L if (p, l) in model.s_LLT
            )
            + model.v_S_Production[p, t]
        )
        return process_constraint(constraint)

    model.ProductionPadSupplyBalance = Constraint(
        model.s_PP,
        model.s_T,
        rule=ProductionPadSupplyBalanceRule,
        doc="Production pad supply balance",
    )

    def CompletionsPadSupplyBalanceRule(model, p, t):
        constraint = (
            model.p_beta_Flowback[p, t]
            == sum(model.v_F_Piped[p, l, t] for l in model.s_L if (p, l) in model.s_LLA)
            + sum(
                model.v_F_Trucked[p, l, t] for l in model.s_L if (p, l) in model.s_LLT
            )
            + model.v_S_Flowback[p, t]
        )

        return process_constraint(constraint)

    model.CompletionsPadSupplyBalance = Constraint(
        model.s_CP,
        model.s_T,
        rule=CompletionsPadSupplyBalanceRule,
        doc="Completions pad supply balance (i.e. flowback balance",
    )

    def NetworkNodeBalanceRule(model, n, t):
        constraint = sum(
            model.v_F_Piped[l, n, t] for l in model.s_L if (l, n) in model.s_LLA
        ) == sum(model.v_F_Piped[n, l, t] for l in model.s_L if (n, l) in model.s_LLA)

        return process_constraint(constraint)

    model.NetworkBalance = Constraint(
        model.s_N, model.s_T, rule=NetworkNodeBalanceRule, doc="Network node balance"
    )

    def BidirectionalFlowRule1(model, l, l_tilde, t):
        if (l, l_tilde) in model.s_LLA:
            constraint = (
                model.vb_y_Flow[l, l_tilde, t] + model.vb_y_Flow[l_tilde, l, t] == 1
            )
            return process_constraint(constraint)
        else:
            return Constraint.Skip

    model.BidirectionalFlow1 = Constraint(
        (model.s_L - model.s_F - model.s_O),
        (model.s_L - model.s_F),
        model.s_T,
        rule=BidirectionalFlowRule1,
        doc="Bi-directional flow",
    )

    def BidirectionalFlowRule2(model, l, l_tilde, t):
        if (l, l_tilde) in model.s_LLA:
            constraint = (
                model.v_F_Piped[l, l_tilde, t]
                <= model.vb_y_Flow[l, l_tilde, t] * model.p_M_Flow
            )
            return process_constraint(constraint)
        else:
            return Constraint.Skip

    model.BidirectionalFlow2 = Constraint(
        (model.s_L - model.s_F - model.s_O),
        (model.s_L - model.s_F),
        model.s_T,
        rule=BidirectionalFlowRule2,
        doc="Bi-directional flow",
    )

    def StorageSiteBalanceRule(model, s, t):
        if t == model.s_T.first():
            constraint = model.v_L_Storage[s, t] == model.p_lambda_Storage[s] + (
                sum(
                    model.v_F_Piped[l, s, t] for l in model.s_L if (l, s) in model.s_LLA
                )
                + sum(
                    model.v_F_Trucked[l, s, t]
                    for l in model.s_L
                    if (l, s) in model.s_LLT
                )
                - sum(
                    model.v_F_Piped[s, l, t] for l in model.s_L if (s, l) in model.s_LLA
                )
                - sum(
                    model.v_F_Trucked[s, l, t]
                    for l in model.s_L
                    if (s, l) in model.s_LLT
                )
                - model.v_F_StorageEvaporationStream[s, t]
            )
        else:
            constraint = model.v_L_Storage[s, t] == model.v_L_Storage[
                s, model.s_T.prev(t)
            ] + (
                sum(
                    model.v_F_Piped[l, s, t] for l in model.s_L if (l, s) in model.s_LLA
                )
                + sum(
                    model.v_F_Trucked[l, s, t]
                    for l in model.s_L
                    if (l, s) in model.s_LLT
                )
                - sum(
                    model.v_F_Piped[s, l, t] for l in model.s_L if (s, l) in model.s_LLA
                )
                - sum(
                    model.v_F_Trucked[s, l, t]
                    for l in model.s_L
                    if (s, l) in model.s_LLT
                )
                - model.v_F_StorageEvaporationStream[s, t]
            )

        return process_constraint(constraint)

    model.StorageSiteBalance = Constraint(
        model.s_S,
        model.s_T,
        rule=StorageSiteBalanceRule,
        doc="Storage site balance rule",
    )

    def TerminalStorageLevelRule(model, s, t):
        if t == model.s_T.last():
            constraint = model.v_L_Storage[s, t] <= model.p_theta_Storage[s]
        else:
            return Constraint.Skip

        return process_constraint(constraint)

    model.TerminalStorageLevel = Constraint(
        model.s_S,
        model.s_T,
        rule=TerminalStorageLevelRule,
        doc="Terminal storage site level",
    )

    def TotalStorageEmissionsRule(model, a):
        constraint = model.v_E_TotalStorageEmissions[a] == sum(
            sum(
                model.v_L_Storage[s, t] * model.p_eta_StorageEmissionsCoefficient[a]
                for s in model.s_S
            )
            for t in model.s_T
        )
        return process_constraint(constraint)

    model.TotalStorageEmissions = Constraint(
        model.s_A, rule=TotalStorageEmissionsRule, doc="Total storage emissions"
    )

    def PipelineCapacityExpansionRule(model, l, l_tilde):
        if (l, l_tilde) in model.s_LLA:
            if (l_tilde, l) in model.s_LLA:
                # i.e., if the pipeline is defined as birectional then the aggregated capacity is available in both directions
                constraint = (
                    model.v_F_Capacity[l, l_tilde]
                    == model.p_sigma_Pipeline[l, l_tilde]
                    + model.p_sigma_Pipeline[l_tilde, l]
                    + sum(
                        model.p_delta_Pipeline[d]
                        * (
                            model.vb_y_Pipeline[l, l_tilde, d]
                            + model.vb_y_Pipeline[l_tilde, l, d]
                        )
                        for d in model.s_D
                    )
                    + model.v_S_PipelineCapacity[l, l_tilde]
                )
                return process_constraint(constraint)
            else:
                # i.e., if the pipeline is defined as unirectional then the capacity is only available in the defined direction
                constraint = (
                    model.v_F_Capacity[l, l_tilde]
                    == model.p_sigma_Pipeline[l, l_tilde]
                    + sum(
                        model.p_delta_Pipeline[d] * model.vb_y_Pipeline[l, l_tilde, d]
                        for d in model.s_D
                    )
                    + model.v_S_PipelineCapacity[l, l_tilde]
                )
                return process_constraint(constraint)

        else:
            return Constraint.Skip

    model.PipelineCapacityExpansion = Constraint(
        model.s_L,
        model.s_L,
        rule=PipelineCapacityExpansionRule,
        doc="Pipeline capacity construction/expansion",
    )

    def PipelineCapacityRule(model, l, l_tilde, t):
        if (l, l_tilde) in model.s_LLA:
            constraint = (
                model.v_F_Piped[l, l_tilde, t] <= model.v_F_Capacity[l, l_tilde]
            )
            return process_constraint(constraint)
        else:
            return Constraint.Skip

    model.PipelineCapacity = Constraint(
        (model.s_L - model.s_O - model.s_K),
        (model.s_L - model.s_F),
        model.s_T,
        rule=PipelineCapacityRule,
        doc="Pipeline capacity",
    )

    def TotalPipelineOperationsEmissionsRule(model, a):
        constraint = model.v_E_TotalPipeOperationEmissions[a] == sum(
            sum(
                sum(
                    model.v_F_Piped[l, l_tilde, t]
                    * model.p_lambda_Pipeline[l, l_tilde]
                    * model.p_eta_PipelineOperationsEmissionsCoefficient[a]
                    for l in model.s_L
                    if (l, l_tilde) in model.s_LLA
                )
                for l_tilde in model.s_L
            )
            for t in model.s_T
        )
        return process_constraint(constraint)

    model.TotalPipelineOperationsEmissions = Constraint(
        model.s_A,
        rule=TotalPipelineOperationsEmissionsRule,
        doc="Total pipeline operations emissions",
    )

    def TotalPipelineInstallationEmissionsRule(model, a):
        constraint = model.v_E_TotalPipeInstallEmissions[a] == sum(
            sum(
                model.p_lambda_Pipeline[l, l_tilde]
                * model.p_eta_PipelineInstallationEmissionsCoefficient[a]
                for l in model.s_L
                if (l, l_tilde) in model.s_LLA
            )
            for l_tilde in model.s_L
        )

        return process_constraint(constraint)

    model.TotalPipelineInstallationsEmissions = Constraint(
        model.s_A,
        rule=TotalPipelineInstallationEmissionsRule,
        doc="Total pipeline installation emissions",
    )

    # only include network node capacity constraint if config is set to true
    if model.config.node_capacity == True:

        def NetworkNodeCapacityRule(model, n, t):
            if value(model.p_sigma_NetworkNode[n]) > 0:
                constraint = (
                    sum(
                        model.v_F_Piped[l, n, t]
                        for l in model.s_L
                        if (l, n) in model.s_LLA
                    )
                    <= model.p_sigma_NetworkNode[n]
                )
            else:
                return Constraint.Skip

            return process_constraint(constraint)

        # simple constraint rule required to prevent errors if there are no node flows
        model.NetworkCapacity = Constraint(
            model.s_N,
            model.s_T,
            rule=simple_constraint_rule(NetworkNodeCapacityRule),
            doc="Network node capacity",
        )

    def StorageCapacityExpansionRule(model, s):
        constraint = (
            model.v_X_Capacity[s]
            == model.p_sigma_Storage[s]
            + sum(
                model.p_delta_Storage[c] * model.vb_y_Storage[s, c] for c in model.s_C
            )
            + model.v_S_StorageCapacity[s]
        )

        return process_constraint(constraint)

    model.StorageCapacityExpansion = Constraint(
        model.s_S,
        rule=StorageCapacityExpansionRule,
        doc="Storage capacity construction/expansion",
    )

    def StorageCapacityRule(model, s, t):
        constraint = model.v_L_Storage[s, t] <= model.v_X_Capacity[s]

        return process_constraint(constraint)

    model.StorageCapacity = Constraint(
        model.s_S, model.s_T, rule=StorageCapacityRule, doc="Storage capacity"
    )

    def DisposalCapacityExpansionRule(model, k):
        constraint = (
            model.v_D_Capacity[k]
            == model.p_sigma_Disposal[k]
            + sum(
                model.p_delta_Disposal[k, i] * model.vb_y_Disposal[k, i]
                for i in model.s_I
            )
            * model.p_chi_DisposalExpansionAllowed[k]
            + model.v_S_DisposalCapacity[k]
        )

        return process_constraint(constraint)

    model.DisposalCapacityExpansion = Constraint(
        model.s_K,
        rule=DisposalCapacityExpansionRule,
        doc="Disposal capacity construction/expansion",
    )

    def DisposalCapacityRule(model, k, t):
        constraint = (
            sum(model.v_F_Piped[l, k, t] for l in model.s_L if (l, k) in model.s_LLA)
            + sum(
                model.v_F_Trucked[l, k, t] for l in model.s_L if (l, k) in model.s_LLT
            )
            <= model.v_D_Capacity[k]
        )
        return process_constraint(constraint)

    model.DisposalCapacity = Constraint(
        model.s_K, model.s_T, rule=DisposalCapacityRule, doc="Disposal capacity"
    )

    def TreatmentCapacityExpansionRule(model, r):
        if model.config.objective == Objectives.cost_surrogate:
            return (
                model.v_T_Capacity[r]
                == sum(
                    (
                        model.p_sigma_Treatment[r, wt]
                        * sum(model.vb_y_Treatment[r, wt, j] for j in model.s_J)
                        + sum(
                            model.p_delta_Treatment[wt, j]
                            * model.vb_y_Treatment[r, wt, j]
                            for j in model.s_J
                        )
                    )
                    for wt in model.s_WT
                )
                + model.cap_upper_bound * model.vb_y_DesalSelected[r]
            )
        else:
            return model.v_T_Capacity[r] == sum(
                (
                    model.p_sigma_Treatment[r, wt]
                    * sum(model.vb_y_Treatment[r, wt, j] for j in model.s_J)
                    + sum(
                        model.p_delta_Treatment[wt, j] * model.vb_y_Treatment[r, wt, j]
                        for j in model.s_J
                    )
                )
                for wt in model.s_WT
            )

    model.TreatmentCapacityExpansion = Constraint(
        model.s_R,
        rule=TreatmentCapacityExpansionRule,
        doc="Treatment capacity construction/expansion",
    )

    def TreatmentCapacityRule(model, r, t):
        constraint = (
            sum(model.v_F_Piped[l, r, t] for l in model.s_L if (l, r) in model.s_LLA)
            + sum(
                model.v_F_Trucked[l, r, t] for l in model.s_L if (l, r) in model.s_LLT
            )
            <= model.v_T_Capacity[r]
        )
        return process_constraint(constraint)

    model.TreatmentCapacity = Constraint(
        model.s_R, model.s_T, rule=TreatmentCapacityRule, doc="Treatment capacity"
    )

    def TreatmentFeedBalanceRule(model, r, t):
        constraint = (
            sum(model.v_F_Piped[l, r, t] for l in model.s_L if (l, r) in model.s_LLA)
            + sum(
                model.v_F_Trucked[l, r, t] for l in model.s_L if (l, r) in model.s_LLT
            )
            == model.v_F_TreatmentFeed[r, t]
        )
        return process_constraint(constraint)

    model.TreatmentFeedBalance = Constraint(
        model.s_R,
        model.s_T,
        rule=TreatmentFeedBalanceRule,
        doc="Treatment center feed flow balance",
    )

    def TreatmentBalanceRule(model, r, t):
        constraint = (
            model.v_F_TreatmentFeed[r, t]
            == model.v_F_ResidualWater[r, t] + model.v_F_TreatedWater[r, t]
        )
        return process_constraint(constraint)

    model.TreatmentBalance = Constraint(
        model.s_R,
        model.s_T,
        rule=TreatmentBalanceRule,
        doc="Treatment center flow balance",
    )

    def ResidualWaterLHSRule(model, r, wt, t):
        if model.config.objective == Objectives.cost_surrogate:
            if model.p_chi_DesalinationSites[r]:
                epsilon_treatment = model.recovery[r]
                treatment_selection = model.vb_y_DesalSelected[r]
            else:
                epsilon_treatment = model.p_epsilon_Treatment[r, wt]
                treatment_selection = sum(
                    model.vb_y_Treatment[r, wt, j] for j in model.s_J
                )

            constraint = (
                model.v_F_TreatmentFeed[r, t] * (1 - epsilon_treatment)
                - model.p_M_Flow * (1 - treatment_selection)
                <= model.v_F_ResidualWater[r, t]
            )
            return process_constraint(constraint)
        else:
            constraint = (
                model.v_F_TreatmentFeed[r, t] * (1 - model.p_epsilon_Treatment[r, wt])
                - model.p_M_Flow
                * (1 - sum(model.vb_y_Treatment[r, wt, j] for j in model.s_J))
                <= model.v_F_ResidualWater[r, t]
            )
            return process_constraint(constraint)

    model.ResidualWaterLHS = Constraint(
        model.s_R,
        model.s_WT,
        model.s_T,
        rule=ResidualWaterLHSRule,
        doc="Residual water based on treatment efficiency",
    )

    def ResidualWaterRHSRule(model, r, wt, t):
        if model.config.objective == Objectives.cost_surrogate:
            if model.p_chi_DesalinationSites[r]:
                epsilon_treatment = model.recovery[r]
                treatment_selection = model.vb_y_DesalSelected[r]
            else:
                epsilon_treatment = model.p_epsilon_Treatment[r, wt]
                treatment_selection = sum(
                    model.vb_y_Treatment[r, wt, j] for j in model.s_J
                )

            constraint = (
                model.v_F_TreatmentFeed[r, t] * (1 - epsilon_treatment)
                + model.p_M_Flow * (1 - treatment_selection)
                >= model.v_F_ResidualWater[r, t]
            )

            return process_constraint(constraint)
        else:
            constraint = (
                model.v_F_TreatmentFeed[r, t] * (1 - model.p_epsilon_Treatment[r, wt])
                + model.p_M_Flow
                * (1 - sum(model.vb_y_Treatment[r, wt, j] for j in model.s_J))
                >= model.v_F_ResidualWater[r, t]
            )
            return process_constraint(constraint)

    model.ResidualWaterRHS = Constraint(
        model.s_R,
        model.s_WT,
        model.s_T,
        rule=ResidualWaterRHSRule,
        doc="Residual water based on treatment efficiency",
    )

    # Create a set of all treatment sites for which the treated stream should
    # be modeled
    treatment_sites_with_treated_stream_modeled = {
        origin
        for ((origin, _), value) in list(model.df_parameters["LLA"].items())
        + list(model.df_parameters["LLT"].items())
        if origin in model.s_R and value == TreatmentStreams.treated_stream
    }

    def TreatedWaterBalanceRule(model, r, t):
        # If treated stream from a treatment site should be modeled, then
        # create constraint for the treated water. Otherwise, skip.
        if r in treatment_sites_with_treated_stream_modeled:
            constraint = model.v_F_TreatedWater[r, t] == sum(
                model.v_F_Piped[r, l, t]
                for l in model.s_L
                if (r, l) in model.s_LLA
                and model.df_parameters["LLA"][r, l] == TreatmentStreams.treated_stream
            ) + sum(
                model.v_F_Trucked[r, l, t]
                for l in model.s_L
                if (r, l) in model.s_LLT
                and model.df_parameters["LLT"][r, l] == TreatmentStreams.treated_stream
            )
            return process_constraint(constraint)
        else:
            return Constraint.Skip

    model.TreatedWaterBalance = Constraint(
        model.s_R, model.s_T, rule=TreatedWaterBalanceRule, doc="Treated water balance"
    )

    # Create a set of all treatment sites for which the residual stream should
    # be modeled. Arcs originating from a treatment site may have a value of 0,
    # 1, or 2 to denote no arc, treated stream, and residual stream,
    # respectively.
    treatment_sites_with_residual_stream_modeled = {
        origin
        for ((origin, _), value) in list(model.df_parameters["LLA"].items())
        + list(model.df_parameters["LLT"].items())
        if origin in model.s_R and value == TreatmentStreams.residual_stream
    }

    def ResidualWaterBalanceRule(model, r, t):
        # If residual stream from a treatment site should be modeled, then
        # create constraint for the residual water. Otherwise, skip.
        if r in treatment_sites_with_residual_stream_modeled:
            constraint = model.v_F_ResidualWater[r, t] == sum(
                model.v_F_Piped[r, l, t]
                for l in model.s_L
                if (r, l) in model.s_LLA
                and model.df_parameters["LLA"][r, l] == TreatmentStreams.residual_stream
            ) + sum(
                model.v_F_Trucked[r, l, t]
                for l in model.s_L
                if (r, l) in model.s_LLT
                and model.df_parameters["LLT"][r, l] == TreatmentStreams.residual_stream
            )
            return process_constraint(constraint)
        else:
            return Constraint.Skip

    model.ResidualWaterBalance = Constraint(
        model.s_R,
        model.s_T,
        rule=ResidualWaterBalanceRule,
        doc="Residual water balance",
    )

    def BeneficialReuseMinimumRule(model, o, t):
        if value(model.p_sigma_BeneficialReuseMinimum[o, t]) > 0:
            constraint = (
                model.v_F_BeneficialReuseDestination[o, t]
                >= model.p_sigma_BeneficialReuseMinimum[o, t]
                * model.vb_y_BeneficialReuse[o, t]
            )
            return process_constraint(constraint)
        else:
            return Constraint.Skip

    model.BeneficialReuseMinimum = Constraint(
        model.s_O,
        model.s_T,
        rule=BeneficialReuseMinimumRule,
        doc="Beneficial reuse minimum flow",
    )

    def TotalTreatmentEmissionsRule(model, a):
        constraint = model.v_E_TotalTreatmentEmissions[a] == sum(
            sum(
                sum(
                    sum(
                        model.p_eta_TreatmentEmissionsCoefficient[wt, a]
                        * model.v_F_TreatmentFeed[r, t]
                        for wt in model.s_WT
                    )
                    for j in model.s_J
                )
                for r in model.s_R
            )
            for t in model.s_T
        )

        return process_constraint(constraint)

    model.TotalTreatmentEmissions = Constraint(
        model.s_A, rule=TotalTreatmentEmissionsRule, doc="Total treatment emissions"
    )

    def BeneficialReuseCapacityRule(model, o, t):
        if value(model.p_sigma_BeneficialReuse[o, t]) < 0:
            # Beneficial reuse capacity value has not been provided by user
            constraint = (
                model.v_F_BeneficialReuseDestination[o, t]
                <= model.p_M_Flow * model.vb_y_BeneficialReuse[o, t]
                + model.v_S_BeneficialReuseCapacity[o]
            )
        else:
            # Beneficial reuse capacity value has been provided by user
            constraint = (
                model.v_F_BeneficialReuseDestination[o, t]
                <= model.p_sigma_BeneficialReuse[o, t]
                * model.vb_y_BeneficialReuse[o, t]
                + model.v_S_BeneficialReuseCapacity[o]
            )

        return process_constraint(constraint)

    model.BeneficialReuseCapacity = Constraint(
        model.s_O,
        model.s_T,
        rule=BeneficialReuseCapacityRule,
        doc="Beneficial reuse capacity",
    )

    # TODO: Improve testing of Beneficial reuse capacity constraint

    def TotalBeneficialReuseVolumeRule(model):
        constraint = model.v_F_TotalBeneficialReuse == (
            sum(
                sum(model.v_F_BeneficialReuseDestination[o, t] for o in model.s_O)
                for t in model.s_T
            )
        )
        return process_constraint(constraint)

    model.TotalBeneficialReuse = Constraint(
        rule=TotalBeneficialReuseVolumeRule, doc="Total beneficial reuse volume"
    )

    def ExternalSourcingCostRule(model, f, p, t):
        if f in model.s_F and p in model.s_CP:
            if model.p_FCA[f, p]:
                constraint = (
                    model.v_C_Sourced[f, p, t]
                    == (model.v_F_Sourced[f, p, t] + model.v_F_Trucked[f, p, t])
                    * model.p_pi_Sourcing[f]
                )
            elif model.p_FCT[f, p]:
                constraint = (
                    model.v_C_Sourced[f, p, t]
                    == (model.v_F_Sourced[f, p, t] + model.v_F_Trucked[f, p, t])
                    * model.p_pi_Sourcing[f]
                )
            else:
                return Constraint.Skip

            return process_constraint(constraint)
        else:
            return Constraint.Skip

    model.ExternalSourcingCost = Constraint(
        model.s_F,
        model.s_CP,
        model.s_T,
        rule=ExternalSourcingCostRule,
        doc="Externally sourced water cost",
    )

    def TotalExternalSourcingCostRule(model):
        constraint = model.v_C_TotalSourced == sum(
            sum(
                sum(model.v_C_Sourced[f, p, t] for f in model.s_F if model.p_FCA[f, p])
                for p in model.s_CP
            )
            for t in model.s_T
        )
        return process_constraint(constraint)

    model.TotalExternalSourcingCost = Constraint(
        rule=TotalExternalSourcingCostRule, doc="Total externally sourced water cost"
    )

    def TotalExternalSourcingVolumeRule(model):
        constraint = model.v_F_TotalSourced == (
            sum(
                sum(
                    sum(
                        model.v_F_Sourced[f, p, t]
                        for f in model.s_F
                        if model.p_FCA[f, p]
                    )
                    for p in model.s_CP
                )
                for t in model.s_T
            )
            + sum(
                sum(
                    sum(
                        model.v_F_Trucked[f, p, t]
                        for f in model.s_F
                        if model.p_FCT[f, p]
                    )
                    for p in model.s_CP
                )
                for t in model.s_T
            )
        )

        return process_constraint(constraint)

    model.TotalExternalSourcingVolume = Constraint(
        rule=TotalExternalSourcingVolumeRule,
        doc="Total externally sourced water volume",
    )

    def DisposalCostRule(model, k, t):
        constraint = (
            model.v_C_Disposal[k, t]
            == (
                sum(
                    model.v_F_Piped[l, k, t] for l in model.s_L if (l, k) in model.s_LLA
                )
                + sum(
                    model.v_F_Trucked[l, k, t]
                    for l in model.s_L
                    if (l, k) in model.s_LLT
                )
            )
            * model.p_pi_Disposal[k]
        )
        return process_constraint(constraint)

    model.DisposalCost = Constraint(
        model.s_K, model.s_T, rule=DisposalCostRule, doc="Disposal cost"
    )

    def TotalDisposalCostRule(model):
        constraint = model.v_C_TotalDisposal == sum(
            sum(model.v_C_Disposal[k, t] for k in model.s_K) for t in model.s_T
        )

        return process_constraint(constraint)

    model.TotalDisposalCost = Constraint(
        rule=TotalDisposalCostRule, doc="Total disposal cost"
    )

    def TotalDisposalVolumeRule(model):
        constraint = model.v_F_TotalDisposed == sum(
            sum(model.v_F_DisposalDestination[k, t] for k in model.s_K)
            for t in model.s_T
        )

        return process_constraint(constraint)

    model.TotalDisposalVolume = Constraint(
        rule=TotalDisposalVolumeRule, doc="Total disposal volume"
    )

    def TotalDisposalEmissionsRule(model, a):
        constraint = model.v_E_TotalDisposalEmissions[a] == (
            model.v_F_TotalDisposed * model.p_eta_DisposalEmissionsCoefficient[a]
        )
        return process_constraint(constraint)

    model.TotalDisposalEmissions = Constraint(
        model.s_A, rule=TotalDisposalEmissionsRule, doc="Total disposal emissions"
    )

    def TreatmentCostLHSRule(model, r, wt, t):
        constraint = (
            model.v_C_Treatment[r, t]
            >= (
                sum(
                    model.v_F_Piped[l, r, t] for l in model.s_L if (l, r) in model.s_LLA
                )
                + sum(
                    model.v_F_Trucked[l, r, t]
                    for l in model.s_L
                    if (l, r) in model.s_LLT
                )
                - model.p_M_Flow
                * (1 - sum(model.vb_y_Treatment[r, wt, j] for j in model.s_J))
            )
            * model.p_pi_Treatment[r, wt]
        )
        return process_constraint(constraint)

    model.TreatmentCostLHS = Constraint(
        model.s_R,
        model.s_WT,
        model.s_T,
        rule=TreatmentCostLHSRule,
        doc="Treatment cost",
    )

    def TreatmentCostRHSRule(model, r, wt, t):
        constraint = (
            model.v_C_Treatment[r, t]
            <= (
                sum(
                    model.v_F_Piped[l, r, t] for l in model.s_L if (l, r) in model.s_LLA
                )
                + sum(
                    model.v_F_Trucked[l, r, t]
                    for l in model.s_L
                    if (l, r) in model.s_LLT
                )
                + model.p_M_Flow
                * (1 - sum(model.vb_y_Treatment[r, wt, j] for j in model.s_J))
            )
            * model.p_pi_Treatment[r, wt]
        )
        return process_constraint(constraint)

    model.TreatmentCostRHS = Constraint(
        model.s_R,
        model.s_WT,
        model.s_T,
        rule=TreatmentCostRHSRule,
        doc="Treatment cost",
    )

    def TotalTreatmentCostRule(model):
        constraint = model.v_C_TotalTreatment == sum(
            sum(model.v_C_Treatment[r, t] for r in model.s_R) for t in model.s_T
        )

        return process_constraint(constraint)

    model.TotalTreatmentCost = Constraint(
        rule=TotalTreatmentCostRule, doc="Total treatment cost"
    )

    def CompletionsReuseCostRule(
        model,
        p,
        t,
    ):
        constraint = model.v_C_Reuse[p, t] == (
            (
                sum(
                    model.v_F_Piped[l, p, t]
                    for l in (model.s_L - model.s_F)
                    if (l, p) in model.s_LLA
                )
                + sum(
                    model.v_F_Trucked[l, p, t]
                    for l in (model.s_L - model.s_F)
                    if (l, p) in model.s_LLT
                )
            )
            * model.p_pi_Reuse[p]
        )

        return process_constraint(constraint)

    model.CompletionsReuseCost = Constraint(
        model.s_CP,
        model.s_T,
        rule=CompletionsReuseCostRule,
        doc="Reuse completions cost",
    )

    def TotalCompletionsReuseCostRule(model):
        constraint = model.v_C_TotalReuse == sum(
            sum(model.v_C_Reuse[p, t] for p in model.s_CP) for t in model.s_T
        )

        return process_constraint(constraint)

    model.TotalCompletionsReuseCost = Constraint(
        rule=TotalCompletionsReuseCostRule, doc="Total completions reuse cost"
    )

    def TotalReuseVolumeRule(model):
        constraint = model.v_F_TotalReused == (
            sum(
                sum(
                    sum(
                        model.v_F_Piped[l, p, t]
                        for l in (model.s_L - model.s_F)
                        if (l, p) in model.s_LLA
                    )
                    + sum(
                        model.v_F_Trucked[l, p, t]
                        for l in (model.s_L - model.s_F)
                        if (l, p) in model.s_LLT
                    )
                    for p in model.s_CP
                )
                for t in model.s_T
            )
        )
        return process_constraint(constraint)

    model.TotalReuseVolume = Constraint(
        rule=TotalReuseVolumeRule, doc="Total volume reused at completions"
    )

    def PipingCostRule(model, l, l_tilde, t):
        if (l, l_tilde) in model.s_LLA:
            if l in model.s_F:
                constraint = (
                    model.v_C_Piped[l, l_tilde, t]
                    == model.v_F_Sourced[l, l_tilde, t]
                    * model.p_pi_Pipeline[l, l_tilde]
                )
            else:
                constraint = (
                    model.v_C_Piped[l, l_tilde, t]
                    == model.v_F_Piped[l, l_tilde, t] * model.p_pi_Pipeline[l, l_tilde]
                )
            return process_constraint(constraint)
        else:
            return Constraint.Skip

    model.PipingCost = Constraint(
        (model.s_L - model.s_O - model.s_K),
        (model.s_L - model.s_F),
        model.s_T,
        rule=PipingCostRule,
        doc="Piping cost",
    )

    def TotalPipingCostRule(model):
        constraint = model.v_C_TotalPiping == (
            sum(
                sum(
                    sum(
                        model.v_C_Piped[l, l_tilde, t]
                        for l in (model.s_L - model.s_O - model.s_K)
                        if (l, l_tilde) in model.s_LLA
                    )
                    for l_tilde in (model.s_L - model.s_F)
                )
                for t in model.s_T
            )
        )
        return process_constraint(constraint)

    model.TotalPipingCost = Constraint(
        rule=TotalPipingCostRule, doc="Total piping cost"
    )

    def StorageDepositCostRule(model, s, t):
        constraint = model.v_C_Storage[s, t] == (
            (
                sum(
                    model.v_F_Piped[l, s, t] for l in model.s_L if (l, s) in model.s_LLA
                )
                + sum(
                    model.v_F_Trucked[l, s, t]
                    for l in model.s_L
                    if (l, s) in model.s_LLT
                )
            )
            * model.p_pi_Storage[s]
        )
        return process_constraint(constraint)

    model.StorageDepositCost = Constraint(
        model.s_S, model.s_T, rule=StorageDepositCostRule, doc="Storage deposit cost"
    )

    def TotalStorageCostRule(model):
        constraint = model.v_C_TotalStorage == sum(
            sum(model.v_C_Storage[s, t] for s in model.s_S) for t in model.s_T
        )

        return process_constraint(constraint)

    model.TotalStorageCost = Constraint(
        rule=TotalStorageCostRule, doc="Total storage deposit cost"
    )

    def StorageWithdrawalCreditRule(model, s, t):
        constraint = model.v_R_Storage[s, t] == (
            (
                sum(
                    model.v_F_Piped[s, l, t] for l in model.s_L if (s, l) in model.s_LLA
                )
                + sum(
                    model.v_F_Trucked[s, l, t]
                    for l in model.s_L
                    if (s, l) in model.s_LLT
                )
            )
            * model.p_rho_Storage[s]
        )

        return process_constraint(constraint)

    model.StorageWithdrawalCredit = Constraint(
        model.s_S,
        model.s_T,
        rule=StorageWithdrawalCreditRule,
        doc="Storage withdrawal credit",
    )

    def TotalStorageWithdrawalCreditRule(model):
        constraint = model.v_R_TotalStorage == sum(
            sum(model.v_R_Storage[s, t] for s in model.s_S) for t in model.s_T
        )
        return process_constraint(constraint)

    model.TotalStorageWithdrawalCredit = Constraint(
        rule=TotalStorageWithdrawalCreditRule, doc="Total storage withdrawal credit"
    )

    def BeneficialReuseCostRule(model, o, t):
        constraint = model.v_C_BeneficialReuse[o, t] == (
            (
                sum(
                    model.v_F_Piped[l, o, t] for l in model.s_L if (l, o) in model.s_LLA
                )
                + sum(
                    model.v_F_Trucked[l, o, t]
                    for l in model.s_L
                    if (l, o) in model.s_LLT
                )
            )
            * model.p_pi_BeneficialReuse[o]
        )

        return process_constraint(constraint)

    model.BeneficialReuseCost = Constraint(
        model.s_O,
        model.s_T,
        rule=BeneficialReuseCostRule,
        doc="Beneficial reuse processing cost",
    )

    def TotalBeneficialReuseCostRule(model):
        constraint = model.v_C_TotalBeneficialReuse == sum(
            sum(model.v_C_BeneficialReuse[o, t] for o in model.s_O) for t in model.s_T
        )
        return process_constraint(constraint)

    model.TotalBeneficialReuseCost = Constraint(
        rule=TotalBeneficialReuseCostRule, doc="Total beneficial reuse processing cost"
    )

    def BeneficialReuseCreditRule(model, o, t):
        constraint = model.v_R_BeneficialReuse[o, t] == (
            (
                sum(
                    model.v_F_Piped[l, o, t] for l in model.s_L if (l, o) in model.s_LLA
                )
                + sum(
                    model.v_F_Trucked[l, o, t]
                    for l in model.s_L
                    if (l, o) in model.s_LLT
                )
            )
            * model.p_rho_BeneficialReuse[o]
        )

        return process_constraint(constraint)

    model.BeneficialReuseCredit = Constraint(
        model.s_O,
        model.s_T,
        rule=BeneficialReuseCreditRule,
        doc="Beneficial reuse credit",
    )

    def TotalBeneficialReuseCreditRule(model):
        constraint = model.v_R_TotalBeneficialReuse == sum(
            sum(model.v_R_BeneficialReuse[o, t] for o in model.s_O) for t in model.s_T
        )
        return process_constraint(constraint)

    model.TotalBeneficialReuseCredit = Constraint(
        rule=TotalBeneficialReuseCreditRule, doc="Total beneficial reuse credit"
    )

    def TruckingCostRule(model, l, l_tilde, t):
        if (l, l_tilde) in model.s_LLT:
            constraint = (
                model.v_C_Trucked[l, l_tilde, t]
                == model.v_F_Trucked[l, l_tilde, t]
                * 1
                / model.p_delta_Truck
                * model.p_tau_Trucking[l, l_tilde]
                * model.p_pi_Trucking[l]
            )
            return process_constraint(constraint)
        else:
            return Constraint.Skip

    model.TruckingCost = Constraint(
        model.s_L, model.s_L, model.s_T, rule=TruckingCostRule, doc="Trucking cost"
    )

    def TotalTruckingCostRule(model):
        constraint = model.v_C_TotalTrucking == (
            sum(
                sum(
                    sum(
                        model.v_C_Trucked[l, l_tilde, t]
                        for l in model.s_L
                        if (l, l_tilde) in model.s_LLT
                    )
                    for l_tilde in model.s_L
                )
                for t in model.s_T
            )
        )
        return process_constraint(constraint)

    model.TotalTruckingCost = Constraint(
        rule=TotalTruckingCostRule, doc="Total trucking cost"
    )

    def TotalTruckingVolumeRule(model):
        constraint = model.v_F_TotalTrucked == (
            sum(
                sum(
                    sum(
                        model.v_F_Trucked[l, l_tilde, t]
                        for l in model.s_L
                        if (l, l_tilde) in model.s_LLT
                    )
                    for l_tilde in model.s_L
                )
                for t in model.s_T
            )
        )
        return process_constraint(constraint)

    model.TotalTruckingVolume = Constraint(
        rule=TotalTruckingVolumeRule, doc="Total trucking volume"
    )

    def NonZeroTruckingLBRule(model, l, l_tilde, t):
        if (l, l_tilde) in model.s_LLT:
            constraint = (
                model.vb_y_TruckingVolume[l, l_tilde, t]
                <= model.v_F_Trucked[l, l_tilde, t]
            )
        else:
            return Constraint.Skip
        return process_constraint(constraint)

    model.NonZeroTruckingLB = Constraint(
        model.s_L,
        model.s_L,
        model.s_T,
        rule=NonZeroTruckingLBRule,
        doc="Nonzero Trucking Volume",
    )

    def NonZeroTruckingUBRule(model, l, l_tilde, t):
        if (l, l_tilde) in model.s_LLT:
            constraint = (
                model.v_F_Trucked[l, l_tilde, t]
                <= model.vb_y_TruckingVolume[l, l_tilde, t] * model.p_M_Flow
            )
        else:
            return Constraint.Skip
        return process_constraint(constraint)

    model.NonZeroTruckingUB = Constraint(
        model.s_L,
        model.s_L,
        model.s_T,
        rule=NonZeroTruckingUBRule,
        doc="Nonzero Trucking Volume",
    )

    def TotalTruckingHoursRule(model):
        constraint = model.v_E_TotalTruckingHours == (
            sum(
                sum(
                    sum(
                        model.p_tau_Trucking[l, l_tilde]
                        * model.vb_y_TruckingVolume[l, l_tilde, t]
                        for l in model.s_L
                        if (l, l_tilde) in model.s_LLT
                    )
                    for l_tilde in model.s_L
                )
                for t in model.s_T
            )
        )
        return process_constraint(constraint)

    model.TotalTruckingHours = Constraint(
        rule=TotalTruckingHoursRule, doc="Total trucking hours"
    )

    def TotalTruckingEmissionsRule(model, a):
        constraint = model.v_E_TotalTruckingEmissions[a] == sum(
            sum(
                sum(
                    model.p_tau_Trucking[l, l_tilde]
                    * model.v_F_Trucked[l, l_tilde, t]
                    * model.p_eta_TruckingEmissionsCoefficient[a]
                    for l in model.s_L
                    if (l, l_tilde) in model.s_LLT
                )
                for l_tilde in model.s_L
            )
            for t in model.s_T
        )
        return process_constraint(constraint)

    model.TotalTruckingEmissions = Constraint(
        model.s_A, rule=TotalTruckingEmissionsRule, doc="Total trucking emissions"
    )

    def TotalEmissionsByComponentRule(model, a):
        constraint = (
            model.v_E_TotalEmissionsByComponent[a]
            == model.v_E_TotalTruckingEmissions[a]
            + model.v_E_TotalPipeOperationEmissions[a]
            + model.v_E_TotalPipeInstallEmissions[a]
        )
        (
            +model.v_E_TotalDisposalEmissions[a]
            + model.v_E_TotalStorageEmissions[a]
            + model.v_E_TotalTreatmentEmissions[a]
        )
        return process_constraint(constraint)

    model.TotalEmissionsByComponent = Constraint(
        model.s_A,
        rule=TotalEmissionsByComponentRule,
        doc="Total emissions by component",
    )

    def TotalEmissionsRule(model):
        constraint = model.v_E_TotalEmissions == sum(
            model.v_E_TotalEmissionsByComponent[a] for a in model.s_A
        )
        return process_constraint(constraint)

    model.TotalEmissions = Constraint(rule=TotalEmissionsRule, doc="Total emissions")

    def DisposalExpansionCapExRule(model):
        constraint = model.v_C_DisposalCapEx == sum(
            sum(
                model.vb_y_Disposal[k, i]
                * model.p_kappa_Disposal[k, i]
                * model.p_delta_Disposal[k, i]
                for i in model.s_I
            )
            for k in model.s_K
        )
        return process_constraint(constraint)

    model.DisposalExpansionCapEx = Constraint(
        rule=DisposalExpansionCapExRule,
        doc="Disposal construction or capacity expansion cost",
    )

    def StorageExpansionCapExRule(model):
        constraint = model.v_C_StorageCapEx == sum(
            sum(
                model.vb_y_Storage[s, c]
                * model.p_kappa_Storage[s, c]
                * model.p_delta_Storage[c]
                for s in model.s_S
            )
            for c in model.s_C
        )
        return process_constraint(constraint)

    model.StorageExpansionCapEx = Constraint(
        rule=StorageExpansionCapExRule,
        doc="Storage construction or capacity expansion cost",
    )

    def TreatmentExpansionCapExRule(model):
        constraint = model.v_C_TreatmentCapEx == sum(
            sum(
                sum(
                    model.vb_y_Treatment[r, wt, j]
                    * model.p_kappa_Treatment[r, wt, j]
                    * model.p_delta_Treatment[wt, j]
                    for r in model.s_R
                )
                for j in model.s_J
            )
            for wt in model.s_WT
        )
        return process_constraint(constraint)

    model.TreatmentExpansionCapEx = Constraint(
        rule=TreatmentExpansionCapExRule,
        doc="Treatment construction or capacity expansion cost",
    )

    def PipelineExpansionCapExDistanceBasedRule(model):
        constraint = model.v_C_PipelineCapEx == (
            sum(
                sum(
                    sum(
                        model.vb_y_Pipeline[l, l_tilde, d]
                        * model.p_kappa_Pipeline
                        * model.p_mu_Pipeline[d]
                        * model.p_lambda_Pipeline[l, l_tilde]
                        for l in model.s_L
                    )
                    for l_tilde in model.s_L
                )
                for d in model.s_D
            )
        )

        return process_constraint(constraint)

    def PipelineExpansionCapExCapacityBasedRule(model):
        constraint = model.v_C_PipelineCapEx == (
            sum(
                sum(
                    sum(
                        model.vb_y_Pipeline[l, l_tilde, d]
                        * model.p_kappa_Pipeline[l, l_tilde, d]
                        * model.p_delta_Pipeline[d]
                        for l in model.s_L
                    )
                    for l_tilde in model.s_L
                )
                for d in model.s_D
            )
        )

        return process_constraint(constraint)

    if model.config.pipeline_cost == PipelineCost.distance_based:
        model.PipelineExpansionCapEx = Constraint(
            rule=PipelineExpansionCapExDistanceBasedRule,
            doc="Pipeline construction or capacity expansion cost",
        )
    elif model.config.pipeline_cost == PipelineCost.capacity_based:
        model.PipelineExpansionCapEx = Constraint(
            rule=PipelineExpansionCapExCapacityBasedRule,
            doc="Pipeline construction or capacity expansion cost",
        )

    def SlackCostsRule(model):
        constraint = model.v_C_Slack == (
            sum(
                sum(
                    model.v_S_FracDemand[p, t] * model.p_psi_FracDemand
                    for p in model.s_CP
                )
                for t in model.s_T
            )
            + sum(
                sum(
                    model.v_S_Production[p, t] * model.p_psi_Production
                    for p in model.s_PP
                )
                for t in model.s_T
            )
            + sum(
                sum(model.v_S_Flowback[p, t] * model.p_psi_Flowback for p in model.s_CP)
                for t in model.s_T
            )
            + sum(
                sum(
                    model.v_S_PipelineCapacity[l, l_tilde]
                    * model.p_psi_PipelineCapacity
                    for l in model.s_L
                    if (l, l_tilde) in model.s_LLA
                )
                for l_tilde in model.s_L
            )
            + sum(
                model.v_S_StorageCapacity[s] * model.p_psi_StorageCapacity
                for s in model.s_S
            )
            + sum(
                model.v_S_DisposalCapacity[k] * model.p_psi_DisposalCapacity
                for k in model.s_K
            )
            + sum(
                model.v_S_TreatmentCapacity[r] * model.p_psi_TreatmentCapacity
                for r in model.s_R
            )
            + sum(
                model.v_S_BeneficialReuseCapacity[o]
                * model.p_psi_BeneficialReuseCapacity
                for o in model.s_O
            )
        )
        return process_constraint(constraint)

    model.SlackCosts = Constraint(rule=SlackCostsRule, doc="Slack costs")

    def LogicConstraintDisposalRule(model, k):
        constraint = sum(model.vb_y_Disposal[k, i] for i in model.s_I) == 1
        return process_constraint(constraint)

    model.LogicConstraintDisposal = Constraint(
        model.s_K, rule=LogicConstraintDisposalRule, doc="Logic constraint disposal"
    )

    def LogicConstraintStorageRule(model, s):
        constraint = sum(model.vb_y_Storage[s, c] for c in model.s_C) == 1
        return process_constraint(constraint)

    model.LogicConstraintStorage = Constraint(
        model.s_S, rule=LogicConstraintStorageRule, doc="Logic constraint storage"
    )

    def LogicConstraintTreatmentRule(model, r):
        if model.config.objective == Objectives.cost_surrogate:
            constraint = (
                sum(
                    sum(model.vb_y_Treatment[r, wt, j] for j in model.s_J)
                    for wt in model.s_WT
                )
                + model.vb_y_DesalSelected[r]
                == 1
            )
            return process_constraint(constraint)
        else:
            constraint = (
                sum(
                    sum(model.vb_y_Treatment[r, wt, j] for j in model.s_J)
                    for wt in model.s_WT
                )
                == 1
            )
            return process_constraint(constraint)

    model.LogicConstraintTreatmentAssignment = Constraint(
        model.s_R,
        rule=LogicConstraintTreatmentRule,
        doc="Treatment technology assignment",
    )

    def LogicConstraintDesalinationAssignmentRule(model, r):
        if model.config.objective == Objectives.cost_surrogate:
            if model.p_chi_DesalinationSites[r]:
                constraint = (
                    sum(
                        sum(model.vb_y_Treatment[r, wt, j] for j in model.s_J)
                        for wt in model.s_WT
                        if model.p_chi_DesalinationTechnology[wt]
                    )
                    + model.vb_y_DesalSelected[r]
                    == 1
                )
                return process_constraint(constraint)
            else:
                return Constraint.Skip
        else:
            if model.p_chi_DesalinationSites[r]:
                constraint = (
                    sum(
                        sum(model.vb_y_Treatment[r, wt, j] for j in model.s_J)
                        for wt in model.s_WT
                        if model.p_chi_DesalinationTechnology[wt]
                    )
                    == 1
                )
                return process_constraint(constraint)
            else:
                return Constraint.Skip

    model.LogicConstraintDesalinationAssignment = Constraint(
        model.s_R,
        rule=LogicConstraintDesalinationAssignmentRule,
        doc="Logic constraint for flow if not desalination",
    )

    def LogicConstraintNoDesalinationAssignmentRule(model, r):
        if not model.p_chi_DesalinationSites[r]:
            constraint = (
                sum(
                    sum(model.vb_y_Treatment[r, wt, j] for j in model.s_J)
                    for wt in model.s_WT
                    if not model.p_chi_DesalinationTechnology[wt]
                )
                == 1
            )
            return process_constraint(constraint)
        else:
            return Constraint.Skip

    model.LogicConstraintNoDesalinationAssignment = Constraint(
        model.s_R,
        rule=LogicConstraintNoDesalinationAssignmentRule,
        doc="Logic constraint for flow if not desalination",
    )

    # TODO: make this more general by checking if there is water at t = 1
    # TODO: generalize to not set evaporation at all storage sites
    def EvaporationFlowRule(model, s, t):
        if t == model.s_T.first():
            constraint = model.v_F_StorageEvaporationStream[s, t] == 0
        else:
            constraint = model.v_F_StorageEvaporationStream[
                s, t
            ] == model.p_omega_EvaporationRate * sum(
                sum(model.vb_y_Treatment[r, "CB-EV", j] for j in model.s_J)
                for r in model.s_R
                if model.p_RSA[r, s]
            )
        return process_constraint(constraint)

    model.LogicConstraintEvaporationFlow = Constraint(
        model.s_S,
        model.s_T,
        rule=EvaporationFlowRule,
        doc="Logic constraint for flow if evaporation",
    )

    def LogicConstraintPipelineRule(model, l, l_tilde):
        if (l, l_tilde) in model.s_LLA:
            constraint = sum(model.vb_y_Pipeline[l, l_tilde, d] for d in model.s_D) == 1
            return process_constraint(constraint)
        else:
            return Constraint.Skip

    model.LogicConstraintPipeline = Constraint(
        model.s_L,
        model.s_L,
        rule=LogicConstraintPipelineRule,
        doc="Logic constraint pipelines",
    )

    def ReuseDestinationDeliveriesRule(model, p, t):
        constraint = model.v_F_ReuseDestination[p, t] == sum(
            model.v_F_Piped[l, p, t]
            for l in (model.s_L - model.s_F)
            if (l, p) in model.s_LLA
        ) + sum(
            model.v_F_Trucked[l, p, t]
            for l in (model.s_L - model.s_F)
            if (l, p) in model.s_LLT
        )

        return process_constraint(constraint)

    model.ReuseDestinationDeliveries = Constraint(
        model.s_CP,
        model.s_T,
        rule=ReuseDestinationDeliveriesRule,
        doc="Reuse destinations volume",
    )

    def DisposalDestinationDeliveriesRule(model, k, t):
        constraint = model.v_F_DisposalDestination[k, t] == sum(
            model.v_F_Piped[l, k, t] for l in model.s_L if (l, k) in model.s_LLA
        ) + sum(model.v_F_Trucked[l, k, t] for l in model.s_L if (l, k) in model.s_LLT)

        return process_constraint(constraint)

    model.DisposalDestinationDeliveries = Constraint(
        model.s_K,
        model.s_T,
        rule=DisposalDestinationDeliveriesRule,
        doc="Disposal destinations volume",
    )

    def BeneficialReuseDeliveriesRule(model, o, t):
        constraint = model.v_F_BeneficialReuseDestination[o, t] == sum(
            model.v_F_Piped[l, o, t] for l in model.s_L if (l, o) in model.s_LLA
        ) + sum(model.v_F_Trucked[l, o, t] for l in model.s_L if (l, o) in model.s_LLT)
        return process_constraint(constraint)

    model.BeneficialReuseDeliveries = Constraint(
        model.s_O,
        model.s_T,
        rule=BeneficialReuseDeliveriesRule,
        doc="Beneficial reuse destinations volume",
    )

    def CompletionsWaterDeliveriesRule(model, p, t):
        constraint = model.v_F_CompletionsDestination[p, t] == (
            sum(
                model.v_F_Piped[l, p, t]
                for l in (model.s_L - model.s_F)
                if (l, p) in model.s_LLA
            )
            + sum(model.v_F_Sourced[f, p, t] for f in model.s_F if model.p_FCA[f, p])
            + sum(
                model.v_F_Trucked[l, p, t]
                for l in (model.s_L - model.s_F)
                if (l, p) in model.s_LLT
            )
            + sum(model.v_F_Trucked[f, p, t] for f in model.s_F if model.p_FCT[f, p])
            - model.v_F_PadStorageIn[p, t]
        )

        return process_constraint(constraint)

    model.CompletionsWaterDeliveries = Constraint(
        model.s_CP,
        model.s_T,
        rule=CompletionsWaterDeliveriesRule,
        doc="Completions water volume",
    )

    def SeismicActivityExceptionRule(model, k, t):
        constraint = (
            model.v_F_DisposalDestination[k, t]
            <= model.p_epsilon_DisposalOperatingCapacity[k, t] * model.v_D_Capacity[k]
        )
        return process_constraint(constraint)

    model.SeismicResponseArea = Constraint(
        model.s_K,
        model.s_T,
        rule=SeismicActivityExceptionRule,
        doc="Restrict flow within a seismic response area",
    )

    if (
        model.config.subsurface_risk
        == SubsurfaceRisk.exclude_over_and_under_pressured_wells
    ):

        def ExcludeUnderAndOverPressuredDisposalWellsRule(model, k):
            if model.subsurface.sites_included[k]:
                # Disposal is allowed at SWD k - skip
                return Constraint.Skip
            else:
                # Disposal is not allowed at SWD k - constrain to 0
                constraint = (
                    sum(model.v_F_DisposalDestination[k, t] for t in model.s_T) == 0
                )

            return process_constraint(constraint)

        model.ExcludeUnderAndOverPressuredDisposalWells = Constraint(
            model.s_K,
            rule=ExcludeUnderAndOverPressuredDisposalWellsRule,
            doc="Disallow disposal in over and under pressured wells",
        )

    if model.config.water_quality is WaterQuality.discrete:
        model = water_quality_discrete(model, df_parameters, df_sets)

    model = model_infeasibility_detection(model)
    return model


def set_objective(model, obj):
    """
    Activate the indicated objectve function for the model. The argument obj
    should be an instance of the Objectives class defined in this module.
    """
    # Deactivate all objective functions.
    model.objective_Cost.deactivate()
    model.objective_Reuse.deactivate()
    model.objective_Emissions.deactivate()
    if hasattr(model, "objective_CostSurrogate"):
        model.objective_CostSurrogate.deactivate()
    if model.do_subsurface_risk_calcs:
        model.objective_SubsurfaceRisk.deactivate()

    # Activate the objective function indicated by obj, and change the config
    # option accordingly.
    if obj == Objectives.cost:
        model.objective_Cost.activate()
        model.config.objective = Objectives.cost
    elif obj == Objectives.reuse:
        model.objective_Reuse.activate()
        model.config.objective = Objectives.reuse
    elif obj == Objectives.cost_surrogate:
        model.objective_CostSurrogate.activate()
        model.config.objective = Objectives.cost_surrogate
    elif obj == Objectives.subsurface_risk:
        if model.do_subsurface_risk_calcs:
            model.objective_SubsurfaceRisk.activate()
            model.config.objective = Objectives.subsurface_risk
        else:
            raise Exception("Subsurface risk objective has not been created")
    elif obj == Objectives.environmental:
        model.objective_Emissions.activate()
        model.config.objective = Objectives.environmental
    else:
        raise Exception("Objective not supported")


def pipeline_hydraulics(model):
    """
    The hydraulics module asssists in computing pressures at each node
    in the network accounting for pressure drop due to friction using
    Hazen-Williams equation and due to elevation change in the topology. This model
    consists of a pressure balance equation for each pipeline and bounds for
    pressure. The objective is to minimize the total cost of installing and operating pumps.
    This method adds a block for hydraulics with all necessary variables and constriants.
    Currently, there are two methods to solve the hydraulics block:
        1) post-process method: only the hydraulics block is solved for pressures
        2) co-optimize method: the hydraulics block is solved along with the network
    """
    n_sections = 3
    Del_I = 70000 / n_sections
    cons_scaling_factor = 1e0

    # Create a block to add all variables and constraints for hydraulics within the model
    model.hydraulics = Block()
    mh = model.hydraulics

    # declaring variables and parameters required regardless of the hydraulics method
    mh.p_iota_HW_material_factor_pipeline = Param(
        initialize=130,
        mutable=True,
        units=pyunits.dimensionless,
        doc="Pipeline material factor for Hazen-Williams equation",
    )
    mh.p_rhog = Param(
        initialize=9.8 * 1,
        units=model.model_units["pressure"] / pyunits.meter,
        doc="g (m/s2) * density of PW (assumed to be 1000 kg/m3)",
    )
    mh.p_nu_PumpFixedCost = Param(
        initialize=1,
        mutable=True,
        units=model.model_units["currency"],
        doc="Fixed cost of adding a pump in kUSD",
    )
    mh.p_nu_ElectricityCost = Param(
        initialize=0.1e-3,
        mutable=True,
        doc="Cost of Electricity assumed in kUSD/kWh",
    )
    mh.p_eta_PumpEfficiency = Param(
        initialize=0.9,
        mutable=True,
        doc="Pumps Efficiency",
    )
    mh.p_eta_MotorEfficiency = Param(
        initialize=0.9,
        mutable=True,
        doc="Motor Efficiency of the Pump",
    )
    mh.p_xi_Min_AOP = Param(
        initialize=pyunits.convert_value(
            model.df_parameters["Hydraulics"]["min_allowable_pressure"],
            from_units=model.user_units["pressure"],
            to_units=model.model_units["pressure"],
        ),
        mutable=True,
        units=model.model_units["pressure"],
        doc="Minimum ALlowable Operating Pressure",
    )
    mh.p_xi_Max_AOP = Param(
        initialize=pyunits.convert_value(
            model.df_parameters["Hydraulics"]["max_allowable_pressure"],
            from_units=model.user_units["pressure"],
            to_units=model.model_units["pressure"],
        ),
        mutable=True,
        units=model.model_units["pressure"],
        doc="Maximum ALlowable Operating Pressure",
    )
    mh.p_Initial_Pipeline_Diameter = Param(
        model.s_L,
        model.s_L,
        default=pyunits.convert_value(
            0,
            from_units=model.user_units["diameter"],
            to_units=model.model_units["diameter"],
        ),
        initialize={
            key: pyunits.convert_value(
                value,
                from_units=model.user_units["diameter"],
                to_units=model.model_units["diameter"],
            )
            for key, value in model.df_parameters["InitialPipelineDiameters"].items()
        },
        units=model.model_units["diameter"],
        doc="Initial pipeline diameter [inch]",
    )
    mh.p_upsilon_WellPressure = Param(
        model.s_P,
        model.s_T,
        default=0,
        initialize={
            key: pyunits.convert_value(
                value,
                from_units=model.user_units["pressure"],
                to_units=model.model_units["pressure"],
            )
            for key, value in model.df_parameters["WellPressure"].items()
        },
        units=model.model_units["pressure"],
        doc="Well pressure at production or completions pad [pressure]",
    )
    # ------
    # The folllowing decision variables are intermediate variables that allow piecewise linearization of Hazen-William Equations

    mh.v_term = Var(
        model.s_LLA,
        model.s_T,
        within=NonNegativeReals,
        initialize=0,
        units=model.model_units["volume_time"],
        doc="Produced water quantity piped from location l to location l [volume/time] raised to 1.85",
    )

    # ---------------

    mh.vb_Y_Pump = Var(
        model.s_LLA,
        within=Binary,
        initialize=0,
        doc="Binary variable for fixed cost of Pump",
    )
    mh.v_PumpHead = Var(
        model.s_LLA,
        model.s_T,
        within=NonNegativeReals,
        initialize=0,
        units=pyunits.meter,
        doc="Pump Head added in the direction of flow, m",
    )
    mh.v_ValveHead = Var(
        model.s_LLA,
        model.s_T,
        within=NonNegativeReals,
        initialize=0,
        units=pyunits.meter,
        doc="Valve Head removed in the direction of flow, m",
    )
    mh.v_PumpCost = Var(
        model.s_LLA,
        within=NonNegativeReals,
        initialize=0,
        units=model.model_units["currency"],
        doc="Pump cost",
    )
    mh.v_Pressure = Var(
        model.s_L,
        model.s_T,
        within=NonNegativeReals,
        initialize=mh.p_xi_Min_AOP,
        bounds=(mh.p_xi_Min_AOP, None),
        units=model.model_units["pressure"],
        doc="Pressure at location l at time t in Pa",
    )
    mh.v_Z_HydrualicsCost = Var(
        within=Reals,
        units=model.model_units["currency"],
        doc="Total cost for Pumps and Valves [currency]",
    )

    # if the well pressure are known, i.e., for the production pads or the disposable wells, then fix them
    for p in model.s_P:
        for t in model.s_T:
            if value(mh.p_upsilon_WellPressure[p, t]) > 0:
                mh.v_Pressure[p, t].fix(mh.p_upsilon_WellPressure[p, t])

    # add all necessary constraints
    def MAOPressureRule(b, l1, t1):
        constraint = (
            b.v_Pressure[l1, t1] * cons_scaling_factor
            <= b.p_xi_Max_AOP * cons_scaling_factor
        )
        return process_constraint(constraint)

    mh.MAOPressure = Constraint(
        model.s_L - model.s_P,
        model.s_T,
        rule=MAOPressureRule,
        doc="Max allowable pressure rule",
    )

    def PumpHeadeRule(b, l1, l2):
        constraint = (
            sum(b.v_PumpHead[l1, l2, t] for t in model.s_T)
        ) * cons_scaling_factor <= (
            model.p_M_Flow * mh.vb_Y_Pump[l1, l2]
        ) * cons_scaling_factor
        return process_constraint(constraint)

    mh.PumpHeadCons = Constraint(
        model.s_LLA,
        rule=PumpHeadeRule,
        doc="Pump Head Constraint",
    )

    def HydraulicsCostRule(b):
        constraint = (
            mh.v_Z_HydrualicsCost * cons_scaling_factor
            == (sum((mh.v_PumpCost[key]) for key in model.s_LLA)) * cons_scaling_factor
        )
        return process_constraint(constraint)

    mh.HydraulicsCostEq = Constraint(
        rule=HydraulicsCostRule,
        doc="Total cost for pumps and valves rule",
    )

    if model.config.hydraulics == Hydraulics.post_process:
        """
        For the post process method, the pressure is computed using the
        Hazen-Williams equation in a separate stand alone method "_hazen_williams_head". In this method,
        the hydraulics block is solved alone for the objective of minimizing total cost of pumps.
        """
        mh.p_effective_Pipeline_diameter = Param(
            model.s_LLA,
            default=0,
            initialize=0,
            mutable=True,
            units=model.model_units["diameter"],
            doc="Effective pipeline diameter when two or more pipelines exist between two locations [inch]",
        )
        mh.p_HW_loss = Param(
            model.s_LLA,
            model.s_T,
            default=0,
            initialize=0,
            within=NonNegativeReals,
            mutable=True,
            units=pyunits.meter,
            doc="Hazen-Williams Frictional loss, m",
        )
        for key in model.s_LLA:
            mh.p_effective_Pipeline_diameter[key] = mh.p_Initial_Pipeline_Diameter[
                key
            ] + value(
                sum(
                    model.vb_y_Pipeline[key, d]
                    * model.df_parameters["PipelineDiameterValues"][d]
                    for d in model.s_D
                )
            )

        # Compute Hazen-Williams head
        for t0 in model.s_T:
            for key in model.s_LLA:
                if value(model.v_F_Piped[key, t0]) > 0.01:
                    if value(mh.p_effective_Pipeline_diameter[key]) > 0.1:
                        mh.p_HW_loss[key, t0] = _hazen_williams_head(
                            mh.p_iota_HW_material_factor_pipeline,
                            pyunits.convert(
                                model.p_lambda_Pipeline[key], to_units=pyunits.meter
                            ),
                            pyunits.convert(
                                mh.p_effective_Pipeline_diameter[key],
                                to_units=pyunits.meter,
                            ),
                            pyunits.convert(
                                model.v_F_Piped[key, t0],
                                to_units=pyunits.m**3 / pyunits.s,
                            ),
                        )

        def NodePressureRule(b, l1, l2, t1):
            if value(model.v_F_Piped[l1, l2, t1]) > 0.01:
                constraint = (
                    b.v_Pressure[l1, t1] + model.p_zeta_Elevation[l1] * mh.p_rhog
                ) * cons_scaling_factor == (
                    b.v_Pressure[l2, t1]
                    + model.p_zeta_Elevation[l2] * mh.p_rhog
                    + b.p_HW_loss[l1, l2, t1] * mh.p_rhog
                    - b.v_PumpHead[l1, l2, t1] * mh.p_rhog
                    + b.v_ValveHead[l1, l2, t1] * mh.p_rhog
                ) * cons_scaling_factor
                return process_constraint(constraint)
            else:
                return Constraint.Skip

        mh.NodePressure = Constraint(
            model.s_LLA,
            model.s_T,
            rule=NodePressureRule,
            doc="Pressure at Node L",
        )

        def PumpCostRule(b, l1, l2):
            constraint = (
                b.v_PumpCost[l1, l2] * cons_scaling_factor
                == (
                    mh.p_nu_PumpFixedCost * mh.vb_Y_Pump[l1, l2]
                    + (
                        (mh.p_nu_ElectricityCost / 3.6e6)
                        * mh.p_rhog
                        * 1e3  # convert the kUSD/kWh to kUSD/Ws
                        * sum(
                            b.v_PumpHead[l1, l2, t]
                            * pyunits.convert_value(
                                value(model.v_F_Piped[l1, l2, t]),
                                from_units=model.model_units["volume_time"],
                                to_units=pyunits.meter**3 / pyunits.h,
                            )
                            for t in model.s_T
                        )
                    )
                )
                * cons_scaling_factor
            )
            return process_constraint(constraint)

        mh.PumpCostEq = Constraint(
            model.s_LLA,
            rule=PumpCostRule,
            doc="Capital Cost of Pump",
        )

        mh.objective = Objective(
            expr=(mh.v_Z_HydrualicsCost),
            sense=minimize,
            doc="Objective function for Hydraulics block",
        )

    elif model.config.hydraulics == Hydraulics.co_optimize:
        """
        For the co-optimize method, the hydraulics block is solved along with
        the network model to optimize the network in the presence of
        hydraulics constraints. The objective is to minimize total cost including
        the cost of pumps.
        """
        # In the co_optimize method the objective should include the cost of pumps. So,
        # deactivate the original objectives to add a modified objective in this method.
        model.objective_Cost.deactivate()
        model.objective_Reuse.deactivate()
        if hasattr(model, "objective_CostSurrogate"):
            model.objective_CostSurrogate.deactivate()
        if model.do_subsurface_risk_calcs:
            model.objective_SubsurfaceRisk.deactivate()

        # add necessary variables and constraints
        mh.v_HW_loss = Var(
            model.s_LLA,
            model.s_T,
            initialize=0,
            within=NonNegativeReals,
            units=pyunits.meter,
            doc="Hazen-Williams Frictional loss, m",
        )
        mh.v_effective_Pipeline_diameter = Var(
            model.s_LLA,
            initialize=0,
            units=model.model_units["diameter"],
            doc="Diameter of pipeline between two locations [inch]",
        )

        def EffectiveDiameterRule(b, l1, l2, t1):
            constraint = mh.v_effective_Pipeline_diameter[
                l1, l2
            ] == mh.p_Initial_Pipeline_Diameter[l1, l2] + sum(
                model.vb_y_Pipeline[l1, l2, d]
                * model.df_parameters["PipelineDiameterValues"][d]
                for d in model.s_D
            )
            return process_constraint(constraint)

        mh.EffectiveDiameter = Constraint(
            model.s_LLA,
            model.s_T,
            rule=EffectiveDiameterRule,
            doc="Pressure at Node L",
        )

        def HazenWilliamsRule(b, l1, l2, t1):
            constraint = (
                b.v_HW_loss[l1, l2, t1]
                * (
                    pyunits.convert(
                        mh.v_effective_Pipeline_diameter[l1, l2], to_units=pyunits.m
                    )
                    ** 4.87
                )
            ) * cons_scaling_factor == (
                10.704
                * (
                    (
                        pyunits.convert(
                            model.v_F_Piped[l1, l2, t1],
                            to_units=pyunits.m**3 / pyunits.s,
                        )
                        / mh.p_iota_HW_material_factor_pipeline
                    )
                    ** 1.85
                )
                * (pyunits.convert(model.p_lambda_Pipeline[l1, l2], to_units=pyunits.m))
            ) * cons_scaling_factor
            return process_constraint(constraint)

        mh.HW_loss_equaltion = Constraint(
            model.s_LLA,
            model.s_T,
            rule=HazenWilliamsRule,
            doc="Pressure at Node L",
        )

        def NodePressureRule(b, l1, l2, t1):
            constraint = (
                b.v_Pressure[l1, t1]
                + model.p_zeta_Elevation[l1] * mh.p_rhog * cons_scaling_factor
                == (
                    b.v_Pressure[l2, t1]
                    + model.p_zeta_Elevation[l2] * mh.p_rhog
                    + b.v_HW_loss[l1, l2, t1] * mh.p_rhog
                    - b.v_PumpHead[l1, l2, t1] * mh.p_rhog
                    + b.v_ValveHead[l1, l2, t1] * mh.p_rhog
                )
                * cons_scaling_factor
            )
            return process_constraint(constraint)

        mh.NodePressure = Constraint(
            model.s_LLA,
            model.s_T,
            rule=NodePressureRule,
            doc="Pressure at Node L",
        )

        def PumpCostRule(b, l1, l2):
            constraint = (
                b.v_PumpCost[l1, l2] * cons_scaling_factor
                == (
                    mh.p_nu_PumpFixedCost * mh.vb_Y_Pump[l1, l2]
                    + (
                        (mh.p_nu_ElectricityCost / 3.6e6)
                        * mh.p_rhog
                        * 1e3  # convert the kUSD/kWh to kUSD/Ws
                        * sum(
                            b.v_PumpHead[l1, l2, t]
                            * pyunits.convert(
                                (model.v_F_Piped[l1, l2, t]),
                                to_units=pyunits.meter**3 / pyunits.h,
                            )
                            for t in model.s_T
                        )
                    )
                )
                * cons_scaling_factor
            )
            return process_constraint(constraint)

        mh.PumpCostEq = Constraint(
            model.s_LLA,
            rule=PumpCostRule,
            doc="Capital Cost of Pump",
        )

        if model.config.objective == Objectives.cost:
            obj_var = model.v_Z
        elif model.config.objective == Objectives.reuse:
            obj_var = model.v_Z_Reuse
        elif model.config.objective == Objectives.cost_surrogate:
            obj_var = model.v_Z_Surrogate
        elif model.config.objective == Objectives.subsurface_risk:
            obj_var = model.v_Z_SubsurfaceRisk
        else:
            raise Exception("Objective not supported")

        model.objective = Objective(
            expr=(obj_var + mh.v_Z_HydrualicsCost),
            sense=minimize,
            doc="Objective function",
        )

    elif model.config.hydraulics == Hydraulics.co_optimize_linearized:
        """
        For the co-optimize method, the hydraulics block is solved along with
        the network model to optimize the network in the presence of
        hydraulics constraints. The objective is to minimize total cost including
        the cost of pumps.
        """
        # In the co_optimize method the objective should include the cost of pumps. So,
        # deactivate the original objectives to add a modified objective in this method.
        model.objective_Cost.deactivate()
        model.objective_Reuse.deactivate()
        if hasattr(model, "objective_CostSurrogate"):
            model.objective_CostSurrogate.deactivate()
        if model.do_subsurface_risk_calcs:
            model.objective_SubsurfaceRisk.deactivate()

        # Define sets for the piecewise linear approximation
        model.s_lamset = Set(initialize=list(range(n_sections + 1)))
        model.s_lamset2 = Set(initialize=list(range(n_sections)))
        model.s_zset = Set(initialize=list(range(n_sections)))

        # add necessary variables and constraints
        mh.v_HW_loss = Var(
            model.s_LLA,
            model.s_T,
            initialize=0,
            within=NonNegativeReals,
            units=pyunits.meter,
            doc="Hazen-Williams Frictional loss, m",
        )

        mh.v_variable_pump_cost = Var(
            model.s_LLA,
            model.s_T,
            initialize=0,
            within=NonNegativeReals,
        )

        mh.v_lambdas = Var(
            model.s_LLA,
            model.s_T,
            model.s_lamset,
            within=NonNegativeReals,
            initialize=0,
            doc="Convex combination multipliers",
        )

        mh.vb_z = Var(
            model.s_LLA,
            model.s_T,
            model.s_zset,
            within=Binary,
            initialize=0,
            doc="Convex combination binaries",
        )

        # Add the constraints, starting with the constraints that linearize (piecewise)
        # non-linear flow term in Hazen-William Equation

        def FlowEquationConvRule(b, l1, l2, t1):
            constraint = (
                model.v_F_Piped[l1, l2, t1] * cons_scaling_factor
                == sum(mh.v_lambdas[l1, l2, t1, k] * Del_I * k for k in model.s_lamset)
                * cons_scaling_factor
            )
            return process_constraint(constraint)

        mh.FlowEquationConv = Constraint(
            model.s_LLA,
            model.s_T,
            rule=FlowEquationConvRule,
            doc="Flow at an arc at a time",
        )

        def termEquationConvRule(b, l1, l2, t1):
            constraint = mh.v_term[l1, l2, t1] == sum(
                mh.v_lambdas[l1, l2, t1, k] * (k * Del_I * 1.84 * 10 ** (-6)) ** 1.85
                for k in model.s_lamset
            )
            return process_constraint(constraint)

        mh.termEquationConv = Constraint(
            model.s_LLA,
            model.s_T,
            rule=termEquationConvRule,
            doc="Value of flow to the power 1.85 at the selected flow",
        )

        def EnforceZeroRule(b, i, l1, l2, t1):
            if i == 0:
                constraint = mh.v_lambdas[l1, l2, t1, i] <= mh.vb_z[l1, l2, t1, i]
            elif i == len(model.s_lamset) - 1:
                constraint = mh.v_lambdas[l1, l2, t1, i] <= mh.vb_z[l1, l2, t1, i - 1]
            else:
                constraint = (
                    mh.v_lambdas[l1, l2, t1, i]
                    <= mh.vb_z[l1, l2, t1, i] + mh.vb_z[l1, l2, t1, i - 1]
                )
            return process_constraint(constraint)

        mh.EnforceZero = Constraint(
            model.s_lamset,
            model.s_LLA,
            model.s_T,
            rule=EnforceZeroRule,
            doc="Put appropriate lambda to zero",
        )

        def SumOneRule(b, l1, l2, t1):
            constraint = (
                sum(mh.v_lambdas[l1, l2, t1, j] for j in model.s_lamset)
                * cons_scaling_factor
                == 1 * cons_scaling_factor
            )
            return process_constraint(constraint)

        mh.SumOne = Constraint(
            model.s_LLA,
            model.s_T,
            rule=SumOneRule,
            doc="Lambdas add up to 1",
        )

        def SumOne2Rule(b, l1, l2, t1):
            constraint = (
                sum(mh.vb_z[l1, l2, t1, j] for j in model.s_zset) * cons_scaling_factor
                == 1 * cons_scaling_factor
            )
            return process_constraint(constraint)

        mh.SumOne2 = Constraint(
            model.s_LLA,
            model.s_T,
            rule=SumOne2Rule,
            doc="Lambdas add up to 1",
        )

        # Now define the Hazen William equation in terms of the intermediate variables.
        # v_term2(defined below) gives the product friction pressure drop with binary variable selecting pipe dia

        def HazenWilliamsRule(b, l1, l2, t1):
            # if (l2, l1) in model.s_LLA:
            constraint = (
                (6 * 0.0254) ** 4.87 * b.v_HW_loss[l1, l2, t1]
            ) * cons_scaling_factor == (
                10.704
                * (
                    mh.v_term[l1, l2, t1]
                    / (mh.p_iota_HW_material_factor_pipeline) ** 1.85
                )
                * (pyunits.convert(model.p_lambda_Pipeline[l1, l2], to_units=pyunits.m))
            ) * cons_scaling_factor

            return process_constraint(constraint)

        mh.HW_loss_equaltion = Constraint(
            model.s_LLA,
            model.s_T,
            rule=HazenWilliamsRule,
            doc="Pressure at Node L",
        )

        M_1 = 10**8

        def NodePressure1Rule(b, l1, l2, t1):
            constraint = (
                b.v_Pressure[l1, t1] + model.p_zeta_Elevation[l1] * mh.p_rhog
            ) * cons_scaling_factor >= (
                b.v_Pressure[l2, t1]
                + model.p_zeta_Elevation[l2] * mh.p_rhog
                + b.v_HW_loss[l1, l2, t1] * mh.p_rhog
                - b.v_PumpHead[l1, l2, t1] * mh.p_rhog
                + b.v_ValveHead[l1, l2, t1] * mh.p_rhog
                - M_1 * (1 - model.vb_y_Flow[l1, l2, t1]) * mh.p_rhog
            ) * cons_scaling_factor
            return process_constraint(constraint)

        mh.NodePressure1 = Constraint(
            model.s_LLA,
            model.s_T,
            rule=NodePressure1Rule,
            doc="Pressure at Node L",
        )

        def NodePressure2Rule(b, l1, l2, t1):
            constraint = (
                b.v_Pressure[l1, t1]
                + model.p_zeta_Elevation[l1] * mh.p_rhog * cons_scaling_factor
                <= (
                    b.v_Pressure[l2, t1]
                    + model.p_zeta_Elevation[l2] * mh.p_rhog
                    + b.v_HW_loss[l1, l2, t1] * mh.p_rhog
                    - b.v_PumpHead[l1, l2, t1] * mh.p_rhog
                    + b.v_ValveHead[l1, l2, t1] * mh.p_rhog
                    + M_1 * (1 - model.vb_y_Flow[l1, l2, t1]) * mh.p_rhog
                )
                * cons_scaling_factor
            )
            return process_constraint(constraint)

        mh.NodePressure2 = Constraint(
            model.s_LLA,
            model.s_T,
            rule=NodePressure2Rule,
            doc="Pressure at Node L",
        )

        def VariablePumpCostRule(b, l1, l2, t, i):
            binary_string = bin(i)[2:].zfill(len(model.s_zset))
            binary_list = [int(bit) for bit in binary_string]
            constraint = (
                b.v_variable_pump_cost[l1, l2, t] * cons_scaling_factor
                >= (
                    (
                        (mh.p_nu_ElectricityCost / 3.6e6)
                        * mh.p_rhog
                        * 1e3  # convert the kUSD/kWh to kUSD/Ws
                        * b.v_PumpHead[l1, l2, t]
                        * Del_I
                        * i
                        * 1.84
                        * 10 ** (-6)
                        * 3600
                    )
                    - 20000 * (1 - mh.vb_z[l1, l2, t, i])
                )
                * cons_scaling_factor
            )
            return process_constraint(constraint)

        mh.VariablePumpCost = Constraint(
            model.s_LLA,
            model.s_T,
            model.s_lamset2,
            rule=VariablePumpCostRule,
            doc="Capital Cost of Pump",
        )

        def PumpCostRule(b, l1, l2):
            constraint = (
                b.v_PumpCost[l1, l2] * cons_scaling_factor
                >= (
                    mh.p_nu_PumpFixedCost * mh.vb_Y_Pump[l1, l2]
                    + sum(mh.v_variable_pump_cost[l1, l2, t] for t in model.s_T)
                )
                * cons_scaling_factor
            )
            return process_constraint(constraint)

        mh.PumpCostEq = Constraint(
            model.s_LLA,
            rule=PumpCostRule,
            doc="Capital Cost of Pump",
        )

        if model.config.objective == Objectives.cost:
            obj_var = model.v_Z
        elif model.config.objective == Objectives.reuse:
            obj_var = model.v_Z_Reuse
        elif model.config.objective == Objectives.cost_surrogate:
            obj_var = model.v_Z_Surrogate
        elif model.config.objective == Objectives.subsurface_risk:
            obj_var = model.v_Z_SubsurfaceRisk
        else:
            raise Exception("Objective not supported")

        model.objective = Objective(
            expr=(obj_var + mh.v_Z_HydrualicsCost),
            sense=minimize,
            doc="Objective function",
        )

    return model


def _hazen_williams_head(mat_factor, length, diameter, flow):
    """
    Computes Hazen-Williams (HW) head in a pipeline

    Input Args
    ----------
    mat_factor: pipeline material factor for HW equation
    length : length of pipeline segment in m.
    diameter : diameter of pipeline segment in m.
    flow : water flow through the pipeline segment in m3/s.

    Returns
    -------
    hw_friction_head : frictional head loss based on Hazen-Williams rule in m.

    """

    temp_1 = length / (diameter**4.87)
    temp_2 = (flow / mat_factor) ** 1.85
    hw_friction_head = 10.704 * temp_2 * temp_1
    return hw_friction_head


def water_quality(model):
    # region Fix solved Strategic Model variables
    for var in model.component_objects(Var):
        for index in var:
            # Check if the variable is indexed
            if index is None:
                # Check if the value can reasonably be assumed to be non-zero
                if abs(var.value) > 0.0000001:
                    var.fix()
                # Otherwise, fix to 0
                else:
                    var.fix(0)
            elif index is not None:
                # Check if the value can reasonably be assumed to be non-zero
                if var[index].value and abs(var[index].value) > 0.0000001:
                    var[index].fix()
                # Otherwise, fix to 0
                else:
                    var[index].fix(0)
    # endregion

    # Create block for calculating quality at each location in the model
    model.quality = Block()

    # region Add sets, parameters and constraints

    # Create a set for Completions Pad storage by appending the storage label to each item in the CompletionsPads Set
    storage_label = "-storage"
    model.df_sets["CompletionsPadsStorage"] = [
        p + storage_label for p in model.df_sets["CompletionsPads"]
    ]
    model.quality.s_CP_Storage = Set(
        initialize=model.df_sets["CompletionsPadsStorage"],
        doc="Completions Pad Storage Tanks",
    )

    # Create a set for water quality at Completions Pads intermediate flows (i.e. the blended trucked and piped water to pad)
    intermediate_label = "-intermediate"
    model.df_sets["CompletionsPadsIntermediate"] = [
        p + intermediate_label for p in model.df_sets["CompletionsPads"]
    ]
    model.quality.s_CP_Intermediate = Set(
        initialize=model.df_sets["CompletionsPadsIntermediate"],
        doc="Completions Pad Intermediate Flows",
    )
    # Create a set for water quality tracked at the intermediate node between treatment facility and treated water end points
    treated_water_label = "-PostTreatmentTreatedWaterNode"
    model.df_sets["TreatedWaterNodes"] = [
        r + treated_water_label for r in model.df_sets["TreatmentSites"]
    ]
    model.quality.s_R_TreatedWaterNodes = Set(
        initialize=model.df_sets["TreatedWaterNodes"],
        doc="Treated Water Node",
    )

    residual_water_label = "-PostTreatmentResidualNode"
    model.df_sets["ResidualWaterNodes"] = [
        r + residual_water_label for r in model.df_sets["TreatmentSites"]
    ]
    model.quality.s_R_ResidualWaterNodes = Set(
        initialize=model.df_sets["ResidualWaterNodes"],
        doc="Residual Water Node",
    )

    # Create a set of locations to track water quality over
    model.quality.s_WQL = Set(
        initialize=(
            model.s_L
            | model.quality.s_CP_Storage
            | model.quality.s_CP_Intermediate
            | model.quality.s_R_TreatedWaterNodes
            | model.quality.s_R_ResidualWaterNodes
        ),
        doc="Locations with tracked water quality",
    )

    # Quality at pad
    model.quality.p_nu_pad = Param(
        model.s_P,
        model.s_QC,
        default=0,
        initialize={
            key: pyunits.convert_value(
                value,
                from_units=model.user_units["concentration"],
                to_units=model.model_units["concentration"],
            )
            for key, value in model.df_parameters["PadWaterQuality"].items()
        },
        units=model.model_units["concentration"],
        doc="Water Quality at pad [concentration]",
    )
    # Quality of Sourced Water
    model.quality.p_nu_externalwater = Param(
        model.s_F,
        model.s_QC,
        default=0,
        initialize={
            key: pyunits.convert_value(
                value,
                from_units=model.user_units["concentration"],
                to_units=model.model_units["concentration"],
            )
            for key, value in model.df_parameters["ExternalWaterQuality"].items()
        },
        units=model.model_units["concentration"],
        doc="Water Quality of externally sourced water [concentration]",
    )
    # Initial water quality at storage site
    model.quality.p_xi_StorageSite = Param(
        model.s_S,
        model.s_QC,
        default=0,
        initialize={
            key: pyunits.convert_value(
                value,
                from_units=model.user_units["concentration"],
                to_units=model.model_units["concentration"],
            )
            for key, value in model.df_parameters["StorageInitialWaterQuality"].items()
        },
        units=model.model_units["concentration"],
        doc="Initial Water Quality at storage site [concentration]",
    )
    # Initial water quality at completions pad storage tank
    model.quality.p_xi_PadStorage = Param(
        model.s_CP,
        model.s_QC,
        default=0,
        initialize={
            key: pyunits.convert_value(
                value,
                from_units=model.user_units["concentration"],
                to_units=model.model_units["concentration"],
            )
            for key, value in model.df_parameters[
                "PadStorageInitialWaterQuality"
            ].items()
        },
        units=model.model_units["concentration"],
        doc="Initial Water Quality at completions pad storage site [concentration]",
    )
    # Add variable to track water quality at each location over time
    model.quality.v_Q = Var(
        model.quality.s_WQL,
        model.s_QC,
        model.s_T,
        within=NonNegativeReals,
        initialize=0,
        units=model.model_units["concentration"],
        doc="Water quality at location [concentration]",
    )
    # v_X is solely used to make sure model has an objective value
    model.quality.v_X = Var(
        within=Reals,
        units=model.model_units["concentration"],
        doc="Water quality objective value ",
    )
    # endregion

    # region Disposal
    # Material Balance
    def DisposalWaterQualityRule(b, k, qc, t):
        constraint = (
            sum(
                b.parent_block().v_F_Piped[n, k, t] * b.v_Q[n, qc, t]
                for n in b.parent_block().s_N
                if b.parent_block().p_NKA[n, k]
            )
            + sum(
                b.parent_block().v_F_Piped[s, k, t] * b.v_Q[s, qc, t]
                for s in b.parent_block().s_S
                if b.parent_block().p_SKA[s, k]
            )
            + sum(
                b.parent_block().v_F_Trucked[s, k, t] * b.v_Q[s, qc, t]
                for s in b.parent_block().s_S
                if b.parent_block().p_SKT[s, k]
            )
            + sum(
                b.parent_block().v_F_Trucked[p, k, t] * b.p_nu_pad[p, qc]
                for p in b.parent_block().s_PP
                if b.parent_block().p_PKT[p, k]
            )
            + sum(
                b.parent_block().v_F_Trucked[p, k, t] * b.p_nu_pad[p, qc]
                for p in b.parent_block().s_CP
                if b.parent_block().p_CKT[p, k]
            )
            + sum(
                b.parent_block().v_F_Trucked[r, k, t] * b.v_Q[r, qc, t]
                for r in b.parent_block().s_R
                if b.parent_block().p_RKT[r, k]
            )
            == b.v_Q[k, qc, t] * b.parent_block().v_F_DisposalDestination[k, t]
        )
        return process_constraint(constraint)

    model.quality.DisposalWaterQuality = Constraint(
        model.s_K,
        model.s_QC,
        model.s_T,
        rule=DisposalWaterQualityRule,
        doc="Disposal water quality rule",
    )
    # endregion

    # region Storage
    def StorageSiteWaterQualityRule(b, s, qc, t):
        if t == b.parent_block().s_T.first():
            constraint = b.parent_block().p_lambda_Storage[s] * b.p_xi_StorageSite[
                s, qc
            ] + sum(
                b.parent_block().v_F_Piped[n, s, t] * b.v_Q[n, qc, t]
                for n in b.parent_block().s_N
                if b.parent_block().p_NSA[n, s]
            ) + sum(
                b.parent_block().v_F_Piped[r, s, t]
                * b.v_Q[r + treated_water_label, qc, t]
                for r in b.parent_block().s_R
                if b.parent_block().p_RSA[r, s]
            ) + sum(
                b.parent_block().v_F_Trucked[p, s, t] * b.p_nu_pad[p, qc]
                for p in b.parent_block().s_PP
                if b.parent_block().p_PST[p, s]
            ) + sum(
                b.parent_block().v_F_Trucked[p, s, t] * b.p_nu_pad[p, qc]
                for p in b.parent_block().s_CP
                if b.parent_block().p_CST[p, s]
            ) == b.v_Q[
                s, qc, t
            ] * (
                b.parent_block().v_L_Storage[s, t]
                + sum(
                    b.parent_block().v_F_Piped[s, n, t]
                    for n in b.parent_block().s_N
                    if b.parent_block().p_SNA[s, n]
                )
                + sum(
                    b.parent_block().v_F_Piped[s, p, t]
                    for p in b.parent_block().s_CP
                    if b.parent_block().p_SCA[s, p]
                )
                + sum(
                    b.parent_block().v_F_Piped[s, k, t]
                    for k in b.parent_block().s_K
                    if b.parent_block().p_SKA[s, k]
                )
                + sum(
                    b.parent_block().v_F_Piped[s, r, t]
                    for r in b.parent_block().s_R
                    if b.parent_block().p_SRA[s, r]
                )
                + sum(
                    b.parent_block().v_F_Piped[s, o, t]
                    for o in b.parent_block().s_O
                    if b.parent_block().p_SOA[s, o]
                )
                + sum(
                    b.parent_block().v_F_Trucked[s, p, t]
                    for p in b.parent_block().s_CP
                    if b.parent_block().p_SCT[s, p]
                )
                + sum(
                    b.parent_block().v_F_Trucked[s, k, t]
                    for k in b.parent_block().s_K
                    if b.parent_block().p_SKT[s, k]
                )
                + b.parent_block().v_F_StorageEvaporationStream[s, t]
            )
        else:
            constraint = b.parent_block().v_L_Storage[
                s, b.parent_block().s_T.prev(t)
            ] * b.v_Q[s, qc, b.parent_block().s_T.prev(t)] + sum(
                b.parent_block().v_F_Piped[n, s, t] * b.v_Q[n, qc, t]
                for n in b.parent_block().s_N
                if b.parent_block().p_NSA[n, s]
            ) + sum(
                b.parent_block().v_F_Piped[r, s, t]
                * b.v_Q[r + treated_water_label, qc, t]
                for r in b.parent_block().s_R
                if b.parent_block().p_RSA[r, s]
            ) + sum(
                b.parent_block().v_F_Trucked[p, s, t] * b.p_nu_pad[p, qc]
                for p in b.parent_block().s_PP
                if b.parent_block().p_PST[p, s]
            ) + sum(
                b.parent_block().v_F_Trucked[p, s, t] * b.p_nu_pad[p, qc]
                for p in b.parent_block().s_CP
                if b.parent_block().p_CST[p, s]
            ) == b.v_Q[
                s, qc, t
            ] * (
                b.parent_block().v_L_Storage[s, t]
                + sum(
                    b.parent_block().v_F_Piped[s, n, t]
                    for n in b.parent_block().s_N
                    if b.parent_block().p_SNA[s, n]
                )
                + sum(
                    b.parent_block().v_F_Piped[s, p, t]
                    for p in b.parent_block().s_CP
                    if b.parent_block().p_SCA[s, p]
                )
                + sum(
                    b.parent_block().v_F_Piped[s, k, t]
                    for k in b.parent_block().s_K
                    if b.parent_block().p_SKA[s, k]
                )
                + sum(
                    b.parent_block().v_F_Piped[s, r, t]
                    for r in b.parent_block().s_R
                    if b.parent_block().p_SRA[s, r]
                )
                + sum(
                    b.parent_block().v_F_Piped[s, o, t]
                    for o in b.parent_block().s_O
                    if b.parent_block().p_SOA[s, o]
                )
                + sum(
                    b.parent_block().v_F_Trucked[s, p, t]
                    for p in b.parent_block().s_CP
                    if b.parent_block().p_SCT[s, p]
                )
                + sum(
                    b.parent_block().v_F_Trucked[s, k, t]
                    for k in b.parent_block().s_K
                    if b.parent_block().p_SKT[s, k]
                )
                + b.parent_block().v_F_StorageEvaporationStream[s, t]
            )
        return process_constraint(constraint)

    model.quality.StorageSiteWaterQuality = Constraint(
        model.s_S,
        model.s_QC,
        model.s_T,
        rule=StorageSiteWaterQualityRule,
        doc="Storage site water quality rule",
    )
    # endregion

    # region Treatment
    def TreatmentFeedWaterQualityRule(b, r, qc, t):
        constraint = (
            sum(
                b.parent_block().v_F_Piped[n, r, t] * b.v_Q[n, qc, t]
                for n in b.parent_block().s_N
                if b.parent_block().p_NRA[n, r]
            )
            + sum(
                b.parent_block().v_F_Piped[s, r, t] * b.v_Q[s, qc, t]
                for s in b.parent_block().s_S
                if b.parent_block().p_SRA[s, r]
            )
            + sum(
                b.parent_block().v_F_Trucked[p, r, t] * b.p_nu_pad[p, qc]
                for p in b.parent_block().s_PP
                if b.parent_block().p_PRT[p, r]
            )
            + sum(
                b.parent_block().v_F_Trucked[p, r, t] * b.p_nu_pad[p, qc]
                for p in b.parent_block().s_CP
                if b.parent_block().p_CRT[p, r]
            )
        ) == b.v_Q[r, qc, t] * b.parent_block().v_F_TreatmentFeed[r, t]

        return process_constraint(constraint)

    model.quality.TreatmentFeedWaterQuality = Constraint(
        model.s_R,
        model.s_QC,
        model.s_T,
        rule=TreatmentFeedWaterQualityRule,
        doc="Treatment Feed water quality",
    )

    def TreatmentWaterQualityRule(b, r, qc, t):
        constraint = (
            b.v_Q[r, qc, t] * b.parent_block().v_F_TreatmentFeed[r, t]
            == b.v_Q[r + treated_water_label, qc, t]
            * b.parent_block().v_F_TreatedWater[r, t]
            + b.v_Q[r + residual_water_label, qc, t]
            * b.parent_block().v_F_ResidualWater[r, t]
        )

        return process_constraint(constraint)

    model.quality.TreatmentWaterQuality = Constraint(
        model.s_R,
        model.s_QC,
        model.s_T,
        rule=TreatmentWaterQualityRule,
        doc="Treatment water quality",
    )

    def TreatedWaterQualityConcentrationBasedLHSRule(b, r, wt, qc, t):
        if model.config.objective == Objectives.cost_surrogate:
            if b.parent_block().p_chi_DesalinationSites[r]:
                epsilon_value = 0.99
                treatment_selection = b.parent_block().vb_y_DesalSelected[r]
            else:
                epsilon_value = b.parent_block().p_epsilon_TreatmentRemoval[r, wt, qc]
                treatment_selection = sum(
                    b.parent_block().vb_y_Treatment[r, wt, j]
                    for j in b.parent_block().s_J
                )

            constraint = (
                b.v_Q[r, qc, t] * (1 - epsilon_value)
                + b.parent_block().p_M_Concentration * (1 - treatment_selection)
                >= b.v_Q[r + treated_water_label, qc, t]
            )

            return process_constraint(constraint)
        else:
            constraint = (
                b.v_Q[r, qc, t]
                * (1 - b.parent_block().p_epsilon_TreatmentRemoval[r, wt, qc])
                + b.parent_block().p_M_Concentration
                * (
                    1
                    - sum(
                        b.parent_block().vb_y_Treatment[r, wt, j]
                        for j in b.parent_block().s_J
                    )
                )
                >= b.v_Q[r + treated_water_label, qc, t]
            )

            return process_constraint(constraint)

    def TreatedWaterQualityConcentrationBasedRHSRule(b, r, wt, qc, t):
        if model.config.objective == Objectives.cost_surrogate:
            if b.parent_block().p_chi_DesalinationSites[r]:
                epsilon_value = 0.99
                treatment_selection = b.parent_block().vb_y_DesalSelected[r]
            else:
                epsilon_value = b.parent_block().p_epsilon_TreatmentRemoval[r, wt, qc]
                treatment_selection = sum(
                    b.parent_block().vb_y_Treatment[r, wt, j]
                    for j in b.parent_block().s_J
                )

            constraint = (
                b.v_Q[r, qc, t] * (1 - epsilon_value)
                - b.parent_block().p_M_Concentration * (1 - treatment_selection)
                <= b.v_Q[r + treated_water_label, qc, t]
            )

            return process_constraint(constraint)
        else:
            constraint = (
                b.v_Q[r, qc, t]
                * (1 - b.parent_block().p_epsilon_TreatmentRemoval[r, wt, qc])
                - b.parent_block().p_M_Concentration
                * (
                    1
                    - sum(
                        b.parent_block().vb_y_Treatment[r, wt, j]
                        for j in b.parent_block().s_J
                    )
                )
                <= b.v_Q[r + treated_water_label, qc, t]
            )

            return process_constraint(constraint)

    def TreatedWaterQualityLoadBasedLHSRule(b, r, wt, qc, t):
        if model.config.objective == Objectives.cost_surrogate:
            if b.parent_block().p_chi_DesalinationSites[r]:
                epsilon_value = 0.99
                treatment_selection = b.parent_block().vb_y_DesalSelected[r]
            else:
                epsilon_value = b.parent_block().p_epsilon_TreatmentRemoval[r, wt, qc]
                treatment_selection = sum(
                    b.parent_block().vb_y_Treatment[r, wt, j]
                    for j in b.parent_block().s_J
                )

            constraint = (
                b.v_Q[r, qc, t]
                * b.parent_block().v_F_TreatmentFeed[r, t]
                * (1 - epsilon_value)
                + b.parent_block().p_M_Flow_Conc * (1 - treatment_selection)
                >= b.v_Q[r + treated_water_label, qc, t]
                * b.parent_block().v_F_TreatedWater[r, t]
            )

            return process_constraint(constraint)
        else:
            constraint = (
                b.v_Q[r, qc, t]
                * b.parent_block().v_F_TreatmentFeed[r, t]
                * (1 - b.parent_block().p_epsilon_TreatmentRemoval[r, wt, qc])
                + b.parent_block().p_M_Flow_Conc
                * (
                    1
                    - sum(
                        b.parent_block().vb_y_Treatment[r, wt, j]
                        for j in b.parent_block().s_J
                    )
                )
                >= b.v_Q[r + treated_water_label, qc, t]
                * b.parent_block().v_F_TreatedWater[r, t]
            )

            return process_constraint(constraint)

    def TreatedWaterQualityLoadBasedRHSRule(b, r, wt, qc, t):
        if model.config.objective == Objectives.cost_surrogate:
            if b.parent_block().p_chi_DesalinationSites[r]:
                epsilon_value = 0.99
                treatment_selection = b.parent_block().vb_y_DesalSelected[r]
            else:
                epsilon_value = b.parent_block().p_epsilon_TreatmentRemoval[r, wt, qc]
                treatment_selection = sum(
                    b.parent_block().vb_y_Treatment[r, wt, j]
                    for j in b.parent_block().s_J
                )

            constraint = (
                b.v_Q[r, qc, t]
                * b.parent_block().v_F_TreatmentFeed[r, t]
                * (1 - epsilon_value)
                - b.parent_block().p_M_Flow_Conc * (1 - treatment_selection)
                <= b.v_Q[r + treated_water_label, qc, t]
                * b.parent_block().v_F_TreatedWater[r, t]
            )

            return process_constraint(constraint)
        else:
            constraint = (
                b.v_Q[r, qc, t]
                * b.parent_block().v_F_TreatmentFeed[r, t]
                * (1 - b.parent_block().p_epsilon_TreatmentRemoval[r, wt, qc])
                - b.parent_block().p_M_Flow_Conc
                * (
                    1
                    - sum(
                        b.parent_block().vb_y_Treatment[r, wt, j]
                        for j in b.parent_block().s_J
                    )
                )
                <= b.v_Q[r + treated_water_label, qc, t]
                * b.parent_block().v_F_TreatedWater[r, t]
            )

            return process_constraint(constraint)

    if (
        model.config.removal_efficiency_method
        == RemovalEfficiencyMethod.concentration_based
    ):
        model.quality.TreatmentWaterQualityLHS = Constraint(
            model.s_R,
            model.s_WT,
            model.s_QC,
            model.s_T,
            rule=TreatedWaterQualityConcentrationBasedLHSRule,
            doc="Treatment water quality with concentration based removal efficiency",
        )
        model.quality.TreatmentWaterQualityRHS = Constraint(
            model.s_R,
            model.s_WT,
            model.s_QC,
            model.s_T,
            rule=TreatedWaterQualityConcentrationBasedRHSRule,
            doc="Treatment water quality with concentration based removal efficiency",
        )
    elif model.config.removal_efficiency_method == RemovalEfficiencyMethod.load_based:
        model.quality.TreatmentWaterQualityLHS = Constraint(
            model.s_R,
            model.s_WT,
            model.s_QC,
            model.s_T,
            rule=TreatedWaterQualityLoadBasedLHSRule,
            doc="Treatment water quality with load based removal efficiency",
        )
        model.quality.TreatmentWaterQualityRHS = Constraint(
            model.s_R,
            model.s_WT,
            model.s_QC,
            model.s_T,
            rule=TreatedWaterQualityLoadBasedRHSRule,
            doc="Treatment water quality with load based removal efficiency",
        )

    # endregion

    # region Network
    def NetworkNodeWaterQualityRule(b, n, qc, t):
        constraint = sum(
            b.parent_block().v_F_Piped[p, n, t] * b.p_nu_pad[p, qc]
            for p in b.parent_block().s_PP
            if b.parent_block().p_PNA[p, n]
        ) + sum(
            b.parent_block().v_F_Piped[p, n, t] * b.p_nu_pad[p, qc]
            for p in b.parent_block().s_CP
            if b.parent_block().p_CNA[p, n]
        ) + sum(
            b.parent_block().v_F_Piped[s, n, t] * b.v_Q[s, qc, t]
            for s in b.parent_block().s_S
            if b.parent_block().p_SNA[s, n]
        ) + sum(
            b.parent_block().v_F_Piped[n_tilde, n, t] * b.v_Q[n_tilde, qc, t]
            for n_tilde in b.parent_block().s_N
            if b.parent_block().p_NNA[n_tilde, n]
        ) + sum(
            b.parent_block().v_F_Piped[r, n, t] * b.v_Q[r, qc, t]
            for r in b.parent_block().s_R
            if b.parent_block().p_RNA[r, n]
        ) == b.v_Q[
            n, qc, t
        ] * (
            sum(
                b.parent_block().v_F_Piped[n, n_tilde, t]
                for n_tilde in b.parent_block().s_N
                if b.parent_block().p_NNA[n, n_tilde]
            )
            + sum(
                b.parent_block().v_F_Piped[n, p, t]
                for p in b.parent_block().s_CP
                if b.parent_block().p_NCA[n, p]
            )
            + sum(
                b.parent_block().v_F_Piped[n, k, t]
                for k in b.parent_block().s_K
                if b.parent_block().p_NKA[n, k]
            )
            + sum(
                b.parent_block().v_F_Piped[n, r, t]
                for r in b.parent_block().s_R
                if b.parent_block().p_NRA[n, r]
            )
            + sum(
                b.parent_block().v_F_Piped[n, s, t]
                for s in b.parent_block().s_S
                if b.parent_block().p_NSA[n, s]
            )
            + sum(
                b.parent_block().v_F_Piped[n, o, t]
                for o in b.parent_block().s_O
                if b.parent_block().p_NOA[n, o]
            )
        )
        return process_constraint(constraint)

    model.quality.NetworkWaterQuality = Constraint(
        model.s_N,
        model.s_QC,
        model.s_T,
        rule=NetworkNodeWaterQualityRule,
        doc="Network water quality",
    )
    # endregion

    # region Beneficial Reuse
    def BeneficialReuseWaterQuality(b, o, qc, t):
        constraint = (
            sum(
                b.parent_block().v_F_Piped[n, o, t] * b.v_Q[n, qc, t]
                for n in b.parent_block().s_N
                if b.parent_block().p_NOA[n, o]
            )
            + sum(
                b.parent_block().v_F_Piped[s, o, t] * b.v_Q[s, qc, t]
                for s in b.parent_block().s_S
                if b.parent_block().p_SOA[s, o]
            )
            + sum(
                b.parent_block().v_F_Trucked[p, o, t] * b.p_nu_pad[p, qc]
                for p in b.parent_block().s_PP
                if b.parent_block().p_POT[p, o]
            )
            == b.v_Q[o, qc, t] * b.parent_block().v_F_BeneficialReuseDestination[o, t]
        )
        return process_constraint(constraint)

    model.quality.BeneficialReuseWaterQuality = Constraint(
        model.s_O,
        model.s_QC,
        model.s_T,
        rule=BeneficialReuseWaterQuality,
        doc="Beneficial reuse water quality",
    )
    # endregion

    # region Completions Pad

    # Water that is Piped and Trucked to a completions pad is mixed and split into two output streams.
    # Stream (1) goes to the completions pad and stream (2) is input to the completions storage.
    # This is the intermediate step.
    # Finally, water that meets completions demand comes from two inputs.
    # The first input is output stream (1) from the intermediate step.
    # The second is outgoing flow from the storage tank.

    def CompletionsPadIntermediateWaterQuality(b, p, qc, t):
        constraint = sum(
            b.parent_block().v_F_Piped[n, p, t] * b.v_Q[n, qc, t]
            for n in b.parent_block().s_N
            if b.parent_block().p_NCA[n, p]
        ) + sum(
            b.parent_block().v_F_Piped[p_tilde, p, t] * b.v_Q[p_tilde, qc, t]
            for p_tilde in b.parent_block().s_PP
            if b.parent_block().p_PCA[p_tilde, p]
        ) + sum(
            b.parent_block().v_F_Piped[s, p, t] * b.v_Q[s, qc, t]
            for s in b.parent_block().s_S
            if b.parent_block().p_SCA[s, p]
        ) + sum(
            b.parent_block().v_F_Piped[p_tilde, p, t] * b.v_Q[p_tilde, qc, t]
            for p_tilde in b.parent_block().s_CP
            if b.parent_block().p_CCA[p_tilde, p]
        ) + sum(
            b.parent_block().v_F_Piped[r, p, t] * b.v_Q[r + treated_water_label, qc, t]
            for r in b.parent_block().s_R
            if b.parent_block().p_RCA[r, p]
        ) + sum(
            b.parent_block().v_F_Sourced[f, p, t] * b.p_nu_externalwater[f, qc]
            for f in b.parent_block().s_F
            if b.parent_block().p_FCA[f, p]
        ) + sum(
            b.parent_block().v_F_Trucked[p_tilde, p, t] * b.v_Q[p_tilde, qc, t]
            for p_tilde in b.parent_block().s_PP
            if b.parent_block().p_PCT[p_tilde, p]
        ) + sum(
            b.parent_block().v_F_Trucked[p_tilde, p, t] * b.v_Q[p_tilde, qc, t]
            for p_tilde in b.parent_block().s_CP
            if b.parent_block().p_CCT[p_tilde, p]
        ) + sum(
            b.parent_block().v_F_Trucked[s, p, t] * b.v_Q[s, qc, t]
            for s in b.parent_block().s_S
            if b.parent_block().p_SCT[s, p]
        ) + sum(
            b.parent_block().v_F_Trucked[f, p, t] * b.p_nu_externalwater[f, qc]
            for f in b.parent_block().s_F
            if b.parent_block().p_FCT[f, p]
        ) == b.v_Q[
            p + intermediate_label, qc, t
        ] * (
            b.parent_block().v_F_PadStorageIn[p, t]
            + b.parent_block().v_F_CompletionsDestination[p, t]
        )
        return process_constraint(constraint)

    model.quality.CompletionsPadIntermediateWaterQuality = Constraint(
        model.s_CP,
        model.s_QC,
        model.s_T,
        rule=CompletionsPadIntermediateWaterQuality,
        doc="Completions pad intermediate node water quality",
    )

    def CompletionsPadWaterQuality(b, p, qc, t):
        constraint = (
            b.parent_block().v_F_PadStorageOut[p, t] * b.v_Q[p + storage_label, qc, t]
            + b.parent_block().v_F_CompletionsDestination[p, t]
            * b.v_Q[p + intermediate_label, qc, t]
            == b.v_Q[p, qc, t] * b.parent_block().p_gamma_Completions[p, t]
        )
        return process_constraint(constraint)

    model.quality.CompletionsPadWaterQuality = Constraint(
        model.s_CP,
        model.s_QC,
        model.s_T,
        rule=CompletionsPadWaterQuality,
        doc="Completions pad water quality",
    )
    # endregion

    # region Completion Pad Storage
    def CompletionsPadStorageWaterQuality(b, p, qc, t):
        if t == b.parent_block().s_T.first():
            constraint = b.p_xi_PadStorage[
                p, qc
            ] * b.parent_block().p_lambda_PadStorage[p] + b.v_Q[
                p + intermediate_label, qc, t
            ] * b.parent_block().v_F_PadStorageIn[
                p, t
            ] == b.v_Q[
                p + storage_label, qc, t
            ] * (
                b.parent_block().v_L_PadStorage[p, t]
                + b.parent_block().v_F_PadStorageOut[p, t]
            )
        else:
            constraint = b.v_Q[
                p + storage_label, qc, b.parent_block().s_T.prev(t)
            ] * b.parent_block().v_L_PadStorage[
                p, b.parent_block().s_T.prev(t)
            ] + b.v_Q[
                p + intermediate_label, qc, t
            ] * b.parent_block().v_F_PadStorageIn[
                p, t
            ] == b.v_Q[
                p + storage_label, qc, t
            ] * (
                b.parent_block().v_L_PadStorage[p, t]
                + b.parent_block().v_F_PadStorageOut[p, t]
            )
        return process_constraint(constraint)

    model.quality.CompletionsPadStorageWaterQuality = Constraint(
        model.s_CP,
        model.s_QC,
        model.s_T,
        rule=CompletionsPadStorageWaterQuality,
        doc="Completions pad storage water quality",
    )
    # endregion

    # Define Objective
    def ObjectiveFunctionRule(b):
        return b.v_X == sum(
            sum(
                sum(b.v_Q[p, qc, t] for p in b.parent_block().s_P)
                for qc in b.parent_block().s_QC
            )
            for t in b.parent_block().s_T
        )

    model.quality.ObjectiveFunction = Constraint(
        rule=ObjectiveFunctionRule, doc="Objective function water quality"
    )

    model.quality.objective = Objective(
        expr=model.quality.v_X, sense=minimize, doc="Objective function"
    )

    return model


def discretize_water_quality(df_parameters, df_sets, discrete_qualities) -> dict:
    discrete_quality = dict()

    for quality_component in df_sets["WaterQualityComponents"]:
        # Find the minimum and maximum quality for the quality component
        qualities_for_component_for_pad = [
            value
            for key, value in df_parameters["PadWaterQuality"].items()
            if key[1] == quality_component
        ]
        qualities_for_component_for_storage = [
            value
            for key, value in df_parameters["StorageInitialWaterQuality"].items()
            if key[1] == quality_component
        ]
        qualities_for_component = (
            qualities_for_component_for_pad + qualities_for_component_for_storage
        )
        min_quality = min(qualities_for_component)
        max_quality = max(qualities_for_component)
        # Discretize linear between the min and max quality based on the number of discrete qualities.
        for i, value in enumerate(
            np.linspace(min_quality, max_quality, len(discrete_qualities))
        ):
            discrete_quality[(quality_component, discrete_qualities[i])] = float(value)
    return discrete_quality


def discrete_water_quality_list(steps=6) -> list:
    discrete_qualities = []
    # Create list ["Q0", "Q1", ... , "QN"] qualities based on the number of steps.
    for i in range(0, steps):
        discrete_qualities.append("Q{0}".format(i))
    return discrete_qualities


def get_max_value_for_parameter(parameter):
    return max([x.value for x in parameter.values()])


def water_quality_discrete(model, df_parameters, df_sets):
    # Add sets, parameters and constraints

    # Create a set for Completions Pad storage by appending "-storage" to each item in the CompletionsPads Set
    storage_label = "-storage"
    df_sets["CompletionsPadsStorage"] = [
        p + storage_label for p in df_sets["CompletionsPads"]
    ]
    model.s_CP_Storage = Set(
        initialize=df_sets["CompletionsPadsStorage"],
        doc="Completions Pad Storage Tanks",
    )

    # Create a set for water quality tracked at the intermediate node between treatment facility and treated water end points
    treatment_intermediate_label = "-PostTreatmentIntermediateNode"
    model.df_sets["TreatedWaterIntermediateNodes"] = [
        r + treatment_intermediate_label for r in model.df_sets["TreatmentSites"]
    ]
    model.s_R_TreatedWaterIntermediateNode = Set(
        initialize=model.df_sets["TreatedWaterIntermediateNodes"],
        doc="Treated Water Node",
    )

    # Create a set for water quality at Completions Pads intermediate flows (i.e. the blended trucked and piped water to pad)
    intermediate_label = "-intermediate"
    df_sets["CompletionsPadsIntermediate"] = [
        p + intermediate_label for p in df_sets["CompletionsPads"]
    ]
    model.s_CP_Intermediate = Set(
        initialize=df_sets["CompletionsPadsIntermediate"],
        doc="Completions Pad Intermediate Flows",
    )

    # Quality at pad
    model.p_nu_pad = Param(
        model.s_P,
        model.s_QC,
        default=0,
        initialize={
            key: pyunits.convert_value(
                value,
                from_units=model.user_units["concentration"],
                to_units=model.model_units["concentration"],
            )
            for key, value in model.df_parameters["PadWaterQuality"].items()
        },
        units=model.model_units["concentration"],
        doc="Water Quality at pad [concentration]",
    )
    # Quality of Sourced Water
    model.p_nu_externalwater = Param(
        model.s_F,
        model.s_QC,
        default=0,
        initialize={
            key: pyunits.convert_value(
                value,
                from_units=model.user_units["concentration"],
                to_units=model.model_units["concentration"],
            )
            for key, value in model.df_parameters["ExternalWaterQuality"].items()
        },
        units=model.model_units["concentration"],
        doc="Water Quality of externally sourced water [concentration]",
    )
    # Initial water quality at storage site
    model.p_xi_StorageSite = Param(
        model.s_S,
        model.s_QC,
        default=0,
        initialize={
            key: pyunits.convert_value(
                value,
                from_units=model.user_units["concentration"],
                to_units=model.model_units["concentration"],
            )
            for key, value in model.df_parameters["StorageInitialWaterQuality"].items()
        },
        units=model.model_units["concentration"],
        doc="Initial Water Quality at storage site [concentration]",
    )
    # Initial water quality at completions pad storage tank
    model.p_xi_PadStorage = Param(
        model.s_CP,
        model.s_QC,
        default=0,
        initialize={
            key: pyunits.convert_value(
                value,
                from_units=model.user_units["concentration"],
                to_units=model.model_units["concentration"],
            )
            for key, value in model.df_parameters[
                "PadStorageInitialWaterQuality"
            ].items()
        },
        units=model.model_units["concentration"],
        doc="Initial Water Quality at storage site [concentration]",
    )

    # region discretization

    # Create list of discretized qualities
    discrete_quality_list = discrete_water_quality_list(6)

    # Create set with the list of discretized qualities
    model.s_Q = Set(initialize=discrete_quality_list, doc="Discrete water qualities")

    discrete_water_qualities = discretize_water_quality(
        df_parameters, df_sets, discrete_quality_list
    )
    # Initialize values for each discrete quality
    model.p_discrete_quality = Param(
        model.s_QC,
        model.s_Q,
        initialize={
            key: pyunits.convert_value(
                float(value),
                from_units=model.user_units["concentration"],
                to_units=model.model_units["concentration"],
            )
            for key, value in discrete_water_qualities.items()
        },
        units=model.model_units["concentration"],
        doc="Discretization of water components",
    )

    # For the discretization we need a upperbound for the maximum number of trucks for each truck flow
    model.p_max_number_of_trucks = Param(
        initialize=500,
        mutable=True,  # Mutable Param - can be changed in sensitivity analysis without rebuilding the entire model
        doc="Max number of trucks. Needed for upperbound on v_F_Trucked",
    )

    # Create sets for location to location arcs where the quality for the from location is variable.
    # This excludes the production pads and external water sources because the quality is known.
    model.s_NonPLP = Set(
        initialize=[
            NonFromPPipelines
            for NonFromPPipelines in model.s_LLA
            if not NonFromPPipelines[0] in (model.s_P | model.s_F)
        ],
        doc="location-to-location with discrete quality piping arcs",
    )
    model.s_NonPLT = Set(
        initialize=[
            NonFromPTrucks
            for NonFromPTrucks in model.s_LLT
            if not NonFromPTrucks[0] in (model.s_P | model.s_F)
        ],
        doc="location-to-location with discrete quality trucking arcs",
    )

    # All locations where the quality is variable. This excludes the production pads and external water sources
    model.s_QL = Set(
        initialize=(
            model.s_K
            | model.s_S
            | model.s_R
            | model.s_O
            | model.s_N
            | model.s_CP_Storage
            | model.s_CP_Intermediate
            | model.s_R_TreatedWaterIntermediateNode
        ),
        doc="Locations with discrete quality",
    )

    def SetZToMax(model, l, t, qc, q):
        # Set initial value for discrete quality to max value. This is for setting initial solution.
        if q == discrete_quality_list[-1]:
            return 1
        return 0

    model.v_DQ = Var(
        model.s_QL,
        model.s_T,
        model.s_QC,
        model.s_Q,
        within=Binary,
        initialize=SetZToMax,
        doc="Discrete quality at location ql at time t for component w",
    )

    model.OnlyOneDiscreteQualityPerLocation = Constraint(
        model.s_QL,
        model.s_T,
        model.s_QC,
        rule=lambda model, l, t, qc: sum(model.v_DQ[l, t, qc, q] for q in model.s_Q)
        == 1,
        doc="Only one discrete quality can be chosen",
    )

    def DiscretizePipeFlowQuality(model):
        model.v_F_DiscretePiped = Var(
            model.s_NonPLP,
            model.s_T,
            model.s_QC,
            model.s_Q,
            within=NonNegativeReals,
            units=model.model_units["volume_time"],
            initialize=0,
            doc="Produced water quantity piped from location l to location l for each quality component qc and discretized quality q [volume/time]",
        )

        model.DiscreteMaxPipeFlow = Constraint(
            model.s_NonPLP,
            model.s_T,
            model.s_QC,
            model.s_Q,
            rule=lambda model, l, l_tilde, t, qc, q: model.v_F_DiscretePiped[
                l, l_tilde, t, qc, q
            ]
            <= (
                model.p_sigma_Pipeline[l, l_tilde]
                + get_max_value_for_parameter(model.p_delta_Pipeline)
            )
            * model.v_DQ[l, t, qc, q],
            doc="Only one flow can be non-zero for quality component qc and all discretized quality q",
        )

        model.SumDiscreteFlowsIsFlowPiped = Constraint(
            model.s_NonPLP,
            model.s_T,
            model.s_QC,
            rule=lambda model, l, l_tilde, t, qc: sum(
                model.v_F_DiscretePiped[l, l_tilde, t, qc, q] for q in model.s_Q
            )
            == model.v_F_Piped[l, l_tilde, t],
            doc="Sum for each flow for component qc equals the produced water quantity piped from location l to location l ",
        )

    def DiscretizeTruckedFlowQuality(model):
        model.v_F_DiscreteTrucked = Var(
            model.s_NonPLT,
            model.s_T,
            model.s_QC,
            model.s_Q,
            within=NonNegativeReals,
            units=model.model_units["volume_time"],
            initialize=0,
            doc="Produced water quantity trucked from location l to location l for each quality component qc and discretized quality q [volume/time]",
        )

        model.DiscreteMaxTruckedFlow = Constraint(
            model.s_NonPLT,
            model.s_T,
            model.s_QC,
            model.s_Q,
            rule=lambda model, l, l_tilde, t, qc, q: model.v_F_DiscreteTrucked[
                l, l_tilde, t, qc, q
            ]
            <= (model.p_delta_Truck * model.p_max_number_of_trucks)
            * model.v_DQ[l, t, qc, q],
            doc="Only one flow can be non-zero for quality component qc and all discretized quality q",
        )

        model.SumDiscreteFlowsIsFlowTrucked = Constraint(
            model.s_NonPLT,
            model.s_T,
            model.s_QC,
            rule=lambda model, l, l_tilde, t, qc: sum(
                model.v_F_DiscreteTrucked[l, l_tilde, t, qc, q] for q in model.s_Q
            )
            == model.v_F_Trucked[l, l_tilde, t],
            doc="Sum for each flow for component qc equals the produced water quantity trucked from location l to location l",
        )

    def DiscretizeDisposalDestinationQuality(model):
        model.v_F_DiscreteDisposalDestination = Var(
            model.s_K,
            model.s_T,
            model.s_QC,
            model.s_Q,
            within=NonNegativeReals,
            units=model.model_units["volume_time"],
            doc="Produced water quantity at disposal k for each quality component qc and discretized quality q [volume/time]",
        )

        model.DiscreteMaxDisposalDestination = Constraint(
            model.s_K,
            model.s_T,
            model.s_QC,
            model.s_Q,
            rule=lambda model, k, t, qc, q: model.v_F_DiscreteDisposalDestination[
                k, t, qc, q
            ]
            <= (
                model.p_sigma_Disposal[k]
                + get_max_value_for_parameter(model.p_delta_Disposal)
            )
            * model.v_DQ[k, t, qc, q],
            doc="Only one quantity at disposal can be non-zero for quality component qc and all discretized quality q",
        )

        model.SumDiscreteDisposalDestinationIsDisposalDestination = Constraint(
            model.s_K,
            model.s_T,
            model.s_QC,
            rule=lambda model, k, t, qc: sum(
                model.v_F_DiscreteDisposalDestination[k, t, qc, q] for q in model.s_Q
            )
            == model.v_F_DisposalDestination[k, t],
            doc="The sum of discretized quality q for disposal destination k equals the disposal destination k",
        )

    def DiscretizeOutStorageQuality(model):
        model.v_F_DiscreteFlowOutStorage = Var(
            model.s_S,
            model.s_T,
            model.s_QC,
            model.s_Q,
            within=NonNegativeReals,
            units=model.model_units["volume_time"],
            doc="Produced water quantity out of storage site s for each quality component qc and discretized quality q [volume/time]",
        )

        model.DiscreteMaxOutStorageFlow = Constraint(
            model.s_S,
            model.s_T,
            model.s_QC,
            model.s_Q,
            rule=lambda model, s, t, qc, q: model.v_F_DiscreteFlowOutStorage[
                s, t, qc, q
            ]
            <= (
                model.p_sigma_Storage[s]
                + sum(
                    model.p_sigma_Pipeline[s, n]
                    + get_max_value_for_parameter(model.p_delta_Pipeline)
                    for n in model.s_N
                    if model.p_SNA[s, n]
                )
                + sum(
                    model.p_sigma_Pipeline[s, p]
                    + get_max_value_for_parameter(model.p_delta_Pipeline)
                    for p in model.s_CP
                    if model.p_SCA[s, p]
                )
                + sum(
                    model.p_sigma_Pipeline[s, k]
                    + get_max_value_for_parameter(model.p_delta_Pipeline)
                    for k in model.s_K
                    if model.p_SKA[s, k]
                )
                + sum(
                    model.p_sigma_Pipeline[s, r]
                    + get_max_value_for_parameter(model.p_delta_Pipeline)
                    for r in model.s_R
                    if model.p_SRA[s, r]
                )
                + sum(
                    model.p_sigma_Pipeline[s, o]
                    + get_max_value_for_parameter(model.p_delta_Pipeline)
                    for o in model.s_O
                    if model.p_SOA[s, o]
                )
                + sum(
                    (model.p_delta_Truck * model.p_max_number_of_trucks)
                    for p in model.s_CP
                    if model.p_SCT[s, p]
                )
                + sum(
                    (model.p_delta_Truck * model.p_max_number_of_trucks)
                    for k in model.s_K
                    if model.p_SKT[s, k]
                )
            )
            * model.v_DQ[s, t, qc, q],
            doc="Only one outflow for storage site s can be non-zero for quality component qc and all discretized quality q",
        )

        model.SumDiscreteFlowsIsFlowOutStorage = Constraint(
            model.s_S,
            model.s_T,
            model.s_QC,
            rule=lambda model, s, t, qc: sum(
                model.v_F_DiscreteFlowOutStorage[s, t, qc, q] for q in model.s_Q
            )
            == (
                model.v_L_Storage[s, t]
                + sum(model.v_F_Piped[s, n, t] for n in model.s_N if model.p_SNA[s, n])
                + sum(model.v_F_Piped[s, p, t] for p in model.s_CP if model.p_SCA[s, p])
                + sum(model.v_F_Piped[s, k, t] for k in model.s_K if model.p_SKA[s, k])
                + sum(model.v_F_Piped[s, r, t] for r in model.s_R if model.p_SRA[s, r])
                + sum(model.v_F_Piped[s, o, t] for o in model.s_O if model.p_SOA[s, o])
                + sum(
                    model.v_F_Trucked[s, p, t] for p in model.s_CP if model.p_SCT[s, p]
                )
                + sum(
                    model.v_F_Trucked[s, k, t] for k in model.s_K if model.p_SKT[s, k]
                )
                + model.v_F_StorageEvaporationStream[s, t]
            ),
            doc="The sum of discretized outflows at storage site s equals the total outflow for storage site s",
        )

    def DiscretizeStorageQuality(model):
        model.v_L_DiscreteStorage = Var(
            model.s_S,
            model.s_T,
            model.s_QC,
            model.s_Q,
            within=NonNegativeReals,
            units=model.model_units["volume"],
            doc="Produced water quantity at storage site s for each quality component qc and discretized quality q [volume]",
        )

        model.DiscreteMaxStorage = Constraint(
            model.s_S,
            model.s_T,
            model.s_QC,
            model.s_Q,
            rule=lambda model, s, t, qc, q: model.v_L_DiscreteStorage[s, t, qc, q]
            <= (
                model.p_sigma_Storage[s]
                + get_max_value_for_parameter(model.p_delta_Storage)
            )
            * model.v_DQ[s, t, qc, q],
            doc="Only one quantity for storage site s can be non-zero for quality component qc and all discretized quality q",
        )

        model.SumDiscreteStorageIsStorage = Constraint(
            model.s_S,
            model.s_T,
            model.s_QC,
            rule=lambda model, s, t, qc: sum(
                model.v_L_DiscreteStorage[s, t, qc, q] for q in model.s_Q
            )
            == model.v_L_Storage[s, t],
            doc="The sum of discretized quantities at storage site s equals the total quantity for storage site s",
        )

    def DiscretizeTreatmentQuality(model):
        model.v_F_DiscreteFlowTreatment = Var(
            model.s_R,
            model.s_T,
            model.s_QC,
            model.s_Q,
            within=NonNegativeReals,
            units=model.model_units["volume_time"],
            doc="Produced water quantity at treatment site r for each quality component qc and discretized quality q [volume/time]",
        )

        model.DiscreteMaxTreatmentFlow = Constraint(
            model.s_R,
            model.s_T,
            model.s_QC,
            model.s_Q,
            rule=lambda model, r, t, qc, q: model.v_F_DiscreteFlowTreatment[r, t, qc, q]
            <= (
                get_max_value_for_parameter(model.p_sigma_Treatment)
                + get_max_value_for_parameter(model.p_delta_Treatment)
            )
            * model.v_DQ[r, t, qc, q],
            doc="Only one quantity for treatment site r can be non-zero for quality component qc and all discretized quality q",
        )

        model.SumDiscreteFlowsIsFlowTreatment = Constraint(
            model.s_R,
            model.s_T,
            model.s_QC,
            rule=lambda model, r, t, qc: sum(
                model.v_F_DiscreteFlowTreatment[r, t, qc, q] for q in model.s_Q
            )
            == (model.v_F_ResidualWater[r, t] + model.v_F_TreatedWater[r, t]),
            doc="The sum of discretized quantities at treatment site r equals the total quantity for treatment site r",
        )

    def DiscretizeFlowOutNodeQuality(model):
        model.v_F_DiscreteFlowOutNode = Var(
            model.s_N,
            model.s_T,
            model.s_QC,
            model.s_Q,
            within=NonNegativeReals,
            units=model.model_units["volume_time"],
            doc="Produced water quantity out of node n for each quality component qc and discretized quality q [volume/time]",
        )

        model.DiscreteMaxOutNodeFlow = Constraint(
            model.s_N,
            model.s_T,
            model.s_QC,
            model.s_Q,
            rule=lambda model, n, t, qc, q: model.v_F_DiscreteFlowOutNode[n, t, qc, q]
            <= (
                sum(
                    model.p_sigma_Pipeline[n, n_tilde]
                    + get_max_value_for_parameter(model.p_delta_Pipeline)
                    for n_tilde in model.s_N
                    if model.p_NNA[n, n_tilde]
                )
                + sum(
                    model.p_sigma_Pipeline[n, p]
                    + get_max_value_for_parameter(model.p_delta_Pipeline)
                    for p in model.s_CP
                    if model.p_NCA[n, p]
                )
                + sum(
                    model.p_sigma_Pipeline[n, k]
                    + get_max_value_for_parameter(model.p_delta_Pipeline)
                    for k in model.s_K
                    if model.p_NKA[n, k]
                )
                + sum(
                    model.p_sigma_Pipeline[n, r]
                    + get_max_value_for_parameter(model.p_delta_Pipeline)
                    for r in model.s_R
                    if model.p_NRA[n, r]
                )
                + sum(
                    model.p_sigma_Pipeline[n, s]
                    + get_max_value_for_parameter(model.p_delta_Pipeline)
                    for s in model.s_S
                    if model.p_NSA[n, s]
                )
                + sum(
                    model.p_sigma_Pipeline[n, o]
                    + get_max_value_for_parameter(model.p_delta_Pipeline)
                    for o in model.s_O
                    if model.p_NOA[n, o]
                )
            )
            * model.v_DQ[n, t, qc, q],
            doc="Only one outflow for node n can be non-zero for quality component qc and all discretized quality q",
        )

        model.SumDiscreteFlowsIsFlowOutNode = Constraint(
            model.s_N,
            model.s_T,
            model.s_QC,
            rule=lambda model, n, t, qc: sum(
                model.v_F_DiscreteFlowOutNode[n, t, qc, q] for q in model.s_Q
            )
            == (
                sum(
                    model.v_F_Piped[n, n_tilde, t]
                    for n_tilde in model.s_N
                    if model.p_NNA[n, n_tilde]
                )
                + sum(model.v_F_Piped[n, p, t] for p in model.s_CP if model.p_NCA[n, p])
                + sum(model.v_F_Piped[n, k, t] for k in model.s_K if model.p_NKA[n, k])
                + sum(model.v_F_Piped[n, r, t] for r in model.s_R if model.p_NRA[n, r])
                + sum(model.v_F_Piped[n, s, t] for s in model.s_S if model.p_NSA[n, s])
                + sum(model.v_F_Piped[n, o, t] for o in model.s_O if model.p_NOA[n, o])
            ),
            doc="The sum of discretized outflows at node n equals the total outflow for node n",
        )

    def DiscretizeBeneficialReuseQuality(model):
        model.v_F_DiscreteBRDestination = Var(
            model.s_O,
            model.s_T,
            model.s_QC,
            model.s_Q,
            within=NonNegativeReals,
            units=model.model_units["volume_time"],
            doc="Produced water quantity at beneficial reuse destination o for each quality component qc and discretized quality q [volume/time]",
        )

        model.DiscreteMaxBeneficialReuseFlow = Constraint(
            model.s_O,
            model.s_T,
            model.s_QC,
            model.s_Q,
            rule=lambda model, o, t, qc, q: model.v_F_DiscreteBRDestination[o, t, qc, q]
            <= (
                sum(
                    model.p_sigma_Pipeline[n, o]
                    + get_max_value_for_parameter(model.p_delta_Pipeline)
                    for n in model.s_N
                    if model.p_NOA[n, o]
                )
                + sum(
                    model.p_sigma_Pipeline[s, o]
                    + get_max_value_for_parameter(model.p_delta_Pipeline)
                    for s in model.s_S
                    if model.p_SOA[s, o]
                )
                + sum(
                    (model.p_delta_Truck * model.p_max_number_of_trucks)
                    for p in model.s_PP
                    if model.p_POT[p, o]
                )
            )
            * model.v_DQ[o, t, qc, q],
            doc="Only one quantity for beneficial reuse destination o can be non-zero for quality component qc and all discretized quality q",
        )

        model.SumDiscreteFlowsIsFlowBeneficialReuse = Constraint(
            model.s_O,
            model.s_T,
            model.s_QC,
            rule=lambda model, o, t, qc: sum(
                model.v_F_DiscreteBRDestination[o, t, qc, q] for q in model.s_Q
            )
            == model.v_F_BeneficialReuseDestination[o, t],
            doc="The sum of discretized quantities at beneficial reuse destination o equals the total quantity for beneficial reuse destination o",
        )

    def DiscretizeCompletionsPadIntermediateQuality(model):
        model.v_F_DiscreteFlowCPIntermediate = Var(
            model.s_CP,
            model.s_T,
            model.s_QC,
            model.s_Q,
            within=NonNegativeReals,
            units=model.model_units["volume_time"],
            doc="Produced water quantity flowing out of intermediate at completion pad cp for each quality component qc and discretized quality q [volume/time]",
        )

        model.DiscreteMaxCompletionsPadIntermediateFlow = Constraint(
            model.s_CP,
            model.s_T,
            model.s_QC,
            model.s_Q,
            rule=lambda model, p, t, qc, q: model.v_F_DiscreteFlowCPIntermediate[
                p, t, qc, q
            ]
            <= (model.p_gamma_Completions[p, t] + model.p_sigma_PadStorage[p])
            * model.v_DQ[p + intermediate_label, t, qc, q],
            doc="Only one quantity for flowing out of intermediate at completion pad cp can be non-zero for quality component qc and all discretized quality q",
        )

        model.SumDiscreteFlowsIsFlowCompletionsPadIntermediate = Constraint(
            model.s_CP,
            model.s_T,
            model.s_QC,
            rule=lambda model, p, t, qc: sum(
                model.v_F_DiscreteFlowCPIntermediate[p, t, qc, q] for q in model.s_Q
            )
            == model.v_F_PadStorageIn[p, t] + model.v_F_CompletionsDestination[p, t],
            doc="The sum of discretized quantities for flowing out of intermediate at completion pad cp equals the total quantity for flowing out of intermediate at completion pad cp",
        )

    def DiscretizeCompletionsPadStorageQuality(model):
        model.v_F_DiscreteFlowCPStorage = Var(
            model.s_CP,
            model.s_T,
            model.s_QC,
            model.s_Q,
            within=NonNegativeReals,
            units=model.model_units["volume_time"],
            doc="Produced water quantity at pad storage at completion pad cp for each quality component qc and discretized quality q [volume/time]",
        )

        model.DiscreteMaxCompletionsPadStorageFlow = Constraint(
            model.s_CP,
            model.s_T,
            model.s_QC,
            model.s_Q,
            rule=lambda model, p, t, qc, q: model.v_F_DiscreteFlowCPStorage[p, t, qc, q]
            <= (model.p_gamma_Completions[p, t] + model.p_sigma_PadStorage[p])
            * model.v_DQ[p + storage_label, t, qc, q],
            doc="Only one quantity at pad storage at completion pad cp can be non-zero for quality component qc and all discretized quality q",
        )

        model.SumDiscreteFlowsIsFlowCompletionsPadStorage = Constraint(
            model.s_CP,
            model.s_T,
            model.s_QC,
            rule=lambda model, p, t, qc: sum(
                model.v_F_DiscreteFlowCPStorage[p, t, qc, q] for q in model.s_Q
            )
            == model.v_L_PadStorage[p, t] + model.v_F_PadStorageOut[p, t],
            doc="The sum of discretized quantities at pad storage at completion pad cp equals the total quantity at pad storage at completion pad cp",
        )

    def DiscretizePadStorageQuality(model):
        model.v_L_DiscretePadStorage = Var(
            model.s_CP,
            model.s_T,
            model.s_QC,
            model.s_Q,
            within=NonNegativeReals,
            units=model.model_units["volume"],
            doc="Produced water quantity at pad storage for completion pad cp for each quality component qc and discretized quality q [volume/time]",
        )

        model.DiscreteMaxPadStorage = Constraint(
            model.s_CP,
            model.s_T,
            model.s_QC,
            model.s_Q,
            rule=lambda model, p, t, qc, q: model.v_L_DiscretePadStorage[p, t, qc, q]
            <= (model.p_sigma_PadStorage[p]) * model.v_DQ[p + storage_label, t, qc, q],
            doc="Only one quantity at pad storage for completion pad cp can be non-zero for quality component qc and all discretized quality q",
        )

        model.SumDiscretePadStorageIsPadStorage = Constraint(
            model.s_CP,
            model.s_T,
            model.s_QC,
            rule=lambda model, p, t, qc: sum(
                model.v_L_DiscretePadStorage[p, t, qc, q] for q in model.s_Q
            )
            == model.v_L_PadStorage[p, t],
            doc="The sum of discretized quantities at pad storage for completion pad cp equals the total quantity at pad storage for completion pad cp",
        )

    def DiscretizeFlowOutPadStorageQuality(model):
        model.v_F_DiscreteFlowOutPadStorage = Var(
            model.s_CP,
            model.s_T,
            model.s_QC,
            model.s_Q,
            within=NonNegativeReals,
            units=model.model_units["volume_time"],
            doc="Produced water quantity out of padstorage at completion pad cp for each quality component qc and discretized quality q [volume/time]",
        )

        model.DiscreteMaxFlowOutPadStorage = Constraint(
            model.s_CP,
            model.s_T,
            model.s_QC,
            model.s_Q,
            rule=lambda model, p, t, qc, q: model.v_F_DiscreteFlowOutPadStorage[
                p, t, qc, q
            ]
            <= (model.p_sigma_PadStorage[p]) * model.v_DQ[p + storage_label, t, qc, q],
            doc="Only one outflow for padstorage at completion pad cp can be non-zero for quality component qc and all discretized quality q",
        )

        model.SumDiscreteFlowOutPadStorageIsFlowOutPadStorage = Constraint(
            model.s_CP,
            model.s_T,
            model.s_QC,
            rule=lambda model, p, t, qc: sum(
                model.v_F_DiscreteFlowOutPadStorage[p, t, qc, q] for q in model.s_Q
            )
            == model.v_F_PadStorageOut[p, t],
            doc="The sum of discretized outflows at padstorage at completion pad cp equals the total outflow for padstorage at completion pad cp",
        )

    def DiscretizeFlowInPadStorageQuality(model):
        model.v_F_DiscreteFlowInPadStorage = Var(
            model.s_CP,
            model.s_T,
            model.s_QC,
            model.s_Q,
            within=NonNegativeReals,
            units=model.model_units["volume_time"],
            doc="Produced water quantity flowing in at padstorage at completion pad cp for each quality component qc and discretized quality q [volume/time]",
        )

        model.DiscreteMaxFlowInPadStorage = Constraint(
            model.s_CP,
            model.s_T,
            model.s_QC,
            model.s_Q,
            rule=lambda model, p, t, qc, q: model.v_F_DiscreteFlowInPadStorage[
                p, t, qc, q
            ]
            <= (model.p_sigma_PadStorage[p])
            * model.v_DQ[p + intermediate_label, t, qc, q],
            doc="Only one inflow for padstorage at completion pad cp can be non-zero for quality component qc and all discretized quality q",
        )

        model.SumDiscreteFlowInPadStorageIsFlowInPadStorage = Constraint(
            model.s_CP,
            model.s_T,
            model.s_QC,
            rule=lambda model, p, t, qc: sum(
                model.v_F_DiscreteFlowInPadStorage[p, t, qc, q] for q in model.s_Q
            )
            == model.v_F_PadStorageIn[p, t],
            doc="The sum of discretized inflows at padstorage at completion pad cp equals the total inflows for padstorage at completion pad cp",
        )

    def DiscretizeCompletionsDestinationQuality(model):
        model.v_F_DiscreteCPDestination = Var(
            model.s_CP,
            model.s_T,
            model.s_QC,
            model.s_Q,
            within=NonNegativeReals,
            units=model.model_units["volume_time"],
            doc="Produced water quantity flowing in from intermediate at completion pad cp for each quality component qc and discretized quality q [volume/time]",
        )

        model.DiscreteMaxCompletionsDestination = Constraint(
            model.s_CP,
            model.s_T,
            model.s_QC,
            model.s_Q,
            rule=lambda model, p, t, qc, q: model.v_F_DiscreteCPDestination[p, t, qc, q]
            <= (model.p_gamma_Completions[p, t])
            * model.v_DQ[p + intermediate_label, t, qc, q],
            doc="Only one quantity for flowing in from intermediate at completion pad cp can be non-zero for quality component qc and all discretized quality q",
        )

        model.SumDiscreteCompletionsDestinationIsCompletionsDestination = Constraint(
            model.s_CP,
            model.s_T,
            model.s_QC,
            rule=lambda model, p, t, qc: sum(
                model.v_F_DiscreteCPDestination[p, t, qc, q] for q in model.s_Q
            )
            == model.v_F_CompletionsDestination[p, t],
            doc="The sum of discretized quantities for flowing in from intermediate at completion pad cp equals the total quantity for flowing in from intermediate at completion pad cp",
        )

    # Create all discretization variables and constraints
    DiscretizePipeFlowQuality(model)
    DiscretizeTruckedFlowQuality(model)
    DiscretizeDisposalDestinationQuality(model)
    DiscretizeOutStorageQuality(model)
    DiscretizeStorageQuality(model)
    DiscretizeTreatmentQuality(model)
    DiscretizeFlowOutNodeQuality(model)
    DiscretizeBeneficialReuseQuality(model)

    DiscretizeCompletionsPadIntermediateQuality(model)
    DiscretizeCompletionsPadStorageQuality(model)
    DiscretizePadStorageQuality(model)
    DiscretizeFlowOutPadStorageQuality(model)
    DiscretizeFlowInPadStorageQuality(model)
    DiscretizeCompletionsDestinationQuality(model)

    # endregion
    # region Disposal
    # Material Balance
    def DisposalWaterQualityRule(b, k, qc, t):
        return sum(
            sum(
                model.v_F_DiscretePiped[n, k, t, qc, q]
                * model.p_discrete_quality[qc, q]
                for q in model.s_Q
            )
            for n in model.s_N
            if model.p_NKA[n, k]
        ) + sum(
            model.v_F_Piped[s, k, t] * model.p_xi[s, qc]
            for s in model.s_S
            if model.p_SKA[s, k]
        ) + sum(
            model.v_F_Trucked[s, k, t] * model.p_xi[s, qc]
            for s in model.s_S
            if model.p_SKT[s, k]
        ) + sum(
            model.v_F_Trucked[p, k, t] * b.p_nu_pad[p, qc]
            for p in model.s_PP
            if model.p_PKT[p, k]
        ) + sum(
            model.v_F_Trucked[p, k, t] * b.p_nu_pad[p, qc]
            for p in model.s_CP
            if model.p_CKT[p, k]
        ) + sum(
            sum(
                model.v_F_DiscreteTrucked[r, k, t, qc, q]
                * model.p_discrete_quality[qc, q]
                for q in model.s_Q
            )
            for r in model.s_R
            if model.p_RKT[r, k]
        ) <= sum(
            model.v_F_DiscreteDisposalDestination[k, t, qc, q]
            * model.p_discrete_quality[qc, q]
            for q in model.s_Q
        )

    model.DisposalWaterQuality = Constraint(
        model.s_K,
        model.s_QC,
        model.s_T,
        rule=DisposalWaterQualityRule,
        doc="Disposal water quality rule",
    )
    # endregion

    # region Storage
    def StorageSiteWaterQualityRule(b, s, qc, t):
        if t == model.s_T.first():
            return model.p_lambda_Storage[s] * b.p_xi_StorageSite[s, qc] + sum(
                sum(
                    model.v_F_DiscretePiped[n, s, t, qc, q]
                    * model.p_discrete_quality[qc, q]
                    for q in model.s_Q
                )
                for n in model.s_N
                if model.p_NSA[n, s]
            ) + sum(
                sum(
                    model.v_F_DiscretePiped[r, s, t, qc, q]
                    * model.p_discrete_quality[qc, q]
                    for q in model.s_Q
                )
                for r in model.s_R
                if model.p_RSA[r, s]
            ) + sum(
                model.v_F_Trucked[p, s, t] * b.p_nu_pad[p, qc]
                for p in model.s_PP
                if model.p_PST[p, s]
            ) + sum(
                model.v_F_Trucked[p, s, t] * b.p_nu_pad[p, qc]
                for p in model.s_CP
                if model.p_CST[p, s]
            ) <= sum(
                model.v_F_DiscreteFlowOutStorage[s, t, qc, q]
                * model.p_discrete_quality[qc, q]
                for q in model.s_Q
            )
        else:
            return sum(
                model.v_L_DiscreteStorage[s, model.s_T.prev(t), qc, q]
                * model.p_discrete_quality[qc, q]
                for q in model.s_Q
            ) + sum(
                sum(
                    model.v_F_DiscretePiped[n, s, t, qc, q]
                    * model.p_discrete_quality[qc, q]
                    for q in model.s_Q
                )
                for n in model.s_N
                if model.p_NSA[n, s]
            ) + sum(
                sum(
                    model.v_F_DiscretePiped[r, s, t, qc, q]
                    * model.p_discrete_quality[qc, q]
                    for q in model.s_Q
                )
                for r in model.s_R
                if model.p_RSA[r, s]
            ) + sum(
                model.v_F_Trucked[p, s, t] * b.p_nu_pad[p, qc]
                for p in model.s_PP
                if model.p_PST[p, s]
            ) + sum(
                model.v_F_Trucked[p, s, t] * b.p_nu_pad[p, qc]
                for p in model.s_CP
                if model.p_CST[p, s]
            ) <= sum(
                model.v_F_DiscreteFlowOutStorage[s, t, qc, q]
                * model.p_discrete_quality[qc, q]
                for q in model.s_Q
            )

    model.StorageSiteWaterQuality = Constraint(
        model.s_S,
        model.s_QC,
        model.s_T,
        rule=StorageSiteWaterQualityRule,
        doc="Storage site water quality rule",
    )
    # endregion

    # region Treatment
    def TreatmentWaterQualityRule(b, r, qc, t):
        return (
            sum(
                sum(
                    model.v_F_DiscretePiped[n, r, t, qc, q]
                    * model.p_discrete_quality[qc, q]
                    for q in model.s_Q
                )
                for n in model.s_N
                if model.p_NRA[n, r]
            )
            + sum(
                sum(
                    model.v_F_DiscretePiped[s, r, t, qc, q]
                    * model.p_discrete_quality[qc, q]
                    for q in model.s_Q
                )
                for s in model.s_S
                if model.p_SRA[s, r]
            )
            + sum(
                model.v_F_Trucked[p, r, t] * b.p_nu_pad[p, qc]
                for p in model.s_PP
                if model.p_PRT[p, r]
            )
            + sum(
                model.v_F_Trucked[p, r, t] * b.p_nu_pad[p, qc]
                for p in model.s_CP
                if model.p_CRT[p, r]
            )
        ) <= sum(
            model.v_F_DiscreteFlowTreatment[r, t, qc, q]
            * model.p_discrete_quality[qc, q]
            for q in model.s_Q
        )

    model.TreatmentWaterQuality = Constraint(
        model.s_R,
        model.s_QC,
        model.s_T,
        rule=TreatmentWaterQualityRule,
        doc="Treatment water quality",
    )
    # endregion

    # region Network """
    def NetworkNodeWaterQualityRule(b, n, qc, t):
        return sum(
            model.v_F_Piped[p, n, t] * b.p_nu_pad[p, qc]
            for p in model.s_PP
            if model.p_PNA[p, n]
        ) + sum(
            model.v_F_Piped[p, n, t] * b.p_nu_pad[p, qc]
            for p in model.s_CP
            if model.p_CNA[p, n]
        ) + sum(
            sum(
                model.v_F_DiscretePiped[s, n, t, qc, q]
                * model.p_discrete_quality[qc, q]
                for q in model.s_Q
            )
            for s in model.s_S
            if model.p_SNA[s, n]
        ) + sum(
            sum(
                model.v_F_DiscretePiped[n_tilde, n, t, qc, q]
                * model.p_discrete_quality[qc, q]
                for q in model.s_Q
            )
            for n_tilde in model.s_N
            if model.p_NNA[n_tilde, n]
        ) <= sum(
            model.v_F_DiscreteFlowOutNode[n, t, qc, q] * model.p_discrete_quality[qc, q]
            for q in model.s_Q
        )

    model.NetworkWaterQuality = Constraint(
        model.s_N,
        model.s_QC,
        model.s_T,
        rule=NetworkNodeWaterQualityRule,
        doc="Network water quality",
    )
    # endregion

    # region Beneficial Reuse
    def BeneficialReuseWaterQuality(b, o, qc, t):
        return sum(
            sum(
                model.v_F_DiscretePiped[n, o, t, qc, q]
                * model.p_discrete_quality[qc, q]
                for q in model.s_Q
            )
            for n in model.s_N
            if model.p_NOA[n, o]
        ) + sum(
            sum(
                model.v_F_DiscretePiped[s, o, t, qc, q]
                * model.p_discrete_quality[qc, q]
                for q in model.s_Q
            )
            for s in model.s_S
            if model.p_SOA[s, o]
        ) + sum(
            model.v_F_Trucked[p, o, t] * b.p_nu_pad[p, qc]
            for p in model.s_PP
            if model.p_POT[p, o]
        ) <= sum(
            model.v_F_DiscreteBRDestination[o, t, qc, q]
            * model.p_discrete_quality[qc, q]
            for q in model.s_Q
        )

    model.BeneficialReuseWaterQuality = Constraint(
        model.s_O,
        model.s_QC,
        model.s_T,
        rule=BeneficialReuseWaterQuality,
        doc="Beneficial reuse water quality",
    )
    # endregion

    # region Completions Pad

    # Water that is Piped and Trucked to a completions pad is mixed and split into two output streams.
    # Stream (1) goes to the completions pad and stream (2) is input to the completions storage.
    # This is the intermediate step.
    # Finally, water that meets completions demand comes from two inputs.
    # The first input is output stream (1) from the intermediate step.
    # The second is outgoing flow from the storage tank.

    def CompletionsPadIntermediateWaterQuality(b, p, qc, t):
        return sum(
            sum(
                model.v_F_DiscretePiped[n, p, t, qc, q]
                * model.p_discrete_quality[qc, q]
                for q in model.s_Q
            )
            for n in model.s_N
            if model.p_NCA[n, p]
        ) + sum(
            model.v_F_Piped[p_tilde, p, t] * b.p_nu_pad[p, qc]
            for p_tilde in model.s_PP
            if model.p_PCA[p_tilde, p]
        ) + sum(
            sum(
                model.v_F_DiscretePiped[s, p, t, qc, q]
                * model.p_discrete_quality[qc, q]
                for q in model.s_Q
            )
            for s in model.s_S
            if model.p_SCA[s, p]
        ) + sum(
            model.v_F_Piped[p_tilde, p, t] * b.p_nu_pad[p, qc]
            for p_tilde in model.s_CP
            if model.p_CCA[p_tilde, p]
        ) + sum(
            sum(
                model.v_F_DiscretePiped[r, p, t, qc, q]
                * model.p_discrete_quality[qc, q]
                for q in model.s_Q
            )
            for r in model.s_R
            if model.p_RCA[r, p]
        ) + sum(
            model.v_F_Sourced[f, p, t] * b.p_nu_externalwater[f, qc]
            for f in model.s_F
            if model.p_FCA[f, p]
        ) + sum(
            model.v_F_Trucked[p_tilde, p, t] * b.p_nu_pad[p, qc]
            for p_tilde in model.s_PP
            if model.p_PCT[p_tilde, p]
        ) + sum(
            model.v_F_Trucked[p_tilde, p, t] * b.p_nu_pad[p, qc]
            for p_tilde in model.s_CP
            if model.p_CCT[p_tilde, p]
        ) + sum(
            sum(
                model.v_F_DiscreteTrucked[s, p, t, qc, q]
                * model.p_discrete_quality[qc, q]
                for q in model.s_Q
            )
            for s in model.s_S
            if model.p_SCT[s, p]
        ) + sum(
            model.v_F_Trucked[f, p, t] * b.p_nu_externalwater[f, qc]
            for f in model.s_F
            if model.p_FCT[f, p]
        ) <= sum(
            model.v_F_DiscreteFlowCPIntermediate[p, t, qc, q]
            * model.p_discrete_quality[qc, q]
            for q in model.s_Q
        )

    model.CompletionsPadIntermediateWaterQuality = Constraint(
        model.s_CP,
        model.s_QC,
        model.s_T,
        rule=CompletionsPadIntermediateWaterQuality,
        doc="Completions pad water quality",
    )

    # The flow to the completion pad is given, so the quality can be continuous.
    model.v_Q_CompletionPad = Var(
        model.s_CP,
        model.s_QC,
        model.s_T,
        within=NonNegativeReals,
        initialize=0,
        units=model.model_units["concentration"],
        doc="Water quality at completion pad [concentration]",
    )

    def CompletionsPadWaterQuality(b, p, qc, t):
        return (
            sum(
                model.v_F_DiscreteFlowOutPadStorage[p, t, qc, q]
                * model.p_discrete_quality[qc, q]
                for q in model.s_Q
            )
            + sum(
                model.v_F_DiscreteCPDestination[p, t, qc, q]
                * model.p_discrete_quality[qc, q]
                for q in model.s_Q
            )
            == model.v_Q_CompletionPad[p, qc, t] * model.p_gamma_Completions[p, t]
        )

    model.CompletionsPadWaterQuality = Constraint(
        model.s_CP,
        model.s_QC,
        model.s_T,
        rule=CompletionsPadWaterQuality,
        doc="Completions pad water quality",
    )
    # endregion

    # region Completion Pad Storage
    def CompletionsPadStorageWaterQuality(b, p, qc, t):
        if t == model.s_T.first():
            return b.p_xi_PadStorage[p, qc] * model.p_lambda_PadStorage[p] + sum(
                model.v_F_DiscreteFlowInPadStorage[p, t, qc, q]
                * model.p_discrete_quality[qc, q]
                for q in model.s_Q
            ) <= sum(
                model.v_F_DiscreteFlowCPStorage[p, t, qc, q]
                * model.p_discrete_quality[qc, q]
                for q in model.s_Q
            )
        else:
            return sum(
                model.v_L_DiscretePadStorage[p, model.s_T.prev(t), qc, q]
                * model.p_discrete_quality[qc, q]
                for q in model.s_Q
            ) + sum(
                model.v_F_DiscreteFlowInPadStorage[p, t, qc, q]
                * model.p_discrete_quality[qc, q]
                for q in model.s_Q
            ) <= sum(
                model.v_F_DiscreteFlowCPStorage[p, t, qc, q]
                * model.p_discrete_quality[qc, q]
                for q in model.s_Q
            )

    model.CompletionsPadStorageWaterQuality = Constraint(
        model.s_CP,
        model.s_QC,
        model.s_T,
        rule=CompletionsPadStorageWaterQuality,
        doc="Completions pad storage water quality",
    )
    # endregion

    model.v_ObjectiveWithQuality = Var(
        within=Reals,
        doc="Obj value including minimizing quality at completion pads",
    )

    def ObjectiveFunctionQualityRule(model):
        if model.config.objective == Objectives.cost:
            obj_var = model.v_Z
        elif model.config.objective == Objectives.reuse:
            obj_var = model.v_Z_Reuse
        elif model.config.objective == Objectives.cost_surrogate:
            obj_var = model.v_Z_Surrogate
        elif model.config.objective == Objectives.subsurface_risk:
            obj_var = model.v_Z_SubsurfaceRisk
        else:
            raise Exception("Objective not supported")

        return (
            model.v_ObjectiveWithQuality
            == obj_var
            + sum(
                sum(
                    sum(model.v_Q_CompletionPad[p, qc, t] for p in model.s_CP)
                    for t in model.s_T
                )
                for qc in model.s_QC
            )
            / 1000
        )

    model.ObjectiveFunctionQuality = Constraint(
        rule=ObjectiveFunctionQualityRule, doc="Objective function water quality"
    )

    if model.config.objective == Objectives.cost:
        model.objective_Cost.set_value(expr=model.v_ObjectiveWithQuality)
    elif model.config.objective == Objectives.reuse:
        model.objective_Reuse.set_value(expr=model.v_ObjectiveWithQuality)
    elif model.config.objective == Objectives.cost_surrogate:
        model.objective_CostSurrogate.set_value(expr=model.v_ObjectiveWithQuality)
    elif model.config.objective == Objectives.subsurface_risk:
        model.objective_SubsurfaceRisk.set_value(expr=model.v_ObjectiveWithQuality)
    else:
        raise Exception("Objective not supported")

    return model


def process_constraint(constraint):
    # Check if the constraint contains a variable
    if list(identify_variables(constraint)):
        return constraint
    # Skip constraint if empty
    else:
        return Constraint.Skip


def postprocess_water_quality_calculation(model, opt):
    # Add water quality formulation to input solved model
    water_quality_model = water_quality(model)

    # Calculate water quality. The following conditional is used to avoid errors when
    # using Gurobi solver
    if opt.options["solver"] == "CPLEX":
        opt.solve(
            water_quality_model.quality,
            tee=True,
            add_options=["gams_model.optfile=1;"],
        )
    elif opt.type == "gurobi_direct":
        opt.solve(water_quality_model.quality, tee=True, save_results=False)
    else:
        opt.solve(water_quality_model.quality, tee=True)

    return water_quality_model


def scale_model(model, scaling_factor=1000000):
    model.scaling_factor = Suffix(direction=Suffix.EXPORT)

    # Scaling variables
    model.scaling_factor[model.v_Z] = 1 / scaling_factor
    model.scaling_factor[model.v_Z_Reuse] = 1 / scaling_factor
    if hasattr(model, "v_Z_Surrogate"):
        model.scaling_factor[model.v_Z_Surrogate] = 1 / scaling_factor
    if model.do_subsurface_risk_calcs:
        model.scaling_factor[model.v_Z_SubsurfaceRisk] = 1 / scaling_factor
    model.scaling_factor[model.v_C_Disposal] = 1 / scaling_factor
    model.scaling_factor[model.v_C_DisposalCapEx] = 1 / scaling_factor
    model.scaling_factor[model.v_C_Piped] = 1 / scaling_factor
    model.scaling_factor[model.v_C_PipelineCapEx] = 1 / scaling_factor
    model.scaling_factor[model.v_C_Reuse] = 1 / scaling_factor
    model.scaling_factor[model.v_C_Slack] = 1 / (scaling_factor * 100)
    model.scaling_factor[model.v_C_Sourced] = 1 / scaling_factor
    model.scaling_factor[model.v_C_Storage] = 1 / scaling_factor
    model.scaling_factor[model.v_C_StorageCapEx] = 1 / scaling_factor
    model.scaling_factor[model.v_C_TotalDisposal] = 1 / scaling_factor
    model.scaling_factor[model.v_C_TotalPiping] = 1 / scaling_factor
    model.scaling_factor[model.v_C_TotalStorage] = 1 / scaling_factor
    model.scaling_factor[model.v_C_TotalReuse] = 1 / scaling_factor
    model.scaling_factor[model.v_C_TotalSourced] = 1 / scaling_factor
    model.scaling_factor[model.v_C_TotalTreatment] = 1 / scaling_factor
    model.scaling_factor[model.v_C_TotalTrucking] = 1 / scaling_factor
    model.scaling_factor[model.v_C_Treatment] = 1 / scaling_factor
    model.scaling_factor[model.v_C_TreatmentCapEx] = 1 / scaling_factor
    model.scaling_factor[model.v_C_Trucked] = 1 / scaling_factor
    model.scaling_factor[model.v_D_Capacity] = 1 / scaling_factor
    model.scaling_factor[model.v_F_Capacity] = 1 / scaling_factor
    model.scaling_factor[model.v_F_DisposalDestination] = 1 / scaling_factor
    model.scaling_factor[model.v_F_PadStorageIn] = 1 / scaling_factor
    model.scaling_factor[model.v_F_PadStorageOut] = 1 / scaling_factor
    model.scaling_factor[model.v_F_Piped] = 1 / scaling_factor
    model.scaling_factor[model.v_F_ReuseDestination] = 1 / scaling_factor
    model.scaling_factor[model.v_F_StorageEvaporationStream] = 1 / scaling_factor
    model.scaling_factor[model.v_F_TreatmentFeed] = 1 / scaling_factor
    model.scaling_factor[model.v_F_ResidualWater] = 1 / scaling_factor
    model.scaling_factor[model.v_F_TreatedWater] = 1 / scaling_factor
    model.scaling_factor[model.v_F_BeneficialReuseDestination] = 1 / scaling_factor
    model.scaling_factor[model.v_F_CompletionsDestination] = 1 / scaling_factor
    model.scaling_factor[model.v_F_Sourced] = 1 / scaling_factor
    model.scaling_factor[model.v_F_TotalDisposed] = 1 / scaling_factor
    model.scaling_factor[model.v_F_TotalReused] = 1 / scaling_factor
    model.scaling_factor[model.v_F_TotalBeneficialReuse] = 1 / scaling_factor
    model.scaling_factor[model.v_F_TotalSourced] = 1 / scaling_factor
    model.scaling_factor[model.v_F_TotalTrucked] = 1 / scaling_factor
    model.scaling_factor[model.v_F_Trucked] = 1 / scaling_factor
    model.scaling_factor[model.v_L_PadStorage] = 1 / scaling_factor
    model.scaling_factor[model.v_L_Storage] = 1 / scaling_factor
    model.scaling_factor[model.v_R_Storage] = 1 / scaling_factor
    model.scaling_factor[model.v_C_BeneficialReuse] = 1 / scaling_factor
    model.scaling_factor[model.v_R_BeneficialReuse] = 1 / scaling_factor
    model.scaling_factor[model.v_R_TotalStorage] = 1 / scaling_factor
    model.scaling_factor[model.v_C_TotalBeneficialReuse] = 1 / scaling_factor
    model.scaling_factor[model.v_R_TotalBeneficialReuse] = 1 / scaling_factor
    model.scaling_factor[model.v_E_TotalTruckingHours] = 1 / scaling_factor
    model.scaling_factor[model.v_E_TotalTruckingEmissions] = 1 / scaling_factor
    model.scaling_factor[model.v_E_TotalPipeOperationEmissions] = 1 / scaling_factor
    model.scaling_factor[model.v_E_TotalPipeInstallEmissions] = 1 / scaling_factor
    model.scaling_factor[model.v_E_TotalDisposalEmissions] = 1 / scaling_factor
    model.scaling_factor[model.v_E_TotalStorageEmissions] = 1 / scaling_factor
    model.scaling_factor[model.v_E_TotalTreatmentEmissions] = 1 / scaling_factor
    model.scaling_factor[model.v_E_TotalEmissions] = 1 / scaling_factor
    model.scaling_factor[model.v_E_TotalEmissionsByComponent] = 1 / scaling_factor
    model.scaling_factor[model.v_S_DisposalCapacity] = 1000 / scaling_factor
    model.scaling_factor[model.v_S_Flowback] = 1000 / scaling_factor
    model.scaling_factor[model.v_S_FracDemand] = 1000 / scaling_factor
    model.scaling_factor[model.v_S_PipelineCapacity] = 1000 / scaling_factor
    model.scaling_factor[model.v_S_Production] = 1000 / scaling_factor
    model.scaling_factor[model.v_S_BeneficialReuseCapacity] = 1000 / scaling_factor
    model.scaling_factor[model.v_S_TreatmentCapacity] = 1000 / scaling_factor
    model.scaling_factor[model.v_S_StorageCapacity] = 1000 / scaling_factor
    model.scaling_factor[model.v_T_Capacity] = 1 / scaling_factor
    model.scaling_factor[model.v_X_Capacity] = 1 / scaling_factor

    if model.config.water_quality is WaterQuality.discrete:
        model.scaling_factor[model.v_F_DiscretePiped] = 1 / (scaling_factor)
        model.scaling_factor[model.v_F_DiscreteTrucked] = 1 / (scaling_factor)
        model.scaling_factor[model.v_F_DiscreteDisposalDestination] = 1 / (
            scaling_factor
        )
        model.scaling_factor[model.v_F_DiscreteFlowOutStorage] = 1 / (scaling_factor)
        model.scaling_factor[model.v_L_DiscreteStorage] = 1 / (scaling_factor)
        model.scaling_factor[model.v_F_DiscreteFlowTreatment] = 1 / (scaling_factor)
        model.scaling_factor[model.v_F_DiscreteFlowOutNode] = 1 / (scaling_factor)
        model.scaling_factor[model.v_F_DiscreteBRDestination] = 1 / (scaling_factor)

        model.scaling_factor[model.v_F_DiscreteFlowCPIntermediate] = 1 / (
            scaling_factor
        )
        model.scaling_factor[model.v_F_DiscreteFlowCPStorage] = 1 / (scaling_factor)
        model.scaling_factor[model.v_L_DiscretePadStorage] = 1 / (scaling_factor)
        model.scaling_factor[model.v_F_DiscreteFlowOutPadStorage] = 1 / (scaling_factor)
        model.scaling_factor[model.v_F_DiscreteFlowInPadStorage] = 1 / (scaling_factor)
        model.scaling_factor[model.v_F_DiscreteCPDestination] = 1 / (scaling_factor)
        model.scaling_factor[model.v_Q_CompletionPad] = 1 / (scaling_factor)
        model.scaling_factor[model.v_ObjectiveWithQuality] = 1 / (scaling_factor)
        model.scaling_factor[model.ObjectiveFunctionQuality] = 1 / scaling_factor

    # Scaling constraints
    model.scaling_factor[model.ObjectiveFunctionCost] = 1 / scaling_factor
    model.scaling_factor[model.ObjectiveFunctionReuse] = 1 / scaling_factor
    if model.do_subsurface_risk_calcs:
        model.scaling_factor[model.ObjectiveFunctionSubsurfaceRisk] = 1 / scaling_factor
    model.scaling_factor[model.BeneficialReuseMinimum] = 1 / scaling_factor
    model.scaling_factor[model.BeneficialReuseCapacity] = 1 / scaling_factor
    model.scaling_factor[model.TotalBeneficialReuse] = 1 / scaling_factor
    # This constraints contains only binary variables
    model.scaling_factor[model.BidirectionalFlow1] = 1
    model.scaling_factor[model.BidirectionalFlow2] = 1 / scaling_factor
    model.scaling_factor[model.CompletionsPadDemandBalance] = 1 / scaling_factor
    model.scaling_factor[model.CompletionsPadStorageBalance] = 1 / scaling_factor
    model.scaling_factor[model.CompletionsPadStorageCapacity] = 1 / scaling_factor
    model.scaling_factor[model.CompletionsPadSupplyBalance] = 1 / scaling_factor
    model.scaling_factor[model.CompletionsPadTruckOffloadingCapacity] = (
        1 / scaling_factor
    )
    model.scaling_factor[model.CompletionsReuseCost] = 1 / scaling_factor
    model.scaling_factor[model.DisposalCapacity] = 1 / scaling_factor
    model.scaling_factor[model.DisposalCapacityExpansion] = 1 / scaling_factor
    model.scaling_factor[model.DisposalCost] = 1 / scaling_factor
    model.scaling_factor[model.DisposalDestinationDeliveries] = 1 / scaling_factor
    model.scaling_factor[model.DisposalExpansionCapEx] = 1 / scaling_factor
    model.scaling_factor[model.ExternalWaterSourcingCapacity] = 1 / scaling_factor
    model.scaling_factor[model.ExternalSourcingCost] = 1 / scaling_factor
    # This constraint contains only binary variables
    model.scaling_factor[model.LogicConstraintDisposal] = 1
    # This constraint contains only binary variables
    model.scaling_factor[model.LogicConstraintPipeline] = 1
    # This constraint contains only binary variables
    model.scaling_factor[model.LogicConstraintStorage] = 1
    # This constraint contains only binary variables
    model.scaling_factor[model.LogicConstraintTreatmentAssignment] = 1
    # This constraint contains only binary variables
    model.scaling_factor[model.LogicConstraintDesalinationAssignment] = 1
    # This constraint contains only binary variables
    model.scaling_factor[model.LogicConstraintNoDesalinationAssignment] = 1
    model.scaling_factor[model.NetworkBalance] = 1 / scaling_factor
    model.scaling_factor[model.PipelineCapacity] = 1 / scaling_factor
    model.scaling_factor[model.PipelineCapacityExpansion] = 1 / scaling_factor
    model.scaling_factor[model.PipelineExpansionCapEx] = 1 / scaling_factor
    model.scaling_factor[model.PipingCost] = 1 / scaling_factor
    model.scaling_factor[model.ProductionPadSupplyBalance] = 1 / scaling_factor
    model.scaling_factor[model.ReuseDestinationDeliveries] = 1 / scaling_factor
    model.scaling_factor[model.SlackCosts] = 1 / (scaling_factor**2)
    model.scaling_factor[model.BeneficialReuseDeliveries] = 1 / scaling_factor
    model.scaling_factor[model.CompletionsWaterDeliveries] = 1 / scaling_factor
    model.scaling_factor[model.StorageCapacity] = 1 / scaling_factor
    model.scaling_factor[model.StorageCapacityExpansion] = 1 / scaling_factor
    model.scaling_factor[model.StorageDepositCost] = 1 / scaling_factor
    model.scaling_factor[model.StorageExpansionCapEx] = 1 / scaling_factor
    model.scaling_factor[model.StorageSiteBalance] = 1 / scaling_factor
    model.scaling_factor[model.StorageSiteProcessingCapacity] = 1 / scaling_factor
    model.scaling_factor[model.StorageSiteTruckOffloadingCapacity] = 1 / scaling_factor
    model.scaling_factor[model.StorageWithdrawalCredit] = 1 / scaling_factor
    model.scaling_factor[model.BeneficialReuseCost] = 1 / scaling_factor
    model.scaling_factor[model.BeneficialReuseCredit] = 1 / scaling_factor
    model.scaling_factor[model.TerminalCompletionsPadStorageLevel] = 1 / scaling_factor
    model.scaling_factor[model.TerminalStorageLevel] = 1 / scaling_factor
    model.scaling_factor[model.TotalCompletionsReuseCost] = 1 / scaling_factor
    model.scaling_factor[model.TotalDisposalCost] = 1 / scaling_factor
    model.scaling_factor[model.TotalDisposalVolume] = 1 / scaling_factor
    model.scaling_factor[model.TotalExternalSourcingCost] = 1 / scaling_factor
    model.scaling_factor[model.TotalExternalSourcingVolume] = 1 / scaling_factor
    model.scaling_factor[model.TotalPipingCost] = 1 / scaling_factor
    model.scaling_factor[model.TotalReuseVolume] = 1 / scaling_factor
    model.scaling_factor[model.TotalStorageCost] = 1 / scaling_factor
    model.scaling_factor[model.TotalStorageWithdrawalCredit] = 1 / scaling_factor
    model.scaling_factor[model.TotalBeneficialReuseCost] = 1 / scaling_factor
    model.scaling_factor[model.TotalBeneficialReuseCredit] = 1 / scaling_factor
    model.scaling_factor[model.TotalTreatmentCost] = 1 / scaling_factor
    model.scaling_factor[model.TotalTruckingCost] = 1 / scaling_factor
    model.scaling_factor[model.TotalCost] = 1 / scaling_factor
    model.scaling_factor[model.TotalTruckingVolume] = 1 / scaling_factor
    model.scaling_factor[model.TreatmentFeedBalance] = 1 / scaling_factor
    model.scaling_factor[model.TreatmentBalance] = 1 / scaling_factor
    model.scaling_factor[model.TreatedWaterBalance] = 1 / scaling_factor
    model.scaling_factor[model.ResidualWaterBalance] = 1 / scaling_factor
    model.scaling_factor[model.TreatmentCapacity] = 1 / scaling_factor
    model.scaling_factor[model.TreatmentCapacityExpansion] = 1 / scaling_factor
    model.scaling_factor[model.TreatmentCostLHS] = 1 / scaling_factor
    model.scaling_factor[model.TreatmentCostRHS] = 1 / scaling_factor
    model.scaling_factor[model.ResidualWaterLHS] = 1 / scaling_factor
    model.scaling_factor[model.ResidualWaterRHS] = 1 / scaling_factor
    model.scaling_factor[model.TruckingCost] = 1 / (scaling_factor * 100)
    model.scaling_factor[model.TreatmentExpansionCapEx] = 1 / scaling_factor
    model.scaling_factor[model.LogicConstraintEvaporationFlow] = 1 / scaling_factor
    model.scaling_factor[model.SeismicResponseArea] = 1 / scaling_factor
    model.scaling_factor[model.TotalStorageEmissions] = 1 / scaling_factor
    model.scaling_factor[model.TotalPipelineOperationsEmissions] = 1 / scaling_factor
    model.scaling_factor[model.TotalPipelineInstallationsEmissions] = 1 / scaling_factor
    model.scaling_factor[model.TotalTreatmentEmissions] = 1 / scaling_factor
    model.scaling_factor[model.TotalDisposalEmissions] = 1 / scaling_factor
    model.scaling_factor[model.NonZeroTruckingLB] = 1 / scaling_factor
    model.scaling_factor[model.NonZeroTruckingUB] = 1 / scaling_factor
    model.scaling_factor[model.TotalTruckingHours] = 1 / scaling_factor
    model.scaling_factor[model.TotalTruckingEmissions] = 1 / scaling_factor
    model.scaling_factor[model.TotalEmissions] = 1 / scaling_factor
    model.scaling_factor[model.TotalEmissionsByComponent] = 1 / scaling_factor
    if (
        model.config.subsurface_risk
        == SubsurfaceRisk.exclude_over_and_under_pressured_wells
    ):
        model.scaling_factor[model.ExcludeUnderAndOverPressuredDisposalWells] = (
            1 / scaling_factor
        )

    if model.do_subsurface_risk_calcs:
        model.scaling_factor[model.subsurface.site_constraint] = 1

    if model.config.node_capacity == True:
        model.scaling_factor[model.NetworkCapacity] = 1 / scaling_factor

    if model.config.water_quality is WaterQuality.discrete:
        model.scaling_factor[model.OnlyOneDiscreteQualityPerLocation] = 1

        model.scaling_factor[model.DiscreteMaxPipeFlow] = 1 / scaling_factor
        model.scaling_factor[model.SumDiscreteFlowsIsFlowPiped] = 1 / scaling_factor

        model.scaling_factor[model.DiscreteMaxTruckedFlow] = 1 / scaling_factor
        model.scaling_factor[model.SumDiscreteFlowsIsFlowTrucked] = 1 / scaling_factor

        model.scaling_factor[model.DiscreteMaxDisposalDestination] = 1 / scaling_factor
        model.scaling_factor[
            model.SumDiscreteDisposalDestinationIsDisposalDestination
        ] = (1 / scaling_factor)

        model.scaling_factor[model.DiscreteMaxOutStorageFlow] = 1 / scaling_factor
        model.scaling_factor[model.SumDiscreteFlowsIsFlowOutStorage] = (
            1 / scaling_factor
        )

        model.scaling_factor[model.DiscreteMaxStorage] = 1 / scaling_factor
        model.scaling_factor[model.SumDiscreteStorageIsStorage] = 1 / scaling_factor

        model.scaling_factor[model.DiscreteMaxTreatmentFlow] = 1 / scaling_factor
        model.scaling_factor[model.SumDiscreteFlowsIsFlowTreatment] = 1 / scaling_factor

        model.scaling_factor[model.DiscreteMaxOutNodeFlow] = 1 / scaling_factor
        model.scaling_factor[model.SumDiscreteFlowsIsFlowOutNode] = 1 / scaling_factor

        model.scaling_factor[model.DiscreteMaxBeneficialReuseFlow] = 1 / scaling_factor
        model.scaling_factor[model.SumDiscreteFlowsIsFlowBeneficialReuse] = (
            1 / scaling_factor
        )

        model.scaling_factor[model.DiscreteMaxCompletionsPadIntermediateFlow] = (
            1 / scaling_factor
        )
        model.scaling_factor[model.SumDiscreteFlowsIsFlowCompletionsPadIntermediate] = (
            1 / scaling_factor
        )

        model.scaling_factor[model.DiscreteMaxCompletionsPadStorageFlow] = (
            1 / scaling_factor
        )
        model.scaling_factor[model.SumDiscreteFlowsIsFlowCompletionsPadStorage] = (
            1 / scaling_factor
        )

        model.scaling_factor[model.DiscreteMaxPadStorage] = 1 / scaling_factor
        model.scaling_factor[model.SumDiscretePadStorageIsPadStorage] = (
            1 / scaling_factor
        )

        model.scaling_factor[model.DiscreteMaxFlowOutPadStorage] = 1 / scaling_factor
        model.scaling_factor[model.SumDiscreteFlowOutPadStorageIsFlowOutPadStorage] = (
            1 / scaling_factor
        )

        model.scaling_factor[model.DiscreteMaxFlowInPadStorage] = 1 / scaling_factor
        model.scaling_factor[model.SumDiscreteFlowInPadStorageIsFlowInPadStorage] = (
            1 / scaling_factor
        )

        model.scaling_factor[model.DiscreteMaxCompletionsDestination] = (
            1 / scaling_factor
        )
        model.scaling_factor[
            model.SumDiscreteCompletionsDestinationIsCompletionsDestination
        ] = (1 / scaling_factor)

        model.scaling_factor[model.DisposalWaterQuality] = 1 / (scaling_factor * 100)
        model.scaling_factor[model.StorageSiteWaterQuality] = 1 / (scaling_factor * 100)
        model.scaling_factor[model.TreatmentWaterQuality] = 1 / (scaling_factor * 100)
        model.scaling_factor[model.NetworkWaterQuality] = 1 / (scaling_factor * 100)
        model.scaling_factor[model.BeneficialReuseWaterQuality] = 1 / (
            scaling_factor * 100
        )

        model.scaling_factor[model.CompletionsPadIntermediateWaterQuality] = 1 / (
            scaling_factor * 100
        )
        model.scaling_factor[model.CompletionsPadWaterQuality] = 1 / (
            scaling_factor * 100
        )
        model.scaling_factor[model.CompletionsPadStorageWaterQuality] = 1 / (
            scaling_factor * 100
        )

    scaled_model = TransformationFactory("core.scale_model").create_using(model)

    return scaled_model


def _preprocess_data(model):
    """
    This module pre-processess data to fit the optimization format.
    In this module the following data is preprocessed:
    - Pipeline Diameters [diameter] are converted to flow rate model [volume/time]
    - Pipeline Expension Cost is converted to model [currency/volume]
    parameter_list = [list of tabs that contain parameters]
    """
    if model.config.pipeline_capacity == PipelineCapacity.calculated:
        # Pipeline Capacity
        # Pipeline diameter is converted to pipeline capacity (volume/time) using
        # Hazen-Williams equation.
        # (https://en.wikipedia.org/wiki/Hazen%E2%80%93Williams_equation)
        # Required inputs are:
        # - pipeline diameter [inch]
        # - pipe roughness []
        # - max head loss

        # retrieve roughness and max head loss
        roughness = model.df_parameters["Hydraulics"]["roughness"]
        max_head_loss = model.df_parameters["Hydraulics"]["max_head_loss"]

        model.df_parameters["PipelineCapacityIncrements_Calculated"] = {}
        for key in model.df_parameters["PipelineDiameterValues"]:
            diameter_inches = pyunits.convert_value(
                model.df_parameters["PipelineDiameterValues"][key],
                from_units=model.user_units["diameter"],
                to_units=pyunits.inch,
            )
            flow_rate = (
                (1 / 10.67) ** (1 / 1.852)
                * roughness
                * (max_head_loss**0.54)
                * (diameter_inches * 0.0254) ** 2.63
            )

            # convert to volume/time:
            days_in_period = model.decision_period / pyunits.days
            # Make variable unitless
            days_in_period = pyunits.convert(
                days_in_period, to_units=pyunits.days / pyunits.days
            )
            flow_rate *= 6.28981 * (3600 * 24 * days_in_period)

            # add to parameter df.
            model.df_parameters["PipelineCapacityIncrements_Calculated"][
                key
            ] = flow_rate

    # Annualization rate
    # The annualization rate is used using a discount rate and the lifetime
    # expectancy of assets. It's calculated using the formula as described
    # on the following website:
    # http://www.energycommunity.org/webhelppro/Expressions/AnnualizedCost.htm

    discount_rate = model.df_parameters["Economics"]["discount_rate"]
    life = model.df_parameters["Economics"]["CAPEX_lifetime"]

    if life == 0:
        model.df_parameters["AnnualizationRate"] = 1
    elif discount_rate == 0:
        model.df_parameters["AnnualizationRate"] = 1 / life
    else:
        model.df_parameters["AnnualizationRate"] = discount_rate / (
            1 - (1 + discount_rate) ** -life
        )


def infrastructure_timing(model):
    # Store the start build time to a dictionary
    model.infrastructure_buildStart = {}
    # Store the lead time for built facilities to a dictionary
    model.infrastructure_leadTime = {}
    # Store time period for first use to a dictionary
    model.infrastructure_firstUse = {}
    # Due to tolerances, binaries may not exactly equal 1
    binary_epsilon = 0.1

    # Iterate through our built sites
    # Treatment - "vb_y_Treatment"
    treatment_data = model.vb_y_Treatment._data
    # Treatment Site - iterate through vb_y variables
    for i in treatment_data:
        # Get site name from data
        treatment_site = i[0]
        # add values to output dictionary
        if (
            treatment_data[i].value >= 1 - binary_epsilon
            and treatment_data[i].value <= 1 + binary_epsilon
            and model.p_delta_Treatment[(i[1], i[2])].value
            > 0  # selected capacity is nonzero
        ):
            # determine first time period that site is used
            # first use is time period where there is more volume to treatment than starting capacity
            for t in model.s_T:
                if (
                    sum(
                        model.v_F_Piped[l, treatment_site, t].value
                        for l in model.s_L
                        if (l, treatment_site) in model.s_LLA
                    )
                    + sum(
                        model.v_F_Trucked[l, treatment_site, t].value
                        for l in model.s_L
                        if (l, treatment_site) in model.s_LLT
                    )
                    > model.p_sigma_Treatment[treatment_site, i[1]].value
                ):
                    # Add first use to a dictionary
                    model.infrastructure_firstUse[treatment_site] = t
                    # Get the lead time rounded up to the nearest full time period
                    model.infrastructure_leadTime[treatment_site] = math.ceil(
                        model.p_tau_TreatmentExpansionLeadTime[i].value
                    )
                    break

    # Disposal - "vb_y_Disposal"
    disposal_data = model.vb_y_Disposal._data
    for i in disposal_data:
        # Get site name and selected capacity from data
        disposal_site = i[0]
        disposal_capacity = i[1]
        # add values to output dictionary
        if (
            disposal_data[i].value >= 1 - binary_epsilon
            and disposal_data[i].value <= 1 + binary_epsilon
            and model.p_delta_Disposal[disposal_site, disposal_capacity].value
            > 0  # selected capacity is nonzero
        ):
            # determine first time period that site is used
            # First use is time period where more water is sent to disposal than initial capacity
            for t in model.s_T:
                if (
                    model.v_F_DisposalDestination[disposal_site, t].value
                    > model.p_sigma_Disposal[disposal_site].value
                ):
                    # Add first use to a dictionary
                    model.infrastructure_firstUse[disposal_site] = t
                    # Get the lead time rounded up to the nearest full time period
                    model.infrastructure_leadTime[disposal_site] = math.ceil(
                        model.p_tau_DisposalExpansionLeadTime[i].value
                    )
                    break

    # Storage - "vb_y_Storage"
    storage_data = model.vb_y_Storage._data
    # Storage Site - iterate through vb_y variables
    for i in storage_data:
        # Get site name from data
        storage_site = i[0]
        # add values to output dictionary
        if (
            storage_data[i].value >= 1 - binary_epsilon
            and storage_data[i].value <= 1 + binary_epsilon
            and model.p_delta_Storage[i[1]].value > 0  # selected capacity is nonzero
        ):
            # determine first time period that site is used
            # First use is when the water level exceeds the initial storage capacity
            for t in model.s_T:
                if (
                    model.v_L_Storage[storage_site, t].value
                    > model.p_sigma_Storage[storage_site].value
                ):
                    # Add first use to a dictionary
                    model.infrastructure_firstUse[storage_site] = t
                    # Get the lead time rounded up to the nearest full time period
                    model.infrastructure_leadTime[storage_site] = math.ceil(
                        model.p_tau_StorageExpansionLeadTime[i].value
                    )
                    break

    # Pipeline - "vb_y_Pipeline"
    pipeline_data = model.vb_y_Pipeline._data
    for i in pipeline_data:
        # Get site name from data
        pipeline = (i[0], i[1])
        # add values to output dictionary
        if (
            pipeline_data[i].value >= 1 - binary_epsilon
            and pipeline_data[i].value <= 1 + binary_epsilon
            and model.p_delta_Pipeline[i[2]].value > 0  # selected capacity is nonzero
        ):
            # determine first time period that site is used
            # pipeline is first used when water is sent in either direction of pipeline at a volume above the initial capacity
            for t in model.s_T:
                above_initial_capacity = False
                # if the pipeline is defined as bidirectional then the aggregated initial capacity is available in both directions
                if pipeline[::-1] in model.s_LLA:
                    initial_capacity = (
                        model.p_sigma_Pipeline[pipeline].value
                        + model.p_sigma_Pipeline[pipeline[::-1]].value
                    )
                    if (
                        model.v_F_Piped[pipeline, t].value > initial_capacity
                        or model.v_F_Piped[pipeline[::-1], t].value > initial_capacity
                    ):
                        above_initial_capacity = True
                else:
                    initial_capacity = model.p_sigma_Pipeline[pipeline].value
                    if model.v_F_Piped[pipeline, t].value > initial_capacity:
                        above_initial_capacity = True

                if above_initial_capacity:
                    # Add first use to a dictionary
                    model.infrastructure_firstUse[pipeline] = t
                    # Get the lead time rounded up to the nearest full time period

                    if model.config.pipeline_cost == PipelineCost.distance_based:
                        model.infrastructure_leadTime[pipeline] = math.ceil(
                            model.p_tau_PipelineExpansionLeadTime.value
                            * model.p_lambda_Pipeline[pipeline].value
                        )
                    elif model.config.pipeline_cost == PipelineCost.capacity_based:
                        # Pipelines lead time may only be defined in one direction
                        model.infrastructure_leadTime[pipeline] = math.ceil(
                            max(
                                model.p_tau_PipelineExpansionLeadTime[i].value,
                                model.p_tau_PipelineExpansionLeadTime[
                                    pipeline[::-1], i[2]
                                ].value,
                            )
                        )
                    break

    # Calculate start build for all infrastructure
    # Convert the ordered set to a list for easier use
    s_T_list = list(model.s_T)
    for key, value in model.infrastructure_firstUse.items():
        # Find the index of time period in the list
        finish_index = s_T_list.index(value)
        start_index = finish_index - model.infrastructure_leadTime[key]
        # if start time is within time horizon, report time period
        if start_index >= 0:
            model.infrastructure_buildStart[key] = model.s_T.at(start_index + 1)
        # if start time is prior to time horizon, report # time period prior to start
        else:
            if abs(start_index) > 1:
                plural = "s"
            else:
                plural = ""

            model.infrastructure_buildStart[key] = (
                str(abs(start_index))
                + " "
                + model.decision_period.to_string()
                + plural
                + " prior to "
                + model.s_T.first()
            )


def subsurface_risk(model):
    model.subsurface = Block()
    m = model.subsurface

    maxmin = ["max", "min"]
    prox = ["orphan", "inactive", "EQ", "fault", "HP_LP"]
    prox_params = [
        "SWDProxPAWell",
        "SWDProxInactiveWell",
        "SWDProxEQ",
        "SWDProxFault",
        "SWDProxHpOrLpWell",
    ]
    prox_init = {}
    k = 0
    for i in prox_params:
        for j in model.s_K:
            prox_init[prox[k], j] = model.df_parameters[i][j]
        k += 1

    m.deep = model.df_parameters["SWDDeep"]
    m.pressure = model.df_parameters["SWDAveragePressure"]
    m.prox = Param(prox, model.s_K, initialize=prox_init)

    risk_factors = model.df_parameters["SWDRiskFactors"]
    risk_factor_set = ["distance", "severity"]
    dist_init = {}
    severity_init = {}
    for i in risk_factors.keys():
        match = re.search("distance", i)
        if match:
            for j in prox:
                match = re.search(j, i)
                if match:
                    dist_init[j] = risk_factors[i]
                    break
        match = re.search("severity", i)
        if match:
            for j in prox:
                match = re.search(j, i)
                if match:
                    severity_init[j] = risk_factors[i]
                    break
    pres_init = {
        "max": risk_factors["HP_threshold"],
        "min": risk_factors["LP_threshold"],
    }

    m.distance_risk_factors = Param(prox, initialize=dist_init, mutable=True)
    m.severity_risk_factors = Param(prox, initialize=severity_init, mutable=True)
    m.sum_risk_factor = Param(risk_factor_set, initialize=0, mutable=True)
    m.pressure_thresholds = Param(maxmin, initialize=pres_init)
    m.site_risk_factor = Param(model.s_K, prox, initialize=0, mutable=True)

    m.vb_y_dist = Var(model.s_K, prox, initialize=0, within=Binary)

    for site in model.s_K:
        for factor in prox:
            if factor in ("orphan", "inactive") and m.deep[site]:
                m.vb_y_dist[site, factor].fix(1)

    # Defining expressions
    def sum_risk_dist_rule(m):
        for i in prox:
            m.sum_risk_factor["distance"] += m.distance_risk_factors[i]
        return m.sum_risk_factor["distance"]

    m.sum_risk_dist = Expression(rule=sum_risk_dist_rule)

    def sum_risk_severity_rule(m):
        for i in prox:
            m.sum_risk_factor["severity"] += m.severity_risk_factors[i]
        return m.sum_risk_factor["severity"]

    m.sum_risk_severity = Expression(rule=sum_risk_severity_rule)

    def norm_risk_dist_rule(m, prox):
        return m.distance_risk_factors[prox] / m.sum_risk_dist

    m.norm_risk_dist = Expression(prox, rule=norm_risk_dist_rule)

    def norm_risk_severity_rule(m, prox):
        return m.severity_risk_factors[prox] / m.sum_risk_severity

    m.norm_risk_severity = Expression(prox, rule=norm_risk_severity_rule)

    def max_risk_fact_min_risk_rule(m):
        return sum(
            m.distance_risk_factors[i] * m.norm_risk_dist[i] * m.norm_risk_severity[i]
            for i in prox
        )

    m.max_risk_fact_min_risk = Expression(rule=max_risk_fact_min_risk_rule)

    def site_rule_constraints(m, site, factor):
        if factor in ("orphan", "inactive") and m.deep[site]:
            return Constraint.Skip
        else:
            return (
                m.distance_risk_factors[factor] * m.vb_y_dist[site, factor]
                <= m.prox[factor, site]
            )

    m.site_constraint = Constraint(model.s_K, prox, rule=site_rule_constraints)

    def site_risk_factor_rule(m, site, factor):
        if factor in ("orphan", "inactive") and m.deep[site]:
            m.site_risk_factor[site, factor] = m.distance_risk_factors[factor]
        else:
            m.site_risk_factor[site, factor] = m.distance_risk_factors[
                factor
            ] * m.vb_y_dist[site, factor] + m.prox[factor, site] * (
                1 - m.vb_y_dist[site, factor]
            )
        return m.site_risk_factor[site, factor]

    m.site_risk_factors = Expression(model.s_K, prox, rule=site_risk_factor_rule)

    def risk_metric_rule(m, site):
        return (
            1
            - sum(
                (
                    m.distance_risk_factors[factor] * m.vb_y_dist[site, factor]
                    + m.prox[factor, site] * (1 - m.vb_y_dist[site, factor])
                )
                * m.norm_risk_dist[factor]
                * m.norm_risk_severity[factor]
                for factor in prox
            )
            / m.max_risk_fact_min_risk
        )

    m.risk_metrics = Expression(model.s_K, rule=risk_metric_rule)

    m.sites_included = Param(
        model.s_K,
        initialize={
            k: m.pressure[k] >= m.pressure_thresholds["min"]
            and m.pressure[k] <= m.pressure_thresholds["max"]
            for k in model.s_K
        },
    )

    m.objective = Objective(
        expr=sum(m.vb_y_dist[i, j] for i in model.s_K for j in prox),
        sense=maximize,
        doc="Objective function",
    )
    m.objective.deactivate()

    return model


def solve_discrete_water_quality(model, opt, scaled):
    # Discrete water quality method consists of 3 steps:
    # Step 1 - generate a feasible initial solution
    # Step 1a -- fix discrete water quality variables
    # Step 1b -- solve model, obtain optimal flows without considering quality
    # Step 1c -- fix or bound all non quality variables
    # Step 1d -- free discrete water quality variables
    # Step 1e -- solve model again for a feasible initial solution for discrete water quality
    # Step 2 - solve full discrete water quality
    # Step 2a -- free or remove bounds for all non quality variables
    # Step 2b -- call solver to solve whole model using previous solve as initial solution
    # Step 3 - Return solution

    # Step 1 - generate a feasible initial solution
    v_DQ = model.scaled_v_DQ if scaled else model.v_DQ
    # Step 1a - fix discrete water quality variables
    v_DQ.fix()
    # Step 1b - solve model, obtain optimal flows without considering quality
    if opt.options["solver"] == "CPLEX":
        opt.solve(
            model,
            tee=True,
            add_options=["gams_model.optfile=1;"],
        )
    else:
        opt.solve(model, tee=True)
    # Step 1c - fix or bound all non quality variables
    prefix = "scaled_" if scaled else ""
    discrete_variables_names = {
        prefix + "v_F_DiscretePiped",
        prefix + "v_F_DiscreteTrucked",
        prefix + "v_F_DiscreteDisposalDestination",
        prefix + "v_F_DiscreteFlowOutStorage",
        prefix + "v_L_DiscreteStorage",
        prefix + "v_F_DiscreteFlowTreatment",
        prefix + "v_F_DiscreteFlowOutNode",
        prefix + "v_F_DiscreteBRDestination",
        prefix + "v_F_DiscreteFlowCPIntermediate",
        prefix + "v_F_DiscreteFlowCPStorage",
        prefix + "v_L_DiscretePadStorage",
        prefix + "v_F_DiscreteFlowOutPadStorage",
        prefix + "v_F_DiscreteFlowInPadStorage",
        prefix + "v_F_DiscreteCPDestination",
        prefix + "v_Q_CompletionPad",
        prefix + "v_ObjectiveWithQuality",
    }
    for var in model.component_objects(Var):
        if var.name in discrete_variables_names:
            continue
        for index in var:
            index_var = var if index is None else var[index]
            value = index_var.value
            # Fix binary variables to their value and bound the continuous variables
            if index_var.domain is Binary:
                index_var.fix(round(value))
            else:
                index_var.setlb(0.99 * value)
                index_var.setub(1.01 * value)
    # Step 1d - free discrete water quality variables
    v_DQ.free()

    # Step 1e - solve model again for a feasible initial solution for discrete water quality
    print("\n")
    print("*" * 50)
    print(" " * 15, "Solving non-discrete water quality model")
    print("*" * 50)
    if opt.options["solver"] == "CPLEX":
        opt.solve(
            model,
            tee=True,
            add_options=["gams_model.optfile=1;"],
        )
    else:
        opt.solve(model, tee=True, warmstart=True)

    # Step 2 - solve full discrete water quality
    # Step 2a - free or remove bounds for all non quality variables
    for var in model.component_objects(Var):
        if var.name in discrete_variables_names:
            continue
        for index in var:
            index_var = var if index is None else var[index]
            value = index_var.value
            # unfix binary variables and unbound the continuous variables

            if index_var.domain is Binary:
                index_var.free()
            else:
                index_var.setlb(0)
                index_var.setub(None)

    # Step 2b - call solver to solve whole model using previous solve as initial solution
    print("\n")
    print("*" * 50)
    print(" " * 15, "Solving discrete water quality model")
    print("*" * 50)
    if opt.options["solver"] == "CPLEX":
        results = opt.solve(
            model,
            tee=True,
            warmstart=True,
            add_options=["gams_model.optfile=1;"],
        )
    else:
        results = opt.solve(model, tee=True, warmstart=True)

    # Step 3 - Return solution
    return results


def calc_new_pres(model_h, ps, l1, l2, t):
    D_eff = value(model_h.hydraulics.p_Initial_Pipeline_Diameter[l1, l2]) + sum(
        value(model_h.vb_y_Pipeline[l1, l2, d])
        * value(model_h.df_parameters["PipelineDiameterValues"][d])
        for d in model_h.s_D
    )
    if value(model_h.v_F_Piped[(l1, l2), t]) > 0.01:
        if D_eff > 0.1:
            HW_loss = (
                10.704
                * (
                    (
                        value(
                            pyunits.convert(
                                model_h.v_F_Piped[l1, l2, t],
                                to_units=pyunits.m**3 / pyunits.s,
                            )
                        )
                        / value(model_h.hydraulics.p_iota_HW_material_factor_pipeline)
                    )
                    ** 1.85
                )
                * value(
                    pyunits.convert(
                        model_h.p_lambda_Pipeline[l1, l2], to_units=pyunits.m
                    )
                )
            ) / ((D_eff * 0.0254) ** 4.87)
        else:
            HW_loss = 0
    else:
        HW_loss = 0
    P2 = ps
    (
        +value(model_h.p_zeta_Elevation[l1]) * value(model_h.hydraulics.p_rhog)
        - value(model_h.p_zeta_Elevation[l2]) * value(model_h.hydraulics.p_rhog)
        - value(model_h.hydraulics.v_HW_loss[l1, l2, t])
        * value(model_h.hydraulics.p_rhog)
        + value(model_h.hydraulics.v_PumpHead[l1, l2, t])
        * value(model_h.hydraulics.p_rhog)
        - value(model_h.hydraulics.v_ValveHead[l1, l2, t])
        * value(model_h.hydraulics.p_rhog)
    )

    return P2


def solve_model(model, options=None):
    """
    Solve the optimization model. options is a dictionary with the following options:

    `solver`: Either a string with solver name or a tuple of strings with several solvers to try and load in order. PARETO currently supports Gurobi (commercial), CPLEX (commercial) and CBC (free) solvers, but it might be possible to use other MILP solvers as well. Default = ("gurobi_direct", "gurobi", "gams:CPLEX", "cbc")

    `running_time`: Maximum solver running time in seconds. Default = 60

    `gap`: Solver gap. Default = 0

    `deactivate_slacks`: `True` to deactivate slack variables, `False` to use slack variables. Default = `True`

    `scale_model`: `True` to apply scaling to the model, `False` to not apply scaling. Default = `False`

    `scaling_factor`: Scaling factor to apply to the model (only relevant if `scale_model` is `True`). Default = 1000000

    `gurobi_numeric_focus`: The `NumericFocus` parameter to pass to the Gurobi solver. This parameter can be 1, 2, or 3, and per Gurobi, "settings 1-3 increasingly shift the focus towards more care in numerical computations, which can impact performance." This option is ignored if a solver other than Gurobi is used. Default = 1

    `only_subsurface_block`: If `True`, solve only the subsurface risk block and then return without solving the parent model. This option only has an affect if the subsurface risk block has been created. Default = `False`

    Returns the solver results object.
    """
    # default option values
    running_time = 60  # solver running time in seconds
    gap = 0  # solver gap
    deactivate_slacks = True  # yes/no to deactivate slack variables
    use_scaling = False  # yes/no to scale the model
    scaling_factor = 1000000  # scaling factor to apply to the model (only relevant if scaling is turned on)
    gurobi_numeric_focus = 1
    only_subsurface_block = False  # yes/no to only solve the subsurface risk block
    solver = (
        "gurobi_direct",
        "gurobi",
        "gams:CPLEX",
        "cbc",
    )  # solvers to try and load in order

    # raise an exception if options is neither None nor a user-provided dictionary
    if options is not None and not isinstance(options, dict):
        raise Exception("options must either be None or a dictionary")

    # Override any default values with user-specified options
    if options is not None:
        if "running_time" in options.keys():
            running_time = options["running_time"]
        if "gap" in options.keys():
            gap = options["gap"]
        if "deactivate_slacks" in options.keys():
            deactivate_slacks = options["deactivate_slacks"]
        if "scale_model" in options.keys():
            # Note - we can't use "scale_model" as a local variable name because
            # that is the name of the function that is called later to apply
            # scaling to the model. So use "use_scaling" instead
            use_scaling = options["scale_model"]
        if "scaling_factor" in options.keys():
            scaling_factor = options["scaling_factor"]
        if "solver" in options.keys():
            solver = options["solver"]
        if "gurobi_numeric_focus" in options.keys():
            gurobi_numeric_focus = options["gurobi_numeric_focus"]
        if "only_subsurface_block" in options.keys():
            only_subsurface_block = options["only_subsurface_block"]

    # Load solver
    opt = get_solver(*solver) if type(solver) is tuple else get_solver(solver)

    # The below code is not the best way to check for solver but this works.
    # Checks for CPLEX using gams.
    if opt.options["solver"] == "CPLEX":
        with open(f"{opt.options['solver']}.opt", "w") as f:
            f.write(
                f"$onecho > {opt.options['solver']}.opt\n optcr={gap}\n running_time={running_time} $offecho"
            )

    # Set maximum running time for solver
    set_timeout(opt, timeout_s=running_time)

    # Set solver gap
    if opt.type in ("gurobi_direct", "gurobi"):
        # Apply Gurobi specific options
        opt.options["mipgap"] = gap
        opt.options["NumericFocus"] = gurobi_numeric_focus
    elif opt.type in ("cbc"):
        # Apply CBC specific option
        opt.options["ratioGap"] = gap

    # Deactivate slack variables if necessary
    if deactivate_slacks:
        model.v_C_Slack.fix(0)
        model.v_S_FracDemand.fix(0)
        model.v_S_Production.fix(0)
        model.v_S_Flowback.fix(0)
        model.v_S_PipelineCapacity.fix(0)
        model.v_S_StorageCapacity.fix(0)
        model.v_S_DisposalCapacity.fix(0)
        model.v_S_TreatmentCapacity.fix(0)
        model.v_S_BeneficialReuseCapacity.fix(0)

    if model.do_subsurface_risk_calcs:
        print("\n")
        print("*" * 50)
        print(" " * 6, "Calculating subsurface risk metrics")
        print("*" * 50)

        # Certain indexes of model.subsurface.vb_y_dist need to be fixed to 1 for
        # the subsurface risk block to work properly
        for site in model.s_K:
            for factor in ["orphan", "inactive", "EQ", "fault", "HP_LP"]:
                model.subsurface.vb_y_dist[site, factor].unfix()
                if factor in ("orphan", "inactive") and model.subsurface.deep[site]:
                    model.subsurface.vb_y_dist[site, factor].fix(1)

        # Solve just the subsurface risk block
        model.subsurface.objective.activate()
        results_subsurface = opt.solve(model.subsurface, tee=True)
        model.subsurface.objective.deactivate()

        # Fix all indexes of vb_y_dist before proceeding with solving the rest of
        # the model
        for site in model.s_K:
            for factor in ["orphan", "inactive", "EQ", "fault", "HP_LP"]:
                model.subsurface.vb_y_dist[site, factor].fix()
        results_subsurface.write()

        # Return now if the user only wants to solve the subsurface risk block
        if only_subsurface_block:
            return results_subsurface
    else:
        if only_subsurface_block:
            print(
                "Subsurface risk block has not been created. Proceeding with solving network model."
            )

    if use_scaling:
        # Step 1: scale model
        scaled_model = scale_model(model, scaling_factor=scaling_factor)
        # Step 2: solve scaled mathematical model
        print("\n")
        print("*" * 50)
        print(" " * 15, "Solving scaled model")
        print("*" * 50)
        # Step 3: check model to be solved
        #       option 3.1 - full space model,
        #       option 3.2 - post process water quality,
        #       option 3.3 - discrete water quality,
        if model.config.water_quality is WaterQuality.discrete:
            # option 3.3:
            results = solve_discrete_water_quality(scaled_model, opt, scaled=True)
        elif model.config.water_quality is WaterQuality.post_process:
            # option 3.2:
            if opt.options["solver"] == "CPLEX":
                results = opt.solve(
                    scaled_model,
                    tee=True,
                    add_options=["gams_model.optfile=1;"],
                )
            else:
                results = opt.solve(scaled_model, tee=True)
            if results.solver.termination_condition != TerminationCondition.infeasible:
                TransformationFactory("core.scale_model").propagate_solution(
                    scaled_model, model
                )
                model = postprocess_water_quality_calculation(model, opt)
        else:
            # option 3.1:
            if opt.options["solver"] == "CPLEX":
                results = opt.solve(
                    scaled_model,
                    tee=True,
                    add_options=["gams_model.optfile=1;"],
                )
            else:
                opt.options["DualReductions"] = 0
                results = opt.solve(scaled_model, tee=True)

        # Step 4: propagate scaled model results to original model
        if results.solver.termination_condition != TerminationCondition.infeasible:
            # if model is optimal propagate scaled model results to original model
            TransformationFactory("core.scale_model").propagate_solution(
                scaled_model, model
            )
    else:
        # Step 1: solve unscaled mathematical model
        print("\n")
        print("*" * 50)
        print(" " * 15, "Solving unscaled model")
        print("*" * 50)
        # Step 2: check model to be solved
        #       option 2.1 - full space model,
        #       option 2.2 - post process water quality,
        #       option 2.3 - discrete water quality,
        if model.config.water_quality is WaterQuality.discrete:
            # option 2.3:
            results = solve_discrete_water_quality(model, opt, scaled=False)
        elif model.config.water_quality is WaterQuality.post_process:
            # option 2.2:
            if opt.options["solver"] == "CPLEX":
                results = opt.solve(
                    model,
                    tee=True,
                    add_options=["gams_model.optfile=1;"],
                )
            else:
                results = opt.solve(model, tee=True)
            if results.solver.termination_condition != TerminationCondition.infeasible:
                model = postprocess_water_quality_calculation(model, opt)
        else:
            # option 2.1:
            if opt.options["solver"] == "CPLEX":
                results = opt.solve(
                    model,
                    tee=True,
                    add_options=["gams_model.optfile=1;"],
                )
            else:
                opt.options["DualReductions"] = 0
                results = opt.solve(model, tee=True)

    if results.solver.termination_condition == TerminationCondition.infeasible:
        print(
            "WARNING: Model is infeasible. We recommend adding Slack variables to avoid infeasibilities\n, \
                however this is an indication that the input data should be revised. \
                This can be done by selecting 'deactivate_slacks': False in the options"
        )

    # For a given time t and beneficial reuse option o, if the beneficial reuse
    # minimum flow parameter is zero (p_sigma_BeneficialReuseMinimum[o, t] = 0)
    # and the optimal total flow to beneficial reuse is zero
    # (v_F_BeneficialReuseDestination[o, t] = 0), then it is arbitrary whether
    # the binary variable vb_y_BeneficialReuse[o, t] takes a value of 0 or 1. In
    # these cases it's preferred to report a value of 0 to the user, so change
    # the value of vb_y_BeneficialReuse[o, t] as necessary.
    for t in model.s_T:
        for o in model.s_O:
            if (
                value(model.p_sigma_BeneficialReuseMinimum[o, t]) < 1e-6
                and value(model.v_F_BeneficialReuseDestination[o, t]) < 1e-6
                and value(model.vb_y_BeneficialReuse[o, t] > 0)
            ):
                model.vb_y_BeneficialReuse[o, t].value = 0

    # post-process infrastructure buildout
    if model.config.infrastructure_timing == InfrastructureTiming.true:
        infrastructure_timing(model)

    results.write()

    if model.config.hydraulics != Hydraulics.false:
        model_h = pipeline_hydraulics(model)

        if model.config.hydraulics == Hydraulics.post_process:
            # In the post-process solve, only the hydraulics block is solved.

            mh = model_h.hydraulics
            # Calculate hydraulics. The following condition is used to avoid attribute error when
            # using gurobi_direct on hydraulics sub-block
            if opt.options["solver"] == "CPLEX":
                results_2 = opt.solve(
                    mh, tee=True, add_options=["gams_model.optfile=1;"]
                )
            elif opt.type == "gurobi_direct":
                results_2 = opt.solve(mh, tee=True, save_results=False)
            else:
                results_2 = opt.solve(mh, tee=True)

        elif model.config.hydraulics == Hydraulics.co_optimize:
            # Currently, this method is supported for only MINLP solvers accessed through GAMS.
            # The default solver is Baron and is set to find the first feasible solution.
            # If the user has SCIP, then the feasible solution from BARON is passed to SCIP, which is then solved to a gap of 0.3.
            # If the user do not have these solvers installed then it limits the use of co_optimize method at this time.
            # Ongoing work is geared to address this limitation and will soon be updated here.

            # Adding temporary variable bounds until the bounding method is implemented for the following Vars
            model_h.v_F_Piped.setub(1050)
            model_h.hydraulics.v_Pressure.setub(3.5e6)

            try:
                solver = SolverFactory("gams")
                mathoptsolver = "baron"
            except:
                print(
                    "Either GAMS or a license to BARON was not found. Please add GAMS to the path. If you do not have GAMS or BARON, \
                      please continue to use the post-process method for hydraulics at this time"
                )
            else:
                solver_options = {
                    "firstfeas": 1,
                }

                if not os.path.exists("temp"):
                    os.makedirs("temp")

                with open("temp/" + mathoptsolver + ".opt", "w") as f:
                    for k, v in solver_options.items():
                        f.write(str(k) + " " + str(v) + "\n")

                results_baron = solver.solve(
                    model_h,
                    tee=True,
                    keepfiles=True,
                    solver=mathoptsolver,
                    tmpdir="temp",
                    io_options=["gams_model.optfile=1;"],
                )
                try:
                    # second solve with SCIP
                    solver2 = SolverFactory("scip", solver_io="nl")
                    print("  ")
                    print(
                        "WARNING: A default relative optimality gap of 30%/ is set to obtain good solutions at this time"
                    )
                    print("  ")
                except:
                    print(
                        "A second solve with SCIP cannot be executed as SCIP was not found. Please add it to Path. \
                          If you do not haev SCIP, proceed with caution when using solution obtain from first solve using BARON"
                    )
                else:
                    results_2 = solver2.solve(
                        model_h, options={"limits/gap": 0.3}, tee=True
                    )
        elif model.config.hydraulics == Hydraulics.co_optimize_linearized:
            # Adding temporary variable bounds until the bounding method is implemented for the following Vars
            model_h.v_F_Piped.setub(1050)
            model_h.hydraulics.v_Pressure.setub(3.5e6)
            if opt.options["solver"] == "CPLEX":
                results_2 = opt.solve(
                    model_h,
                    tee=True,
                    keepfiles=True,
                    io_options=["gams_model.optfile=1;"],
                )
            else:
                results_2 = opt.solve(model_h, tee=True, keepfiles=True)

            # Check the feasibility of the results with regards to max pressure and node pressures

            # Navigate over all the times
            flagV = 0
            flagU = 0
            for t in model.s_T:
                Press_dict = {}
                for p in model.s_PP:
                    Press_dict[p] = value(model_h.hydraulics.v_Pressure[p, t])
                    while True:
                        pres_dict_keys = list(Press_dict.keys())
                        for l1, l2 in model.s_LLA:
                            if l1 in Press_dict.keys():
                                ps = Press_dict[l1]
                                this_p = calc_new_pres(model_h, ps, l1, l2, t)
                                Press_dict[l2] = this_p
                                if (
                                    this_p > value(model_h.hydraulics.p_xi_Max_AOP)
                                    and l2 in model.s_N
                                ):
                                    flagV = 1
                                    print(l2, "->", l2 in model.s_N)
                                    print(
                                        "\n\nThe Pressure is ",
                                        this_p,
                                        " and max is ",
                                        value(model_h.hydraulics.p_xi_Max_AOP),
                                    )
                                if this_p < 0 and l2 in model.s_N:
                                    flagU = 1
                        pres_dict_keys2 = list(Press_dict.keys())
                        if pres_dict_keys == pres_dict_keys2:
                            break

            if flagV:
                print("Violation of maximum pressure")
            elif flagU:
                print("Violation of minimum pressure")
            else:
                print("All pressures satisfied ")

        # Once the hydraulics block is solved, it is deactivated to retain the original MILP
        model_h.hydraulics.deactivate()

        results_2.write()
    return results<|MERGE_RESOLUTION|>--- conflicted
+++ resolved
@@ -491,38 +491,12 @@
         initialize=model.df_sets["TreatmentTechnologies"], doc="Treatment Technologies"
     )
 
-<<<<<<< HEAD
     model.s_A = Set(
-        initialize=model.df_sets["AirEmissionComponents"], doc="Air emission components"
-    )
-
-    piping_arc_types = [
-        "PCA",
-        "PNA",
-        "PPA",
-        "CNA",
-        "CCA",
-        "NNA",
-        "NCA",
-        "NKA",
-        "NSA",
-        "NRA",
-        "NOA",
-        "FCA",
-        "RNA",
-        "RCA",
-        "RKA",
-        "RSA",
-        "SNA",
-        "SCA",
-        "SKA",
-        "SRA",
-        "SOA",
-        "ROA",
-    ]
-=======
+        initialize=model.df_sets["AirEmissionsComponents"],
+        doc="Air emission components",
+    )
+
     piping_arc_types = get_valid_piping_arc_list()
->>>>>>> bf996548
 
     # Build dictionary of all specified piping arcs
     model.df_parameters["LLA"] = {}
@@ -2582,7 +2556,7 @@
     model.v_Z_emissions = Var(
         within=Reals,
         units=model.model_units["mass"],
-        doc="Emissions objective function variable [mass]",
+        doc="Objective function variable - minimize air emissions [mass]",
     )
 
     model.ObjectiveFunctionEmissions = Constraint(
